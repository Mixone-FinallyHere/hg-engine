# Makefile

ROMNAME = rom.nds
BUILDROM = test.nds

define n


endef

# Check if user cloned git repository correctly first thing to prevent excessive user enquiries
# add an exception for the path to hg-engine that is normally in the docker container
ifneq ($(shell pwd),/hg-engine)
ifneq ($(shell git rev-parse --is-inside-work-tree 2>/dev/null), true)
$(error Current directory is not a git repository. Please follow the instructions in the README: https://github.com/BluRosie/hg-engine)
endif
endif

ifneq ($(shell pwd | grep -i 'onedrive'),)
$(error "Do not put files into OneDrive.  Please clone the repository in a different folder." )
endif

DESIRED_GAMECODE := IPKE
GAMECODE = $(shell dd bs=1 skip=12 count=4 if=$(ROMNAME) status=none)
VALID_GAMECODE = $(shell echo $(GAMECODE) | grep -i -q $(DESIRED_GAMECODE); echo $$?)

ifneq ($(VALID_GAMECODE), 0)
# invalid rom detected based on gamecode.  this primarily catches other-language roms
$(error ROM Code read from $(ROMNAME) ($(GAMECODE)) does not match valid ROM Code ($(DESIRED_GAMECODE)).$(n)Please use a valid US HeartGold ROM.$(n)hg-engine does not work with non-USA ROM files)
endif

MAC = $(shell uname -s | grep -i -q 'darwin'; echo $$?)

ifneq ($(MAC), 0)
# see if on msys2, but only if not on mac because /proc/version doesn't exist there
MSYS2 = $(shell grep -i -q 'msys' /proc/version; echo $$?)
else
MSYS2 = 1
endif

# environment setting
# get rid of devkitpro:  if devkitpro is installed, can still use it.  otherwise, default to arm-none-eabi tools
ifeq ($(shell echo $$DEVKITARM),)
ifeq ($(MSYS2), 0)
PREFIX = /mingw64/bin/arm-none-eabi-
AS = $(PREFIX)as
CC = $(PREFIX)gcc
LD = $(PREFIX)ld
OBJCOPY = $(PREFIX)objcopy
else
PREFIX = arm-none-eabi-
AS = $(PREFIX)as
CC = $(PREFIX)gcc
LD = $(PREFIX)ld
OBJCOPY = $(PREFIX)objcopy
endif
else
# support legacy devkitpro instructions
PREFIX = bin/arm-none-eabi-
AS = $(DEVKITARM)/$(PREFIX)as
CC = $(DEVKITARM)/$(PREFIX)gcc
LD = $(DEVKITARM)/$(PREFIX)ld
OBJCOPY = $(DEVKITARM)/$(PREFIX)objcopy
endif
PYTHON_NO_VENV = python3
VENV = .venv
PYTHON_VENV_VERSION := $(shell $(PYTHON_NO_VENV) -m ensurepip 2>&1 | grep -i -q 'No module named'; echo $$?)

ifneq ($(PYTHON_VENV_VERSION), 0)
# we can use a virtual environment because ensurepip is packaged with the python install
VENV_ACTIVATE = $(VENV)/bin/activate
PYTHON = . $(VENV_ACTIVATE); $(PYTHON_NO_VENV)
REQUIREMENTS = requirements.txt
else
# there is no need to use a virtual environment because python does not have the requirements installed
PYTHON = $(PYTHON_NO_VENV)
VENV_ACTIVATE =
endif

.PHONY: clean all dumprom

default: all

ifneq ($(PYTHON_VENV_VERSION), 0)
# only set up venv if we need to
venv: $(VENV_ACTIVATE)

# divorce this python3 from venv so that it works
$(VENV_ACTIVATE):
	$(PYTHON_NO_VENV) -m venv $(VENV)
	$(PYTHON) -m pip install -r $(REQUIREMENTS)

endif

####################### Tools #######################
ADPCMXQ := tools/adpcm-xq
ARMIPS := tools/armips
BLZ := tools/blz
BTX := $(PYTHON) tools/overworld-btx.py
ENCODEPWIMG := tools/ENCODE_IMG
GFX := tools/nitrogfx
MSGENC := tools/msgenc
NARCHIVE := $(PYTHON) tools/narcpy.py
NDSTOOL := tools/ndstool
NTRWAVTOOL := $(PYTHON) tools/ntrWavTool.py
O2NARC := tools/o2narc
SDATTOOL := $(PYTHON) tools/SDATTool.py

# Compiler/Assembler/Linker settings
LDFLAGS = rom.ld -T $(C_SUBDIR)/linker.ld
ASFLAGS = -mthumb
CFLAGS = -mthumb -mno-thumb-interwork -mcpu=arm7tdmi -mtune=arm7tdmi -mno-long-calls -march=armv4t -Wall -Wextra -Wno-builtin-declaration-mismatch -Wno-sequence-point -Wno-address-of-packed-member -Os -fira-loop-pressure -fipa-pta

####################### Output #######################
C_SUBDIR = src
ASM_SUBDIR = asm
INCLUDE_SUBDIR = include
BUILD := build
BUILD_NARC := $(BUILD)/narc
BASE := base
FILESYS := $(BASE)/root

LINK = $(BUILD)/linked.o
OUTPUT = $(BUILD)/output.bin

INCLUDE_SRCS := $(wildcard $(INCLUDE_SUBDIR)/*.h)

C_SRCS := $(wildcard $(C_SUBDIR)/*.c)
ALL_C_SRCS += $(C_SRCS)
C_OBJS := $(patsubst $(C_SUBDIR)/%.c,$(BUILD)/%.o,$(C_SRCS))

ASM_SRCS := $(wildcard $(ASM_SUBDIR)/*.s)
ALL_ASM_SRCS += $(ASM_SRCS)
ASM_OBJS := $(patsubst $(ASM_SUBDIR)/%.s,$(BUILD)/%.o,$(ASM_SRCS))
OBJS     := $(C_OBJS) $(ASM_OBJS)

REQUIRED_DIRECTORIES += $(BASE) $(BUILD) $(BUILD_NARC)


## includes
include data/graphics/pokegra.mk
include data/graphics/itemgra.mk
include data/itemdata/itemdata.mk
include data/codetables.mk
include narcs.mk
include overlays.mk

####################### Build Tools #######################
MSGENC_SOURCES := $(wildcard tools/source/msgenc/*.cpp) $(wildcard tools/source/msgenc/*.h)
$(MSGENC): tools/source/msgenc/*
	cd tools/source/msgenc ; $(MAKE)
	mv tools/source/msgenc/msgenc tools/msgenc

TOOLS += $(MSGENC)

$(NDSTOOL):
ifeq (,$(wildcard $(NDSTOOL)))
	rm -r -f tools/source/ndstool
	cd tools/source ; git clone https://github.com/devkitPro/ndstool.git
	cd tools/source/ndstool ; git checkout fa6b6d01881363eb2cd6e31d794f51440791f336
	@# do not need to account for subdirectories here because ndstool does not have any .sh in subdirs
	cd tools/source/ndstool ; chmod +x *.sh
	cd tools/source/ndstool ; ./autogen.sh
	cd tools/source/ndstool ; ./configure && $(MAKE)
	mv tools/source/ndstool/ndstool tools/ndstool
	rm -r -f tools/source/ndstool
endif

TOOLS += $(NDSTOOL)

$(ARMIPS):
ifeq (,$(wildcard $(ARMIPS)))
	rm -r -f tools/source/armips
	cd tools/source ; git clone --recursive https://github.com/BluRosie/armips.git
	mkdir -p tools/source/armips/build
	cd tools/source/armips/build; cmake .. -DCMAKE_BUILD_TYPE=Release ..
	cd tools/source/armips/build; $(MAKE)
	mv tools/source/armips/build/armips tools/armips
	rm -r -f tools/source/armips
endif

TOOLS += $(ARMIPS)

$(ADPCMXQ):
ifeq (,$(wildcard $(ADPCMXQ)))
	rm -r -f tools/source/adpcm-xq
	cd tools/source ; git clone https://github.com/dbry/adpcm-xq.git
	cd tools/source/adpcm-xq ; gcc -O2 *.c -o adpcm-xq -lm
	mv tools/source/adpcm-xq/adpcm-xq $(ADPCMXQ)
	rm -r -f tools/source/adpcm-xq
endif

TOOLS += $(ADPCMXQ)

tools/ntrWavTool.py:
ifeq (,$(wildcard tools/ntrWavTool.py))
	rm -r -f tools/source/ntrWavTool
	cd tools/source ; git clone https://github.com/turtleisaac/ntrWavTool.git
	mv tools/source/ntrWavTool/ntrWavTool.py tools/ntrWavTool.py
	rm -r -f tools/source/ntrWavTool
endif

TOOLS += tools/ntrWavTool.py

NITROGFX_SOURCES := $(wildcard tools/source/nitrogfx/*.c) $(wildcard tools/source/nitrogfx/*.h)
$(GFX): $(NITROGFX_SOURCES)
	cd tools/source/nitrogfx ; $(MAKE)
	mv tools/source/nitrogfx/nitrogfx $(GFX)

TOOLS += $(GFX)

$(O2NARC): $(wildcard tools/source/o2narc/*.cpp) $(wildcard tools/source/o2narc/*.h)
	cd tools/source/o2narc ; $(MAKE)
	mv tools/source/o2narc/o2narc $(O2NARC)

TOOLS += $(O2NARC)

$(ENCODEPWIMG):
	cd tools/source/DECODEIMG ; $(MAKE)
	mv tools/source/DECODEIMG/ENCODE_IMG $(ENCODEPWIMG)

TOOLS += $(ENCODEPWIMG)

####################### Build #######################
rom_gen.ld:$(LINK) $(OUTPUT) rom.ld $(VENV_ACTIVATE)
	cp rom.ld rom_gen.ld
	$(PYTHON) scripts/generate_ld.py

# create output folders if they do not exist
define FOLDER_CREATE_DEFINE
$1: ; mkdir -p $1
endef
$(foreach folder, $(CODE_BUILD_DIRS), $(eval $(call FOLDER_CREATE_DEFINE,$(folder))))

# generate .d dependency files that are included as part of compiling if it does not exist
define SRC_OBJ_INC_DEFINE
# this generates the objects as part of generating the dependency list which will just be massive files of rules
$1: $2 $(CODE_BUILD_DIRS) $(LEARNSETS_HEADER)
	$(CC) -MMD -MF $(basename $1).d $(CFLAGS) -c $2 -o $1
	@#printf "\t$(CC) $(CFLAGS) -c $2 -o $1" >> $(basename $1).d

-include $(basename $1).d
endef
$(foreach src, $(ALL_C_SRCS), $(eval $(call SRC_OBJ_INC_DEFINE,$(patsubst $(C_SUBDIR)/%.c,$(BUILD)/%.o, $(src)),$(src))))

define ASM_OBJ_INC_DEFINE
# these should have similar dependency scanning, but we do not currently use them in a way conducive to it
$1: $2 $(CODE_BUILD_DIRS)
	$(AS) $(ASFLAGS) -c $2 -o $1
endef
$(foreach src, $(ALL_ASM_SRCS), $(eval $(call ASM_OBJ_INC_DEFINE,$(patsubst $(ASM_SUBDIR)/%.s,$(BUILD)/%.o, $(src)),$(src))))

$(LINK):$(OBJS)
	$(LD) $(LDFLAGS) -o $@ $(OBJS)

$(OUTPUT):$(LINK)
	$(OBJCOPY) -O binary $< $@

all: $(TOOLS) $(OUTPUT) $(OVERLAY_OUTPUTS)
	rm -rf $(BASE)
	@mkdir -p $(REQUIRED_DIRECTORIES)
	@# find and delete macOS files that it creates for some reason
	find . -name "*.DS_Store" -delete
	$(NDSTOOL) -x $(ROMNAME) -9 $(BASE)/arm9.bin -7 $(BASE)/arm7.bin -y9 $(BASE)/overarm9.bin -y7 $(BASE)/overarm7.bin -d $(FILESYS) -y $(BASE)/overlay -t $(BASE)/banner.bin -h $(BASE)/header.bin
	@echo "$(ROMNAME) Decompression successful!!"
	$(NARCHIVE) extract $(FILESYS)/a/0/2/8 -o $(BUILD)/a028/ -nf
	$(PYTHON) scripts/make.py
	$(MAKE) move_narc
	$(ARMIPS) armips/global.s
	$(NARCHIVE) create $(FILESYS)/a/0/2/8 $(BUILD)/a028/ -nf
	@echo "Making ROM..."
	$(NDSTOOL) -c $(BUILDROM) -9 $(BASE)/arm9.bin -7 $(BASE)/arm7.bin -y9 $(BASE)/overarm9.bin -y7 $(BASE)/overarm7.bin -d $(FILESYS) -y $(BASE)/overlay -t $(BASE)/banner.bin -h $(BASE)/header.bin
	@echo "Done.  See output $(BUILDROM)."


####################### Restore clean base ################
NEWFILE = romOld-`date +%d%b%y`.nds
CLEANROM = romClean.nds
restore:
	mv $(ROMNAME) $(NEWFILE)
	cp $(CLEANROM) $(ROMNAME)

####################### Restore and build ################
restore_build: | restore all

####################### Clean #######################
clean:
	rm -rf $(BUILD) $(BASE) rom_gen.ld rom_gen_battle.ld
	rm -rf $(shell find . -type d -name "generated")
	@echo "Build artifacts removed."

clean_tools:
	rm -rf $(TOOLS) $(VENV)

ALL_CODE_OBJS := $(patsubst $(C_SUBDIR)/%.c,$(BUILD)/%.o,$(ALL_C_SRCS)) \
 $(patsubst $(ASM_SUBDIR)/%.s,$(BUILD)/%.o,$(ALL_ASM_SRCS)) \
 $(patsubst $(C_SUBDIR)/%.c,$(BUILD)/%.d,$(ALL_C_SRCS))

clean_code:
	rm -f $(ALL_CODE_OBJS) $(LINKED_OUTPUTS) $(OUTPUT) $(OVERLAY_OUTPUTS) rom_gen.ld rom_gen_battle.ld

####################### Final ROM Build #######################
CODE_ADDON_ARTIFACTS := $(wildcard $(BUILD)/a028/9_*) $(wildcard $(BUILD)/a028/8_1*) $(wildcard build/$(BUILD)/8_2*) $(BUILD)/a028/8_07 $(BUILD)/a028/8_08 $(BUILD)/a028/8_09
CODE_ADDON_ARTIFACTS := $(filter-out $(BUILD)/a028/8_1 $(BUILD)/a028/8_2 $(BUILD)/a028/8_3 $(BUILD)/a028/8_4 $(BUILD)/a028/8_5 $(BUILD)/a028/8_6, $(CODE_ADDON_ARTIFACTS))

move_narc: $(NARC_FILES)
	@echo "battle hud layout:"
	cp $(BATTLEHUD_NARC) $(BATTLEHUD_TARGET)

	@echo "move data:"
	cp $(MOVEDATA_NARC) $(MOVEDATA_TARGET)

	@echo "move particles:"
	cp $(MOVEPARTICLES_NARC) $(MOVEPARTICLES_TARGET)

	@echo "item data files:"
	cp $(ITEMDATA_NARC) $(ITEMDATA_TARGET)

	@echo "mon sprite data:"
	cp $(POKEGRA_NARC) $(POKEGRA_TARGET)
	cp $(POKEGRA_NARC) $(PBR_POKEGRA_TARGET)

	@echo "opening demo files:"
	cp $(OPENDEMO_NARC) $(OPENDEMO_TARGET)

	@echo "mon data properties:"
	cp $(MONDATA_NARC) $(MONDATA_TARGET)

	@echo "sprite offsets:"
	cp $(SPRITEOFFSETS_NARC) $(SPRITEOFFSETS_TARGET)

	@echo "mon height offsets (a005):"
	cp $(HEIGHT_NARC) $(HEIGHT_TARGET)

	@echo "dex area data:"
	cp $(DEXAREA_NARC) $(DEXAREA_TARGET)

	@echo "pokedex sort lists:"
	cp $(DEXSORT_NARC) $(DEXSORT_TARGET)

	@echo "evolution data:"
	cp $(EVOS_NARC) $(EVOS_TARGET)

	@echo "regional dex order:"
	cp $(REGIONALDEX_NARC) $(REGIONALDEX_TARGET)

	@echo "trainer data:"
	cp $(TRAINERDATA_NARC) $(TRAINERDATA_TARGET)
	cp $(TRAINERDATA_NARC_2) $(TRAINERDATA_TARGET_2)

	@echo "trainer text:"
	cp $(TRAINERTEXT_NARC) $(TRAINERTEXT_TARGET)
	cp $(TRAINERTEXT_NARC_2) $(TRAINERTEXT_TARGET_2)

	@echo "footprints:"
	cp $(FOOTPRINTS_NARC) $(FOOTPRINTS_TARGET)

	@echo "move anims:"
	cp $(MOVEANIM_NARC) $(MOVEANIM_TARGET)

	@echo "move sub animations:"
	cp $(MOVESUBANIM_NARC) $(MOVESUBANIM_TARGET)

	@echo "move battle scripts:"
	cp $(MOVE_SEQ_NARC) $(MOVE_SEQ_TARGET)

	@echo "move battle scripts:"
	cp $(BATTLE_EFF_NARC) $(BATTLE_EFF_TARGET)

	@echo "battle sub effects:"
	cp $(BATTLE_SUB_NARC) $(BATTLE_SUB_TARGET)

	@echo "bag gfx:"
	cp $(BAGGFX_NARC) $(BAGGFX_TARGET)

	@echo "item gfx:"
	cp $(ITEMGFX_NARC) $(ITEMGFX_TARGET)

	@echo "dex gfx for fairy:"
	cp $(DEXGFX_NARC) $(DEXGFX_TARGET)

	@echo "battle gfx for fairy:"
	cp $(BATTLEGFX_NARC) $(BATTLEGFX_TARGET)

	@echo "otherpoke gfx for fairy:"
	cp $(OTHERPOKE_NARC) $(OTHERPOKE_TARGET)

	@echo "pokemon icons:"
	$(ARMIPS) armips/data/iconpalettetable.s
	cp $(ICONGFX_NARC) $(ICONGFX_TARGET)

	@echo "wild encounters:"
	cp $(ENCOUNTER_NARC) $(ENCOUNTER_TARGET)

	@echo "pokemon overworlds:"
	cp $(OVERWORLDS_NARC) $(OVERWORLDS_TARGET)

	@echo "pokemon overworld data:"
	cp $(OVERWORLD_DATA_NARC) $(OVERWORLD_DATA_TARGET)

	@echo "move an updated gs_sound_data.sdat:"
	cp $(SDAT_BUILD) $(SDAT_TARGET)

	@echo "text data:"
	cp $(MSGDATA_NARC) $(MSGDATA_TARGET)

	@echo "ball spa files:"
	cp $(BALL_SPA_NARC) $(BALL_SPA_TARGET)

	@echo "pokewalker sprites:"
	cp $(PW_POKEGRA_NARC) $(PW_POKEGRA_TARGET)

	@echo "pokewalker icons:"
	cp $(PW_POKEICON_NARC) $(PW_POKEICON_TARGET)

	@echo "font:"
	if [ $$(grep -i -c "//#define IMPLEMENT_TRANSPARENT_TEXTBOXES" $(INCLUDE_SUBDIR)/config.h) -eq 0 ]; then cp $(FONT_NARC) $(FONT_TARGET); fi

	@echo "textbox:"
	if [ $$(grep -i -c "//#define IMPLEMENT_TRANSPARENT_TEXTBOXES" $(INCLUDE_SUBDIR)/config.h) -eq 0 ]; then cp $(TEXTBOX_NARC) $(TEXTBOX_TARGET); fi

	@echo "scripts:"
	cp $(SCR_SEQ_NARC) $(SCR_SEQ_TARGET)

	@echo "headbutt trees:"
	cp $(HEADBUTT_NARC) $(HEADBUTT_TARGET)

	@echo "trainer gfx:"
	cp $(TRAINER_GFX_NARC) $(TRAINER_GFX_TARGET)

	@echo "levelup learnset:"
	cp $(LEVELUPLEARNSET_NARC) $(LEVELUPLEARNSET_TARGET)

	@echo "egg moves:"
	cp $(EGGLEARNSET_NARC) $(EGGLEARNSET_TARGET)



	@echo "baby mons:"
	$(ARMIPS) armips/data/babymons.s

	@if test -s build/a028/8_00; then \
		rm -rf build/a028/8_0 build/a028/8_1 build/a028/8_2 build/a028/8_3 build/a028/8_4 build/a028/8_5 build/a028/8_6 build/a028/8_7 build/a028/8_8 build/a028/8_9; \
	fi
	@if test -s build/a028/8_7; then \
		rm -rf build/a028/8_7 build/a028/8_8 build/a028/8_9; \
	fi
	@rm -rf $(CODE_ADDON_ARTIFACTS)

	@echo "hidden ability table:"
	cp $(HIDDEN_ABILITY_TABLE_BIN) $(HIDDEN_ABILITY_TABLE_TARGET)

	@echo "base experience table:"
	cp $(BASE_EXPERIENCE_TABLE_BIN) $(BASE_EXPERIENCE_TABLE_TARGET)

	@echo "mon overworld data:"
	$(ARMIPS) $(OVERWORLD_DATA_DEPENDENCIES)

	@echo "species to ow gfx table:"
	cp $(SPECIES_TO_OW_GFX_BIN) $(SPECIES_TO_OW_GFX_TARGET)

	@echo "form data table:"
	cp $(POKEFORMDATATBL_BIN) $(POKEFORMDATATBL_TARGET)

	@echo "form to species mapping table:"
	cp $(FORMTOSPECIES_BIN) $(FORMTOSPECIES_TARGET)

	@echo "form reversion mapping table:"
	cp $(FORMREVERSION_BIN) $(FORMREVERSION_TARGET)

	@echo "machine moves:"
	cp $(MACHINELEARNSET_BIN) $(MACHINELEARNSET_TARGET)

	@echo "tutor moves:"
	cp $(TUTORLEARNSET_BIN) $(TUTORLEARNSET_TARGET)


DUMP_SCRIPT_LOCATION := tools/source/dumptools
# the goal here is to extract the required narcs to the proper folders for the dump scripts to work.
# learnsets are covered by script migration
dumprom: $(VENV_ACTIVATE)
	$(MAKE) clean
	chmod +x $(DUMP_SCRIPT_LOCATION)/*.sh

	./$(DUMP_SCRIPT_LOCATION)/dumprom.sh
	mkdir -p $(BUILD) $(BUILD_NARC) $(BUILD)/a028/
# dump human overworlds
	#./$(DUMP_SCRIPT_LOCATION)/dump_human_overworlds.sh
# dump everything covered by this script
	$(NARCHIVE) extract $(FILESYS)/a/0/2/8 -o $(BUILD)/a028/ -nf
# mondata:  needed by migrate_learnsets.py
	cp $(MONDATA_TARGET) $(BUILD_NARC)/mondata
	$(NARCHIVE) extract $(BUILD_NARC)/mondata -o $(MONDATA_DIR)
	rm $(BUILD_NARC)/mondata
# learnsets:  needed by migrate_learnsets.py
	cp $(LEVELUPLEARNSET_TARGET) $(BUILD_NARC)/learnset
	$(NARCHIVE) extract $(BUILD_NARC)/learnset -o $(LEVELUPLEARNSET_DIR)
# kowaza:  needed by migrate_learnsets.py
	cp $(EGGLEARNSET_TARGET) $(BUILD_NARC)/kowaza
	$(NARCHIVE) extract $(BUILD_NARC)/kowaza -o $(BUILD)/kowaza
	$(PYTHON) tools/source/dumptools/migrate_learnsets.py
	rm -rf $(BUILD)

<<<<<<< HEAD

update_machine_moves: $(VENV_ACTIVATE)
	$(PYTHON) scripts/update_machine_moves.py --descriptions --sprites
	$(PYTHON) tools/source/dumptools/wrap_item_text.py data/text/830.txt data/text/830.txt
	$(PYTHON) tools/source/dumptools/wrap_item_text.py data/text/834.txt data/text/834.txt
	$(PYTHON) tools/source/dumptools/wrap_item_text.py data/text/838.txt data/text/838.txt
	$(PYTHON) tools/source/dumptools/wrap_item_text.py data/text/846.txt data/text/846.txt
	$(PYTHON) tools/source/dumptools/wrap_item_text.py data/text/850.txt data/text/850.txt
	@echo "Updated item descriptions and sprites. Double check formatting"

=======
# dump mondata, encounters, evos, moves
	$(PYTHON) tools/source/dumptools/dump_narcs.py $(ROMNAME)
>>>>>>> ec024d15

# needed to keep the $(SDAT_OBJ_DIR)/WAVE_ARC_PV%/00.swav from being detected as an intermediate file
.SECONDARY:

####################### Debug #######################
print-% : ; $(info $* is a $(flavor $*) variable set to [$($*)]) @true<|MERGE_RESOLUTION|>--- conflicted
+++ resolved
@@ -501,7 +501,9 @@
 	$(PYTHON) tools/source/dumptools/migrate_learnsets.py
 	rm -rf $(BUILD)
 
-<<<<<<< HEAD
+# dump mondata, encounters, evos, moves
+	$(PYTHON) tools/source/dumptools/dump_narcs.py $(ROMNAME)
+
 
 update_machine_moves: $(VENV_ACTIVATE)
 	$(PYTHON) scripts/update_machine_moves.py --descriptions --sprites
@@ -512,10 +514,6 @@
 	$(PYTHON) tools/source/dumptools/wrap_item_text.py data/text/850.txt data/text/850.txt
 	@echo "Updated item descriptions and sprites. Double check formatting"
 
-=======
-# dump mondata, encounters, evos, moves
-	$(PYTHON) tools/source/dumptools/dump_narcs.py $(ROMNAME)
->>>>>>> ec024d15
 
 # needed to keep the $(SDAT_OBJ_DIR)/WAVE_ARC_PV%/00.swav from being detected as an intermediate file
 .SECONDARY:
