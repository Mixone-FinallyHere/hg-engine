#ifndef CONFIG_H
#define CONFIG_H

// FAIRY_TYPE_IMPLEMENTED should be used if you want to implement the fairy type and overwrite type 9 in this project
// set FAIRY_TYPE_IMPLEMENTED to 0 if you do not want this to happen
#define FAIRY_TYPE_IMPLEMENTED 1

// START_ADDRESS should be the same as armips/include/config.h's START_ADDRESS so that hall of fame/pokéathlon overworlds work properly.
// START_ADDRESS defines the file address within the synthetic overlay where you would like to place all of the code that this project uses.  this is largely the repointed tables that the code uses.
// if START_ADDRESS is 0x10000, then the tables will be inserted at address 0x10000 of the synthetic overlay
// the current implementation (with all gen 5 mons) uses ~9222/0x2406 bytes.  make sure this points to that much free space (probably allow for a little bit more than that)
#define START_ADDRESS 0x0

// ALLOW_SAVE_CHANGES will allow save file field expansions for full feature implementation, but will break compatibility with PKHeX
// commenting out this define will disable kyurem's forme change method and keep saves compatible with pkhex
#define ALLOW_SAVE_CHANGES

// CRY_PSEUDOBANK_START defines the first pseudobank to be used as cries in the sdat.  cries are loaded differently to save on RAM space
#define CRY_PSEUDOBANK_START 789

// EXPERIENCE_FORMULA_GEN defines the experience formula you would like to use.  Gens 5, 7, and 8 consider the difference between the attacker's level and the fainted's level to scale the experience gained.
// i.e. defining this as "5", "7", or "8" would use a scaled formula, whereas "6" and others would use the default formula.  There is a multiplier of 255 / 390 to not artificially inflate the experience given as well with higher base experience.
#define EXPERIENCE_FORMULA_GEN 6

// HIDDEN_ABILITIES defines whether or not Pokémon with their hidden ability bit set will receive their hidden abilities when being generated/changing form in battle.
// commenting this line out essentially disables hidden abilities to maintain default behavior, while leaving this as-is will introduce hidden abilities and all of their handling.
// just need to set the HIDDEN_ABILITIES_FLAG from the save and then every mon should be generated with its hidden ability until the flag is cleared from another script
#define HIDDEN_ABILITIES
#define HIDDEN_ABILITIES_FLAG 2600
#define HIDDEN_ABILITIES_STARTERS_FLAG 2601

// MEGA_EVOLUTIONS defines whether or not Pokémon that are able to mega evolve will be able to do so.
// commenting this line out essentially disables mega evolutions and maintains default behavior with respect to them.  leaving this as-is will introduce mega evolutions when applied to the game.
#define MEGA_EVOLUTIONS

// PRIMAL_REVERSION defines whether or not Kyogre and Groudon, when holding their orbs, will be able to change form when sent out in battle.
// commenting this line out essentially disables primal reversion.  leaving this as-is will introduce primal reversions when applied to the game.
#define PRIMAL_REVERSION

// ITEM_POCKET_EXPANSION defines whether or not item pockets will be given extra slots in the save in order to provide space for new items that are implemented
// commenting this line out will prevent the item pockets from being expanded for the new items
#define ITEM_POCKET_EXPANSION

// IMPLEMENT_BDHCAM_ROUTINE defines whether or not the BDHCam routine (by Mikelan) will be built into the ROM.  this is necessary to get it shiftable because DSPRE writes it to a fixed location
// uncommenting this line will include it in your ROM
#define IMPLEMENT_BDHCAM_ROUTINE

// IMPLEMENT_TRANSPARENT_TEXTBOXES should be used if you want to implement transparent textboxes
// uncommenting this line out will enable transparent textboxes
#define IMPLEMENT_TRANSPARENT_TEXTBOXES

// IMPLEMENT_WILD_DOUBLE_BATTLES defines whether or not grass tiles will have a 10% chance of starting a wild double battle
// commenting this line out disables wild double battles entirely
//#define IMPLEMENT_WILD_DOUBLE_BATTLES

// IMPLEMENT_CAPTURE_EXPERIENCE defines whether or not capturing wild pokemon will net experience
// commenting this line out disables capture experience
//#define IMPLEMENT_CAPTURE_EXPERIENCE

// IMPLEMENT_CRITICAL_CAPTURE defines whether or not throwing a poké ball has a certain percent chance of a guaranteed capture called a critical throw
// commenting this line out disables critical captures
#define IMPLEMENT_CRITICAL_CAPTURE

// IMPLEMENT_NEW_EV_IV_VIEWER defines whether or not pressing L, R, or Select in the pokémon summaries will display EV's, IV's, or the raw stat
// commenting this line out disables the building of the new EV/IV viewing system
#define IMPLEMENT_NEW_EV_IV_VIEWER

// IMPLEMENT_LEVEL_CAP defines whether or not a configurable hard level cap system is built into the rom based on the value in LEVEL_CAP_VARIABLE
// if the level is greater than or equal to LEVEL_CAP_VARIABLE, the pokémon will no longer gain experience
// uncommenting IMPLEMENT_LEVEL_CAP enables the level cap system.  undefining LEVEL_CAP_VARIABLE will just cause compilation errors
#define IMPLEMENT_LEVEL_CAP
#define LEVEL_CAP_VARIABLE 0x416F

// UPDATE_OVERWORLD_POISON will remove overworld poison if enabled
// comment the line out below to retain overworld poison
#define UPDATE_OVERWORLD_POISON

// DISABLE_END_OF_TURN_WEATHER_MESSAGE removes the weather messages at the end of the turn.  instead the bottom screen icon can be used
// uncomment the line out to get this functionality
//#define DISABLE_END_OF_TURN_WEATHER_MESSAGE

// EXPAND_PC_BOXES will expand the amount of pc boxes if enabled to 30
// comment out the line below to keep the max at 18
#define EXPAND_PC_BOXES

// SHINY_ODDS are the odds that a pokémon will be shiny.  actual odds are SHINY_ODDS over 65,536, by default 8 / 65536 or 1 / 8192
// note that changing this still has no chance of spawning shiny mons in for trainers like the tutorial's method does
// this will change existing mons too!  if you want to change the odds of wild mons only, you will have to add a certain amount of pid rerolls to the AddWildPartyPokemon routine
#define SHINY_ODDS 8

// LEARNSET_TOTAL_MOVES is the amount of moves that each pokémon should be able to learn by level up
#define LEARNSET_TOTAL_MOVES 41 // 40+terminate - currently driven by gallade

// FRIENDSHIP_EVOLUTION_THRESHOLD defines the amount of friendship needed to evolve mons with friendship-related evolutions
// modern generations have this value at 160, older ones at 220.  still max out at 255
#define FRIENDSHIP_EVOLUTION_THRESHOLD 160

// RESTORE_ITEMS_AT_BATTLE_END will restore held items that are single-use at the end of battle
// comment out the line below to keep vanilla behavior
#define RESTORE_ITEMS_AT_BATTLE_END

// PROTEAN_GENERATION defines the behavior that protean should exhibit, where it either changes type every move (<=8) or changes type once per appearance in battle (>=9)
#define PROTEAN_GENERATION 9

<<<<<<< HEAD
// RANDOMIZED_WILD will randomize all wild encounters
// comment out the line below to disable it
#define RANDOMIZED_WILD

// RANDOMIZE_PLAYER_PARTY_TRAINERS tells the randomzier wether to randomize player party at start of trainer battles
// comment out the line below to disable it
// #define RANDOMIZE_PLAYER_PARTY_TRAINERS

// RANDOMIZE_TRAINER_PARTIES tells the randomzier wether to randomize enemy trainer party at start of trainer battles
// comment out the line below to disable it
#define RANDOMIZE_TRAINER_PARTIES_NOT_SMART

// MAX_ID_RANDOMIZED determines the max mon up to which randomize for wild and trainer parties
// absolutely needed to perform randomizing
#define MAX_ID_RANDOMIZED MAX_MON_NUM

// RANDOMIZE_WILD_FORMS tells the randomzier wether to randomize forms both for wild and trainer parties
// comment out the line below to disable it
#define RANDOMIZE_FORMS

// EXCLUDE_MEGAS_FROM_RANDOMIZER tells the randomzier wether to exclude mega forms
// set to FALSE to INCLUDE them
#define EXCLUDE_MEGAS_FROM_RANDOMIZER FALSE

// COPY_ENEMY_PARTY will make player party be the enemy trainers
// comment out the line below to disable it
#define COPY_ENEMY_PARTY

// SAVE_OWN_PARTY will make player party be saved if copying enemy party
// comment out the line below to disable it
// only used if copying enemy party
#define SAVE_OWN_PARTY
=======
// IMPLEMENT_REUSABLE_REPELS defines whether or not a prompt to use another repel automatically appears upon the previous repel being used up
#define IMPLEMENT_REUSABLE_REPELS
>>>>>>> c81294ee

#endif<|MERGE_RESOLUTION|>--- conflicted
+++ resolved
@@ -102,10 +102,9 @@
 // PROTEAN_GENERATION defines the behavior that protean should exhibit, where it either changes type every move (<=8) or changes type once per appearance in battle (>=9)
 #define PROTEAN_GENERATION 9
 
-<<<<<<< HEAD
 // RANDOMIZED_WILD will randomize all wild encounters
 // comment out the line below to disable it
-#define RANDOMIZED_WILD
+//#define RANDOMIZED_WILD
 
 // RANDOMIZE_PLAYER_PARTY_TRAINERS tells the randomzier wether to randomize player party at start of trainer battles
 // comment out the line below to disable it
@@ -113,7 +112,7 @@
 
 // RANDOMIZE_TRAINER_PARTIES tells the randomzier wether to randomize enemy trainer party at start of trainer battles
 // comment out the line below to disable it
-#define RANDOMIZE_TRAINER_PARTIES_NOT_SMART
+//#define RANDOMIZE_TRAINER_PARTIES_NOT_SMART
 
 // MAX_ID_RANDOMIZED determines the max mon up to which randomize for wild and trainer parties
 // absolutely needed to perform randomizing
@@ -121,7 +120,7 @@
 
 // RANDOMIZE_WILD_FORMS tells the randomzier wether to randomize forms both for wild and trainer parties
 // comment out the line below to disable it
-#define RANDOMIZE_FORMS
+//#define RANDOMIZE_FORMS
 
 // EXCLUDE_MEGAS_FROM_RANDOMIZER tells the randomzier wether to exclude mega forms
 // set to FALSE to INCLUDE them
@@ -129,15 +128,13 @@
 
 // COPY_ENEMY_PARTY will make player party be the enemy trainers
 // comment out the line below to disable it
-#define COPY_ENEMY_PARTY
+// #define COPY_ENEMY_PARTY
 
 // SAVE_OWN_PARTY will make player party be saved if copying enemy party
 // comment out the line below to disable it
 // only used if copying enemy party
-#define SAVE_OWN_PARTY
-=======
+// #define SAVE_OWN_PARTY
 // IMPLEMENT_REUSABLE_REPELS defines whether or not a prompt to use another repel automatically appears upon the previous repel being used up
 #define IMPLEMENT_REUSABLE_REPELS
->>>>>>> c81294ee
 
 #endif