--- conflicted
+++ resolved
@@ -151,48 +151,6 @@
 
 // new effects
 
-<<<<<<< HEAD
-#define HOLD_EFFECT_ARCEUS_FAIRY                       147
-#define HOLD_EFFECT_WEAKEN_SE_FAIRY                    148
-#define HOLD_EFFECT_BOOST_DEF_ON_PHYSICAL_HIT          149
-#define HOLD_EFFECT_BOOST_SPDEF_ON_SPECIAL_HIT         150
-#define HOLD_EFFECT_DAMAGE_ON_CONTACT                  151
-#define HOLD_EFFECT_BOOST_SPECIAL_ATTACK_ON_WATER_HIT  152
-#define HOLD_EFFECT_BOOST_SPECIAL_DEFENSE_ON_WATER_HIT 153
-#define HOLD_EFFECT_BOOST_ATK_ON_ICE_HIT               154
-#define HOLD_EFFECT_BOOST_ATK_ON_ELECTRIC_HIT          155
-#define HOLD_EFFECT_BOOST_ATK_AND_SPATK_ON_SE          156
-#define HOLD_EFFECT_FORCE_SWITCH_ON_DAMAGE             157
-#define HOLD_EFFECT_SWITCH_OUT_WHEN_HIT                158
-#define HOLD_EFFECT_UNGROUND_DESTROYED_ON_HIT          159
-#define HOLD_EFFECT_ARCEUS_NORMAL                      160
-#define HOLD_EFFECT_EVOLVE_SPRITZEE                    161
-#define HOLD_EFFECT_EVOLVE_SWIRLIX                     162
-#define HOLD_EFFECT_EVIOLITE                           163
-#define HOLD_EFFECT_PREVENT_CONTACT_EFFECTS            164
-#define HOLD_EFFECT_BURN_DRIVE                         165
-#define HOLD_EFFECT_CHILL_DRIVE                        166
-#define HOLD_EFFECT_DOUSE_DRIVE                        167
-#define HOLD_EFFECT_SHOCK_DRIVE                        168
-#define HOLD_EFFECT_FIGHTING_MEMORY                    169
-#define HOLD_EFFECT_FLYING_MEMORY                      170
-#define HOLD_EFFECT_POISON_MEMORY                      171
-#define HOLD_EFFECT_GROUND_MEMORY                      172
-#define HOLD_EFFECT_ROCK_MEMORY                        173
-#define HOLD_EFFECT_BUG_MEMORY                         174
-#define HOLD_EFFECT_GHOST_MEMORY                       175
-#define HOLD_EFFECT_STEEL_MEMORY                       176
-#define HOLD_EFFECT_FIRE_MEMORY                        177
-#define HOLD_EFFECT_WATER_MEMORY                       178
-#define HOLD_EFFECT_GRASS_MEMORY                       179
-#define HOLD_EFFECT_ELECTRIC_MEMORY                    180
-#define HOLD_EFFECT_PSYCHIC_MEMORY                     181
-#define HOLD_EFFECT_ICE_MEMORY                         182
-#define HOLD_EFFECT_DRAGON_MEMORY                      183
-#define HOLD_EFFECT_DARK_MEMORY                        184
-#define HOLD_EFFECT_FAIRY_MEMORY                       185
-#define HOLD_EFFECT_ASSAULT_VEST                       186
-=======
 #define HOLD_EFFECT_BURN_DRIVE                         147
 #define HOLD_EFFECT_CHILL_DRIVE                        148
 #define HOLD_EFFECT_DOUSE_DRIVE                        149
@@ -267,5 +225,4 @@
 #define HOLD_EFFECT_WELLSPRING_MASK                    218
 #define HOLD_EFFECT_HEARTHFLAME_MASK                   219
 
->>>>>>> 88421daa
 #endif