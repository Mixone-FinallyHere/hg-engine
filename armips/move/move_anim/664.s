.nds
.thumb

.include "armips/include/animscriptcmd.s"

.include "asm/include/abilities.inc"
.include "asm/include/items.inc"
.include "asm/include/species.inc"
.include "asm/include/moves.inc"

.create "build/move/move_anim/0_664", 0
//Baneful Bunker
a010_664:
    loadparticlefromspa 0, 202 //protect
    waitparticle
    loadparticlefromspa 1, 123 //toxic
    waitparticle

    playsepan 1990, -117
    addparticle 1, 1, 3
    addparticle 1, 2, 3//toxic

    addparticle 0, 0, 17//protect
    cmd37 6, 0, 1, 2, 0, 0, 0, "NaN", "NaN"
<<<<<<< HEAD
=======
    wait 20
    shadeattackingmon 20, 4, 31
>>>>>>> c81294ee
    waitparticle


    unloadparticle 0
    waitstate
    end


.close<|MERGE_RESOLUTION|>--- conflicted
+++ resolved
@@ -22,11 +22,8 @@
 
     addparticle 0, 0, 17//protect
     cmd37 6, 0, 1, 2, 0, 0, 0, "NaN", "NaN"
-<<<<<<< HEAD
-=======
     wait 20
     shadeattackingmon 20, 4, 31
->>>>>>> c81294ee
     waitparticle
 
 
