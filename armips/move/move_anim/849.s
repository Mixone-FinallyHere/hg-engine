.nds
.thumb

.include "armips/include/animscriptcmd.s"

.include "asm/include/abilities.inc"
.include "asm/include/items.inc"
.include "asm/include/species.inc"
.include "asm/include/moves.inc"

.create "build/move/move_anim/0_849", 0
// Bleakwind Storm
a010_849:
    loadparticlefromspa 0, 384 //Tailwind
<<<<<<< HEAD
    waitparticle
    loadparticlefromspa 1, 529 //Hurricane, from w2
    waitparticle
=======
    waitparticle
    loadparticlefromspa 1, 529 //Hurricane, from w2
    waitparticle

    addparticle 0, 2, 0 //Tailwind wind movement
    playsepanmod 2121, -117, 117, 4, 2
    changebg 25, 0x1
    waitforchangebg //Aeroblast bg
    callfunction 68, 5, 0, 4, 0, 28, 0, "NaN", "NaN", "NaN", "NaN", "NaN"
    //wait 15
    addparticle 1, 0, 4
    addparticle 1, 1, 4
    addparticle 1, 2, 4
    addparticle 1, 3, 4
    addparticle 1, 4, 4 //these are the Hurricane particles
    playsepan 1837, 117
    shaketargetmon 10, 20
    shadetargetmon 29, 29, 29
    wait 22
    resetbg 25, 0x1
    waitforchangebg

>>>>>>> c81294ee

    addparticle 0, 2, 0 //Tailwind wind movement
    playsepanmod 2121, -117, 117, 4, 2
    changebg 25, 0x1
    waitforchangebg //Aeroblast bg
    callfunction 68, 5, 0, 4, 0, 28, 0, "NaN", "NaN", "NaN", "NaN", "NaN"
    wait 15
    addparticle 1, 0, 4
    addparticle 1, 1, 4
    addparticle 1, 2, 4
    addparticle 1, 3, 4
    addparticle 1, 4, 4 //these are the Hurricane particles
    playsepan 1837, 117
    shaketargetmon 10, 4
    shadetargetmon 29, 29, 29
    wait 22
    resetbg 25, 0x1
    waitforchangebg
    

    unloadparticle 0
    waitstate
    unloadparticle 1
    waitstate
    end


.close<|MERGE_RESOLUTION|>--- conflicted
+++ resolved
@@ -12,11 +12,6 @@
 // Bleakwind Storm
 a010_849:
     loadparticlefromspa 0, 384 //Tailwind
-<<<<<<< HEAD
-    waitparticle
-    loadparticlefromspa 1, 529 //Hurricane, from w2
-    waitparticle
-=======
     waitparticle
     loadparticlefromspa 1, 529 //Hurricane, from w2
     waitparticle
@@ -39,26 +34,6 @@
     resetbg 25, 0x1
     waitforchangebg
 
->>>>>>> c81294ee
-
-    addparticle 0, 2, 0 //Tailwind wind movement
-    playsepanmod 2121, -117, 117, 4, 2
-    changebg 25, 0x1
-    waitforchangebg //Aeroblast bg
-    callfunction 68, 5, 0, 4, 0, 28, 0, "NaN", "NaN", "NaN", "NaN", "NaN"
-    wait 15
-    addparticle 1, 0, 4
-    addparticle 1, 1, 4
-    addparticle 1, 2, 4
-    addparticle 1, 3, 4
-    addparticle 1, 4, 4 //these are the Hurricane particles
-    playsepan 1837, 117
-    shaketargetmon 10, 4
-    shadetargetmon 29, 29, 29
-    wait 22
-    resetbg 25, 0x1
-    waitforchangebg
-    
 
     unloadparticle 0
     waitstate
