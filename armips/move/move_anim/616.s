--- conflicted
+++ resolved
@@ -24,22 +24,14 @@
     cmd43
     cmd0C 7, 1
     changebg 14, 0x800001 //hyper beam background
-<<<<<<< HEAD
-    waitforchangebg 
-=======
     waitforchangebg
->>>>>>> c81294ee
     addparticle 0, 1, 3 //dark ring outward
     addparticle 0, 0, 3 //more dark pulse
     playsepan 1874, 0
     wait 3
     repeatse 2096, -117, 3, 6 //explosion noise
     addparticle 1, 4, 4 //blast opponent
-<<<<<<< HEAD
-    shaketargetmon 6, 8
-=======
     shaketargetmon 6, 20
->>>>>>> c81294ee
     shadetargetmon 4, 4, 4
     waitparticle
 
