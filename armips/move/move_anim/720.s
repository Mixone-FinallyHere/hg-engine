.nds
.thumb

.include "armips/include/animscriptcmd.s"

.include "asm/include/abilities.inc"
.include "asm/include/items.inc"
.include "asm/include/species.inc"
.include "asm/include/moves.inc"

.create "build/move/move_anim/0_720", 0
//Nature's Madness
a010_720:
    loadparticlefromspa 0,  340 //cosmic power
    waitparticle
    loadparticlefromspa 1, 465 //grass knot
    waitparticle
    cmd43
    cmd0C 0, 0
    cmd0C 1, 16
    changebg 34, 0x20001
    waitforchangebg

    addparticle 0, 1, 3
    addparticle 0, 0, 3
<<<<<<< HEAD
=======
    playsepan 2074, -117
>>>>>>> c81294ee
    wait 30
    repeatse 1920, 117, 3, 6
    addparticle 1, 0, 4
    addparticle 1, 1, 4
<<<<<<< HEAD
=======
    shaketargetmon 8, 4
>>>>>>> c81294ee
    waitparticle

    cmd43
    cmd0C 0, 0
    cmd0C 1, 16
    resetbg 34, 0x40001
    waitforchangebg
    unloadparticle 0
    waitstate
    unloadparticle 1
    waitstate
    end


.close<|MERGE_RESOLUTION|>--- conflicted
+++ resolved
@@ -23,18 +23,12 @@
 
     addparticle 0, 1, 3
     addparticle 0, 0, 3
-<<<<<<< HEAD
-=======
     playsepan 2074, -117
->>>>>>> c81294ee
     wait 30
     repeatse 1920, 117, 3, 6
     addparticle 1, 0, 4
     addparticle 1, 1, 4
-<<<<<<< HEAD
-=======
     shaketargetmon 8, 4
->>>>>>> c81294ee
     waitparticle
 
     cmd43
