--- conflicted
+++ resolved
@@ -17,29 +17,8 @@
     waitparticle
 
     playsepan 2105, 117
-<<<<<<< HEAD
-    callfunction 57, 4, 4, 0, -4, 264, "NaN", "NaN", "NaN", "NaN", "NaN", "NaN"
-    callfunction 57, 4, 4, 0, -4, 272, "NaN", "NaN", "NaN", "NaN", "NaN", "NaN"
-    wait 2
-    callfunction 57, 4, 4, 0, -4, 264, "NaN", "NaN", "NaN", "NaN", "NaN", "NaN"
-    wait 1
-    callfunction 57, 4, 4, 0, -4, 272, "NaN", "NaN", "NaN", "NaN", "NaN", "NaN"
-    wait 1
-    callfunction 57, 4, 4, 0, -8, 264, "NaN", "NaN", "NaN", "NaN", "NaN", "NaN"
-    wait 1
-    callfunction 57, 4, 4, 0, -8, 272, "NaN", "NaN", "NaN", "NaN", "NaN", "NaN"
-    wait 2
     wait 5
     waitse 1894, 117, 15
-    loop 16
-    callfunction 57, 4, 4, 0, -4, 264, "NaN", "NaN", "NaN", "NaN", "NaN", "NaN"
-    callfunction 57, 4, 4, 0, -4, 272, "NaN", "NaN", "NaN", "NaN", "NaN", "NaN"
-    wait 1
-    doloop
-=======
-    wait 5
-    waitse 1894, 117, 15
->>>>>>> c81294ee
     addparticle 1, 1, 3 // dark orb
     addparticle 1, 3, 3 // user charges dark doots
     //addparticle 1, 2, 3 //big dark orb on user
@@ -48,34 +27,20 @@
     cmd43
     cmd0C 7, 1
     changebg 14, 0x800001 //hyper beam background
-<<<<<<< HEAD
-    waitforchangebg 
-=======
     waitforchangebg
->>>>>>> c81294ee
     addparticle 0, 1, 3 //dark ring outward
     addparticle 0, 0, 3 //more dark pulse
     playsepan 1874, 0
     wait 3
     repeatse 2096, -117, 3, 6 //explosion noise
     addparticle 1, 4, 4 //blast opponent
-<<<<<<< HEAD
-    shaketargetmon 6, 8
-=======
     shaketargetmon 6, 20
->>>>>>> c81294ee
     shadetargetmon 4, 4, 4
     waitparticle
 
     resetbg 14, 0x1000001 //revert bg
     waitforchangebg
 
-<<<<<<< HEAD
-    callfunction 57, 4, 4, 0, 80, 264, "NaN", "NaN", "NaN", "NaN", "NaN", "NaN"
-    callfunction 57, 4, 4, 0, 80, 272, "NaN", "NaN", "NaN", "NaN", "NaN", "NaN"
-   
-=======
->>>>>>> c81294ee
     unloadparticle 0
     unloadparticle 1
     waitstate
