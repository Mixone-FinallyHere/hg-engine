.nds
.thumb

.include "armips/include/animscriptcmd.s"

.include "asm/include/abilities.inc"
.include "asm/include/items.inc"
.include "asm/include/species.inc"
.include "asm/include/moves.inc"

.create "build/move/move_anim/0_790", 0
//Apple Acid
a010_790:
    loadparticlefromspa 0, 414//aura sphere
    waitparticle
    loadparticlefromspa 1, 398//gastro acid
    waitparticle

<<<<<<< HEAD
    callfunction 33, 5, 0, 1, 0, 8, 11252, "NaN", "NaN", "NaN", "NaN", "NaN"
    



    repeatse 2081, 117, 2, 6
    addparticle 1, 0, 17
    cmd37 6, 0, 2, 2, 0, 0, 0, "NaN", "NaN"
    addparticle 1, 1, 17
    cmd37 6, 0, 2, 2, 0, 0, 0, "NaN", "NaN"
    callfunction 34, 6, 8, 0, 2, 11252, 10, 0, "NaN", "NaN", "NaN", "NaN"
    callfunction 36, 5, 2, 0, 1, 6, 264, "NaN", "NaN", "NaN", "NaN", "NaN"

    callfunction 33, 5, 0, 1, 8, 0, 11252, "NaN", "NaN", "NaN", "NaN", "NaN"
    waitstate
=======
    shadescreencolor 20, 31, 10, 0, 8




    repeatse 2081, 117, 2, 6
    addparticle 1, 0, 17
    cmd37 6, 0, 2, 2, 0, 0, 0, "NaN", "NaN"
    addparticle 1, 1, 17
    cmd37 6, 0, 2, 2, 0, 0, 0, "NaN", "NaN"
    //callfunction 34, 6, 8, 0, 2, 11252, 10, 0, "NaN", "NaN", "NaN", "NaN"
    wait 10
    shaketargetmon 4, 8
    shadetargetmon 20, 31, 10
    wait 30
    shadescreencolor 20, 31, 10, 8, 0

    waitparticle
>>>>>>> c81294ee
    unloadparticle 0
    waitstate
    unloadparticle 1
    waitstate
    end


.close<|MERGE_RESOLUTION|>--- conflicted
+++ resolved
@@ -16,23 +16,6 @@
     loadparticlefromspa 1, 398//gastro acid
     waitparticle
 
-<<<<<<< HEAD
-    callfunction 33, 5, 0, 1, 0, 8, 11252, "NaN", "NaN", "NaN", "NaN", "NaN"
-    
-
-
-
-    repeatse 2081, 117, 2, 6
-    addparticle 1, 0, 17
-    cmd37 6, 0, 2, 2, 0, 0, 0, "NaN", "NaN"
-    addparticle 1, 1, 17
-    cmd37 6, 0, 2, 2, 0, 0, 0, "NaN", "NaN"
-    callfunction 34, 6, 8, 0, 2, 11252, 10, 0, "NaN", "NaN", "NaN", "NaN"
-    callfunction 36, 5, 2, 0, 1, 6, 264, "NaN", "NaN", "NaN", "NaN", "NaN"
-
-    callfunction 33, 5, 0, 1, 8, 0, 11252, "NaN", "NaN", "NaN", "NaN", "NaN"
-    waitstate
-=======
     shadescreencolor 20, 31, 10, 0, 8
 
 
@@ -51,7 +34,6 @@
     shadescreencolor 20, 31, 10, 8, 0
 
     waitparticle
->>>>>>> c81294ee
     unloadparticle 0
     waitstate
     unloadparticle 1
