--- conflicted
+++ resolved
@@ -24,19 +24,11 @@
     
 
 
-<<<<<<< HEAD
-    shadeattackingmon 31, 3, 3
-    wait 60
-    callfunction 47, 0, "NaN", "NaN", "NaN", "NaN", "NaN", "NaN", "NaN", "NaN", "NaN", "NaN"
-    wait 60
-    callfunction 48, 0, "NaN", "NaN", "NaN", "NaN", "NaN", "NaN", "NaN", "NaN", "NaN", "NaN"
-=======
     wait 60
     shadeattackingmon 31, 3, 3
     wait 30
     callfunction 47, 0, "NaN", "NaN", "NaN", "NaN", "NaN", "NaN", "NaN", "NaN", "NaN", "NaN"
     wait 10
->>>>>>> c81294ee
 
     addparticle 0, 8, 4
     addparticle 0, 10, 4
