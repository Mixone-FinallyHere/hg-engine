--- conflicted
+++ resolved
@@ -22,11 +22,7 @@
     cmd0C 1, 1
     changebg 56, 0x20001
     waitforchangebg
-<<<<<<< HEAD
-    
-=======
 
->>>>>>> c81294ee
     addparticle 0, 1, 4
     addparticle 0, 0 ,4
 
@@ -35,22 +31,14 @@
     addparticle 0, 2, 4
     addparticle 1, 1, 4
     addparticle 1, 2, 4
-<<<<<<< HEAD
-    callfunction 36, 5, 1, 0, 1, 1, 264, "NaN", "NaN", "NaN", "NaN", "NaN"
-=======
     callfunction 36, 5, 4, 0, 1, 10, 264, "NaN", "NaN", "NaN", "NaN", "NaN"
     //callfunction 36, 5, 1, 0, 1, 1, 264, "NaN", "NaN", "NaN", "NaN", "NaN"
->>>>>>> c81294ee
     wait 2
     callfunction 34, 6, 8, 0, 2, 2124, 14, 0, "NaN", "NaN", "NaN", "NaN"
     callfunction 68, 5, 5, 0, 1, 6, 0, "NaN", "NaN", "NaN", "NaN", "NaN"
     repeatse 1993, 117, 4, 6
     wait 3
-<<<<<<< HEAD
-    callfunction 36, 5, 4, 0, 1, 10, 264, "NaN", "NaN", "NaN", "NaN", "NaN"
-=======
     //callfunction 36, 5, 4, 0, 1, 10, 264, "NaN", "NaN", "NaN", "NaN", "NaN"
->>>>>>> c81294ee
     cmd0C 4, 0
     cmd0C 0, 0
     cmd0C 1, 1
