.nds
.thumb

.include "armips/include/animscriptcmd.s"

.include "asm/include/abilities.inc"
.include "asm/include/items.inc"
.include "asm/include/species.inc"
.include "asm/include/moves.inc"

.create "build/move/move_anim/0_550", 0
// Relic Song
a010_550:
    loadparticlefromspa 0, 537 //Relic Song particles from white 2 version
    waitparticle

    playsepanmod 1936, -117, 117, 4, 2
<<<<<<< HEAD
    addparticle 0, 6, 3
    addparticle 0, 5, 3
    addparticle 0, 2, 3

    wait 20
    playcry 0, -117, 127

    addparticle 0, 7, 17
    cmd37 6, 0, 2, 14, 8, 0, 0, "NaN", "NaN"
    callfunction 34, 6, 8, 0, 1, 31764, 8, 10, "NaN", "NaN", "NaN", "NaN"
    loop 2
=======
    //addparticle 0, 6, 3
    //addparticle 0, 5, 3
    //addparticle 0, 2, 3

    addparticle 0, 7, 17
    cmd37 6, 0, 2, 14, 8, 0, 0, "NaN", "NaN"
    wait 20
    playcry 0, -117, 127
    loop 2
    callfunction 34, 6, 8, 0, 1, 31764, 8, 10, "NaN", "NaN", "NaN", "NaN"
    callfunction 52, 3, 8, 8, 264, "NaN", "NaN", "NaN", "NaN", "NaN", "NaN", "NaN"
    wait 8
    callfunction 52, 3, 16, -16, 264, "NaN", "NaN", "NaN", "NaN", "NaN", "NaN", "NaN"
    wait 16
    callfunction 52, 3, 8, 8, 264, "NaN", "NaN", "NaN", "NaN", "NaN", "NaN", "NaN"
    wait 8
    doloop
/*
    addparticle 0, 2, 17
    cmd37 6, 0, 2, 6, 1, 4096, 0, "NaN", "NaN"
    cmd37 5, 3, 0, 0, 0, 0, "NaN", "NaN", "NaN"
    wait 8
    addparticle 0, 3, 17
    cmd37 6, 0, 2, 6, 1, 4096, 0, "NaN", "NaN"
    cmd37 5, 3, 0, 0, 0, 0, "NaN", "NaN", "NaN"
    wait 8
    addparticle 0, 4, 17
    cmd37 6, 0, 2, 6, 1, 4096, 0, "NaN", "NaN"
    cmd37 5, 3, 0, 0, 0, 0, "NaN", "NaN", "NaN"
    wait 30
*/
    addparticle 0, 0, 4
    addparticle 0, 1, 4
    addparticle 0, 4, 4

    callfunction 34, 6, 8, 0, 1, 31764, 8, 10, "NaN", "NaN", "NaN", "NaN"
>>>>>>> c81294ee
    callfunction 52, 3, 8, 8, 264, "NaN", "NaN", "NaN", "NaN", "NaN", "NaN", "NaN"
    wait 8
    callfunction 52, 3, 16, -16, 264, "NaN", "NaN", "NaN", "NaN", "NaN", "NaN", "NaN"
    wait 16
    callfunction 52, 3, 8, 8, 264, "NaN", "NaN", "NaN", "NaN", "NaN", "NaN", "NaN"
    wait 8
<<<<<<< HEAD
    doloop
/*
    addparticle 0, 2, 17
    cmd37 6, 0, 2, 6, 1, 4096, 0, "NaN", "NaN"
    cmd37 5, 3, 0, 0, 0, 0, "NaN", "NaN", "NaN"
    wait 8
    addparticle 0, 3, 17
    cmd37 6, 0, 2, 6, 1, 4096, 0, "NaN", "NaN"
    cmd37 5, 3, 0, 0, 0, 0, "NaN", "NaN", "NaN"
    wait 8
    addparticle 0, 4, 17
    cmd37 6, 0, 2, 6, 1, 4096, 0, "NaN", "NaN"
    cmd37 5, 3, 0, 0, 0, 0, "NaN", "NaN", "NaN"
    wait 30
*/
    addparticle 0, 0, 4
    addparticle 0, 1, 4
    addparticle 0, 4, 4
    wait 30
=======
>>>>>>> c81294ee

    unloadparticle 0
    waitstate
    end
    

.close<|MERGE_RESOLUTION|>--- conflicted
+++ resolved
@@ -15,19 +15,6 @@
     waitparticle
 
     playsepanmod 1936, -117, 117, 4, 2
-<<<<<<< HEAD
-    addparticle 0, 6, 3
-    addparticle 0, 5, 3
-    addparticle 0, 2, 3
-
-    wait 20
-    playcry 0, -117, 127
-
-    addparticle 0, 7, 17
-    cmd37 6, 0, 2, 14, 8, 0, 0, "NaN", "NaN"
-    callfunction 34, 6, 8, 0, 1, 31764, 8, 10, "NaN", "NaN", "NaN", "NaN"
-    loop 2
-=======
     //addparticle 0, 6, 3
     //addparticle 0, 5, 3
     //addparticle 0, 2, 3
@@ -64,35 +51,12 @@
     addparticle 0, 4, 4
 
     callfunction 34, 6, 8, 0, 1, 31764, 8, 10, "NaN", "NaN", "NaN", "NaN"
->>>>>>> c81294ee
     callfunction 52, 3, 8, 8, 264, "NaN", "NaN", "NaN", "NaN", "NaN", "NaN", "NaN"
     wait 8
     callfunction 52, 3, 16, -16, 264, "NaN", "NaN", "NaN", "NaN", "NaN", "NaN", "NaN"
     wait 16
     callfunction 52, 3, 8, 8, 264, "NaN", "NaN", "NaN", "NaN", "NaN", "NaN", "NaN"
     wait 8
-<<<<<<< HEAD
-    doloop
-/*
-    addparticle 0, 2, 17
-    cmd37 6, 0, 2, 6, 1, 4096, 0, "NaN", "NaN"
-    cmd37 5, 3, 0, 0, 0, 0, "NaN", "NaN", "NaN"
-    wait 8
-    addparticle 0, 3, 17
-    cmd37 6, 0, 2, 6, 1, 4096, 0, "NaN", "NaN"
-    cmd37 5, 3, 0, 0, 0, 0, "NaN", "NaN", "NaN"
-    wait 8
-    addparticle 0, 4, 17
-    cmd37 6, 0, 2, 6, 1, 4096, 0, "NaN", "NaN"
-    cmd37 5, 3, 0, 0, 0, 0, "NaN", "NaN", "NaN"
-    wait 30
-*/
-    addparticle 0, 0, 4
-    addparticle 0, 1, 4
-    addparticle 0, 4, 4
-    wait 30
-=======
->>>>>>> c81294ee
 
     unloadparticle 0
     waitstate
