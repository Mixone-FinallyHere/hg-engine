.nds
.thumb

.include "armips/include/animscriptcmd.s"

.include "asm/include/abilities.inc"
.include "asm/include/items.inc"
.include "asm/include/species.inc"
.include "asm/include/moves.inc"

.create "build/move/move_anim/0_912", 0
//Thunderclap
a010_912:

    loadparticlefromspa 0, 407 //smelling salts
    waitparticle
    loadparticlefromspa 1, 118 //thunder
    waitparticle

    cmd43
    cmd0C 7, 1
    changebg 19, 0x800001
    waitforchangebg
    addparticle 1, 5, 3
    wait 10

    addparticle 1, 4, 4
    addparticle 1, 3, 4
<<<<<<< HEAD
    wait 35
=======
    playsepan 1968, 117
    waitse 1952, 117, 13
    wait 22
>>>>>>> c81294ee

    addparticle 0, 1, 4
    addparticle 0, 0, 4
    playsepan 1849, 117
    wait 10
    playsepan 1849, 117



    addparticle 1, 1, 4
    addparticle 1, 0, 4
    addparticle 1, 2, 4
    playsepan 2007, 117
<<<<<<< HEAD
=======
    shaketargetmon 4, 8
>>>>>>> c81294ee
    waitparticle


    cmd43
    cmd0C 0, 1
    cmd0C 1, 0
    cmd0C 7, 1
    cmd0C 6, 1
    resetbg 19, 0x1000001

    unloadparticle 0
    waitstate
    unloadparticle 1
    waitstate
    end


.close<|MERGE_RESOLUTION|>--- conflicted
+++ resolved
@@ -26,13 +26,9 @@
 
     addparticle 1, 4, 4
     addparticle 1, 3, 4
-<<<<<<< HEAD
-    wait 35
-=======
     playsepan 1968, 117
     waitse 1952, 117, 13
     wait 22
->>>>>>> c81294ee
 
     addparticle 0, 1, 4
     addparticle 0, 0, 4
@@ -46,10 +42,7 @@
     addparticle 1, 0, 4
     addparticle 1, 2, 4
     playsepan 2007, 117
-<<<<<<< HEAD
-=======
     shaketargetmon 4, 8
->>>>>>> c81294ee
     waitparticle
 
 
