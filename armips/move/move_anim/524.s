--- conflicted
+++ resolved
@@ -14,7 +14,6 @@
 // Zap Cannon without background + U-turn switch out
 
 a010_524:
-<<<<<<< HEAD
     initspriteresource
     loadspriteresource 0
     loadspriteresource 1
@@ -32,14 +31,6 @@
     resetsprite 1
     resetsprite 2
     resetsprite 3
-=======
-    loadparticlefromspa 0, 387
-    waitparticle
-    loadparticlefromspa 1, 502 //electric charging, emitter 5
-    waitparticle
-    loadparticlefromspa 2, 212 //zap cannon ball, emitter 0
-    waitparticle
->>>>>>> 66a0ffd0
     checkturn _00C8, _0268
     end
 _00C8:
