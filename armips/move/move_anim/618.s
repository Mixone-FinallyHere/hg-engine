.nds
.thumb

.include "armips/include/animscriptcmd.s"

.include "asm/include/abilities.inc"
.include "asm/include/items.inc"
.include "asm/include/species.inc"
.include "asm/include/moves.inc"

.create "build/move/move_anim/0_618", 0
//Thousand Waves
a010_618:
    loadparticlefromspa 0, 386 //power gem for the hexagons
    waitparticle
    loadparticlefromspa 1, 255//hidden power waves
    waitparticle

    //green bg
    callfunction 33, 5, 0, 1, 0, 12, 6912, "NaN", "NaN", "NaN", "NaN", "NaN"
    shadeattackingmon 29, 29, 29
    addparticle 0, 2, 3 //hexagons on user
    addparticle 0, 3, 3 //whooshing outward, timed with particle 2 already
    playsepan 2088, -117
    waitparticle
    wait 5

    shakescreen

<<<<<<< HEAD
    addparticle 1, 4, 3 //wave bursts outward
    shaketargetmon 2, 6
    shadetargetmon 29, 29, 29
    repeatse 1968, -117, 1, 2
    wait 10
=======
    loop 4
>>>>>>> c81294ee
    addparticle 1, 4, 3 //wave bursts outward
    shaketargetmon 2, 6
    shadetargetmon 29, 29, 29
    repeatse 1968, -117, 1, 2
    wait 10
<<<<<<< HEAD
    addparticle 1, 4, 3 //wave bursts outward
    shaketargetmon 2, 6
    shadetargetmon 29, 29, 29
    repeatse 1968, -117, 1, 2
    wait 10
    addparticle 1, 4, 3 //wave bursts outward
    shaketargetmon 2, 6
    shadetargetmon 29, 29, 29
    repeatse 1968, -117, 1, 2
    wait 10
=======
    doloop
    //addparticle 1, 4, 3 //wave bursts outward
    //shaketargetmon 2, 6
    //shadetargetmon 29, 29, 29
    //repeatse 1968, -117, 1, 2
    //wait 10
    //addparticle 1, 4, 3 //wave bursts outward
    //shaketargetmon 2, 6
    //shadetargetmon 29, 29, 29
    //repeatse 1968, -117, 1, 2
    //wait 10
    //addparticle 1, 4, 3 //wave bursts outward
    //shaketargetmon 2, 6
    //shadetargetmon 29, 29, 29
    //repeatse 1968, -117, 1, 2
    //wait 10
>>>>>>> c81294ee
    //addparticle 1, 4, 3 //wave bursts outward
    //shaketargetmon 2, 6
    //shadetargetmon 29, 29, 29
    //wait 10

    playsepan 1874, 117
    addparticle 0, 2, 4 //hexagons on opponent
    addparticle 0, 1, 4 //hitmarkers on opponent

    callfunction 33, 5, 0, 1, 12, 0, 6912, "NaN", "NaN", "NaN", "NaN", "NaN"
    waitstate
<<<<<<< HEAD
    resetbg 33, 0x1 //reset green bg
=======
>>>>>>> c81294ee

    unloadparticle 0
    waitstate
    unloadparticle 1
    waitstate
    end


.close<|MERGE_RESOLUTION|>--- conflicted
+++ resolved
@@ -27,32 +27,12 @@
 
     shakescreen
 
-<<<<<<< HEAD
+    loop 4
     addparticle 1, 4, 3 //wave bursts outward
     shaketargetmon 2, 6
     shadetargetmon 29, 29, 29
     repeatse 1968, -117, 1, 2
     wait 10
-=======
-    loop 4
->>>>>>> c81294ee
-    addparticle 1, 4, 3 //wave bursts outward
-    shaketargetmon 2, 6
-    shadetargetmon 29, 29, 29
-    repeatse 1968, -117, 1, 2
-    wait 10
-<<<<<<< HEAD
-    addparticle 1, 4, 3 //wave bursts outward
-    shaketargetmon 2, 6
-    shadetargetmon 29, 29, 29
-    repeatse 1968, -117, 1, 2
-    wait 10
-    addparticle 1, 4, 3 //wave bursts outward
-    shaketargetmon 2, 6
-    shadetargetmon 29, 29, 29
-    repeatse 1968, -117, 1, 2
-    wait 10
-=======
     doloop
     //addparticle 1, 4, 3 //wave bursts outward
     //shaketargetmon 2, 6
@@ -69,7 +49,6 @@
     //shadetargetmon 29, 29, 29
     //repeatse 1968, -117, 1, 2
     //wait 10
->>>>>>> c81294ee
     //addparticle 1, 4, 3 //wave bursts outward
     //shaketargetmon 2, 6
     //shadetargetmon 29, 29, 29
@@ -81,10 +60,6 @@
 
     callfunction 33, 5, 0, 1, 12, 0, 6912, "NaN", "NaN", "NaN", "NaN", "NaN"
     waitstate
-<<<<<<< HEAD
-    resetbg 33, 0x1 //reset green bg
-=======
->>>>>>> c81294ee
 
     unloadparticle 0
     waitstate
