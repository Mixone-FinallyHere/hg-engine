--- conflicted
+++ resolved
@@ -23,11 +23,7 @@
     addparticle 0, 5, 3
     addparticle 0, 6, 3
     wait 20
-<<<<<<< HEAD
-    playsepan 1874, 117
-=======
     repeatse 1993, 117, 3, 6
->>>>>>> c81294ee
     addparticle 0, 3, 4
     addparticle 0, 4, 4
     shakescreen
