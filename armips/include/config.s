--- conflicted
+++ resolved
@@ -40,14 +40,9 @@
 // REUSABLE_TMS will make TMs infinite and hide the quantity number.
 REUSABLE_TMS equ 1
 
-<<<<<<< HEAD
-//DELETABLE_HMS Allows HMs to be forgotten, this also makes their quantity reduce, but the infinite TMs change prevents this.
+// DELETABLE_HMS Allows HMs to be forgotten, this also makes their quantity reduce, but the infinite TMs change prevents this.
 DELETABLE_HMS equ 1
-=======
-// DELETABLE_HMS Allows HMs to be forgotten, this also makes their quantity reduce, but the infinite TMs change prevents this.
-DELETABLE_HMS equ 0
 
 // APPLY_ANTIPIRACY will apply the typical anti-piracy code changes to your ROM automatically so that the game runs well on hardware (TWLmenu and R4 are both tested)
 // comment out the lines if you do not want anti-piracy to be applied to your ROM
-.definelabel APPLY_ANTIPIRACY, 0
->>>>>>> 95f4f68c
+.definelabel APPLY_ANTIPIRACY, 0