.nds
.thumb

.include "armips/include/macros.s"
.include "armips/include/constants.s"
.include "armips/include/config.s"
.include "armips/include/movemacros.s"

.include "asm/include/moves.inc"
.include "asm/include/move_effects.inc"

movedata MOVE_NONE, "-"
    battleeffect MOVE_EFFECT_HIT
    pss SPLIT_PHYSICAL
    basepower 0
    type TYPE_NORMAL
    accuracy 0
    pp 0
    effectchance 0
    target MOVE_TARGET_SELECTED
    priority 0
    flags 0x00
    appeal 0x00
    contesttype CONTEST_COOL
    terminatedata
    movedescription MOVE_NONE, "\n\n\n\n"

movedata MOVE_POUND, "Pound"
    battleeffect MOVE_EFFECT_HIT
    pss SPLIT_PHYSICAL
    basepower 40
    type TYPE_NORMAL
    accuracy 100
    pp 10
    effectchance 0
    target MOVE_TARGET_SELECTED
    priority 0
    flags FLAG_KEEP_HP_BAR | FLAG_KINGS_ROCK | FLAG_MIRROR_MOVE | FLAG_PROTECT | FLAG_CONTACT
    appeal 0x05
    contesttype CONTEST_TOUGH
    terminatedata
    movedescription MOVE_POUND, "The foe is physically\npounded with a long\ntail or a foreleg,\netc.\n"

movedata MOVE_KARATE_CHOP, "Karate Chop"
    battleeffect MOVE_EFFECT_HIGH_CRITICAL
    pss SPLIT_PHYSICAL
    basepower 50
    type TYPE_FIGHTING
    accuracy 100
    pp 10
    effectchance 0
    target MOVE_TARGET_SELECTED
    priority 0
    flags FLAG_KEEP_HP_BAR | FLAG_KINGS_ROCK | FLAG_MIRROR_MOVE | FLAG_PROTECT | FLAG_CONTACT
    appeal 0x05
    contesttype CONTEST_TOUGH
    terminatedata
    movedescription MOVE_KARATE_CHOP, "The foe is attacked\nwith a sharp chop.\nIt has a high\ncritical-hit ratio.\n"

movedata MOVE_DOUBLE_SLAP, "Double Slap"
    battleeffect MOVE_EFFECT_MULTI_HIT
    pss SPLIT_PHYSICAL
    basepower 20
    type TYPE_FAIRY
    accuracy 85
    pp 10
    effectchance 0
    target MOVE_TARGET_SELECTED
    priority 0
    flags FLAG_KEEP_HP_BAR | FLAG_KINGS_ROCK | FLAG_MIRROR_MOVE | FLAG_PROTECT | FLAG_CONTACT
    appeal 0x07
    contesttype CONTEST_TOUGH
    terminatedata
    movedescription MOVE_DOUBLE_SLAP, "The foe is slapped\nrepeatedly, back\nand forth, two to\nfive times in a row.\n"

movedata MOVE_COMET_PUNCH, "Comet Punch"
    battleeffect MOVE_EFFECT_MULTI_HIT
    pss SPLIT_PHYSICAL
    basepower 20
    type TYPE_FIGHTING
    accuracy 85
    pp 10
    effectchance 0
    target MOVE_TARGET_SELECTED
    priority 0
    flags FLAG_KEEP_HP_BAR | FLAG_KINGS_ROCK | FLAG_MIRROR_MOVE | FLAG_PROTECT | FLAG_CONTACT
    appeal 0x07
    contesttype CONTEST_TOUGH
    terminatedata
    movedescription MOVE_COMET_PUNCH, "The foe is hit with\na flurry of punches\nthat strike two to\nfive times in a row.\n"

movedata MOVE_MEGA_PUNCH, "Mega Punch"
    battleeffect MOVE_EFFECT_HIT
    pss SPLIT_PHYSICAL
    basepower 80
    type TYPE_NORMAL
    accuracy 85
    pp 10
    effectchance 0
    target MOVE_TARGET_SELECTED
    priority 0
    flags FLAG_KINGS_ROCK | FLAG_MIRROR_MOVE | FLAG_PROTECT | FLAG_CONTACT
    appeal 0x12
    contesttype CONTEST_TOUGH
    terminatedata
    movedescription MOVE_MEGA_PUNCH, "The foe is slugged\nby a punch thrown\nwith muscle-packed\npower.\n"

movedata MOVE_PAY_DAY, "Pay Day"
    battleeffect MOVE_EFFECT_INCREASE_PRIZE_MONEY
    pss SPLIT_PHYSICAL
    basepower 40
    type TYPE_NORMAL
    accuracy 100
    pp 10
    effectchance 0
    target MOVE_TARGET_SELECTED
    priority 0
    flags FLAG_KINGS_ROCK | FLAG_MIRROR_MOVE | FLAG_PROTECT
    appeal 0x17
    contesttype CONTEST_SMART
    terminatedata
    movedescription MOVE_PAY_DAY, "Numerous coins are\nhurled at the foe to\ninflict damage.\nMoney is earned\nafter battle."

movedata MOVE_FIRE_PUNCH, "Fire Punch"
    battleeffect MOVE_EFFECT_BURN_HIT
    pss SPLIT_PHYSICAL
    basepower 75
    type TYPE_FIRE
    accuracy 100
    pp 10
    effectchance 10
    target MOVE_TARGET_SELECTED
    priority 0
    flags FLAG_MIRROR_MOVE | FLAG_PROTECT | FLAG_CONTACT
    appeal 0x11
    contesttype CONTEST_BEAUTY
    terminatedata
    movedescription MOVE_FIRE_PUNCH, "The foe is punched\nwith a fiery fist.\nIt may leave the\ntarget with a burn.\n"

movedata MOVE_ICE_PUNCH, "Ice Punch"
    battleeffect MOVE_EFFECT_FREEZE_HIT
    pss SPLIT_PHYSICAL
    basepower 75
    type TYPE_ICE
    accuracy 100
    pp 10
    effectchance 10
    target MOVE_TARGET_SELECTED
    priority 0
    flags FLAG_MIRROR_MOVE | FLAG_PROTECT | FLAG_CONTACT
    appeal 0x11
    contesttype CONTEST_BEAUTY
    terminatedata
    movedescription MOVE_ICE_PUNCH, "The foe is punched\nwith an icy fist.\nIt may leave the\ntarget frozen.\n"

movedata MOVE_THUNDER_PUNCH, "Thunder Punch"
    battleeffect MOVE_EFFECT_PARALYZE_HIT
    pss SPLIT_PHYSICAL
    basepower 75
    type TYPE_ELECTRIC
    accuracy 100
    pp 10
    effectchance 10
    target MOVE_TARGET_SELECTED
    priority 0
    flags FLAG_MIRROR_MOVE | FLAG_PROTECT | FLAG_CONTACT
    appeal 0x11
    contesttype CONTEST_COOL
    terminatedata
    movedescription MOVE_THUNDER_PUNCH, "The foe is punched\nwith an electrified\nfist. It may leave\nthe target with\nparalysis."

movedata MOVE_SCRATCH, "Scratch"
    battleeffect MOVE_EFFECT_HIT
    pss SPLIT_PHYSICAL
    basepower 40
    type TYPE_NORMAL
    accuracy 100
    pp 10
    effectchance 0
    target MOVE_TARGET_SELECTED
    priority 0
    flags FLAG_KEEP_HP_BAR | FLAG_KINGS_ROCK | FLAG_MIRROR_MOVE | FLAG_PROTECT | FLAG_CONTACT
    appeal 0x05
    contesttype CONTEST_TOUGH
    terminatedata
    movedescription MOVE_SCRATCH, "Hard, pointed, and\nsharp claws rake the\nfoe to inflict damage.\n\n"

movedata MOVE_VICE_GRIP, "Vise Grip"
    battleeffect MOVE_EFFECT_HIT
    pss SPLIT_PHYSICAL
    basepower 55
    type TYPE_STEEL
    accuracy 100
    pp 10
    effectchance 0
    target MOVE_TARGET_SELECTED
    priority 0
    flags FLAG_KINGS_ROCK | FLAG_MIRROR_MOVE | FLAG_PROTECT | FLAG_CONTACT
    appeal 0x05
    contesttype CONTEST_TOUGH
    terminatedata
    movedescription MOVE_VICE_GRIP, "Huge, impressive\npincers grip and\nsqueeze the foe.\n\n"

movedata MOVE_GUILLOTINE, "Guillotine"
	battleeffect 229
	pss SPLIT_PHYSICAL
	basepower 120
	type TYPE_STEEL
	accuracy 100
	pp 5
	effectchance 100
	target MOVE_TARGET_SELECTED
	priority 0
	flags FLAG_CONTACT | FLAG_PROTECT | FLAG_MIRROR_MOVE
	appeal 0x16
	contesttype CONTEST_SMART
	terminatedata
	movedescription MOVE_GUILLOTINE, "A vicious, tearing\nattack with pincers.\nLower’s user’s defenses\nby one stage."

movedata MOVE_RAZOR_WIND, "Razor Wind"
    battleeffect MOVE_EFFECT_CHARGE_TURN_HIGH_CRIT
    pss SPLIT_SPECIAL
    basepower 120
    type TYPE_FLYING
    accuracy 100
    pp 10
    effectchance 0
    target MOVE_TARGET_BOTH
    priority 0
    flags FLAG_KINGS_ROCK | FLAG_MIRROR_MOVE | FLAG_PROTECT
    appeal 0x06
    contesttype CONTEST_COOL
    terminatedata
    movedescription MOVE_RAZOR_WIND, "A two-turn attack.\nBlades of wind hit the\nfoe on the second\nturn. It has a high\ncritical-hit ratio."

movedata MOVE_SWORDS_DANCE, "Swords Dance"
    battleeffect MOVE_EFFECT_ATK_UP_2
    pss SPLIT_STATUS
    basepower 0
    type TYPE_NORMAL
    accuracy 0
    pp 2
    effectchance 0
    target MOVE_TARGET_USER
    priority 0
    flags FLAG_KEEP_HP_BAR | FLAG_SNATCH
    appeal 0x0B
    contesttype CONTEST_BEAUTY
    terminatedata
    movedescription MOVE_SWORDS_DANCE, "A frenetic dance to\nuplift the fighting\nspirit. It sharply\nraises the user’s\nAttack stat."

movedata MOVE_CUT, "Cut"
    battleeffect MOVE_EFFECT_HIT
    pss SPLIT_PHYSICAL
    basepower 55
    type TYPE_GRASS
    accuracy 95
    pp 10
    effectchance 0
    target MOVE_TARGET_SELECTED
    priority 0
    flags FLAG_KEEP_HP_BAR | FLAG_KINGS_ROCK | FLAG_MIRROR_MOVE | FLAG_PROTECT | FLAG_CONTACT
    appeal 0x05
    contesttype CONTEST_COOL
    terminatedata
    movedescription MOVE_CUT, "The foe is cut with a\nscythe or a claw.\nIt can also be used\nto cut down thin\ntrees."

movedata MOVE_GUST, "Gust"
    battleeffect MOVE_EFFECT_DOUBLE_DAMAGE_FLY_OR_BOUNCE
    pss SPLIT_SPECIAL
    basepower 40
    type TYPE_FLYING
    accuracy 100
    pp 10
    effectchance 0
    target MOVE_TARGET_SELECTED
    priority 0
    flags FLAG_KINGS_ROCK | FLAG_MIRROR_MOVE | FLAG_PROTECT
    appeal 0x05
    contesttype CONTEST_SMART
    terminatedata
    movedescription MOVE_GUST, "A gust of wind is\nwhipped up by wings\nand launched at the\nfoe to inflict damage.\n"

movedata MOVE_WING_ATTACK, "Wing Attack"
    battleeffect MOVE_EFFECT_HIT
    pss SPLIT_PHYSICAL
    basepower 60
    type TYPE_FLYING
    accuracy 100
    pp 10
    effectchance 0
    target MOVE_TARGET_SELECTED
    priority 0
    flags FLAG_KEEP_HP_BAR | FLAG_KINGS_ROCK | FLAG_MIRROR_MOVE | FLAG_PROTECT | FLAG_CONTACT
    appeal 0x05
    contesttype CONTEST_COOL
    terminatedata
    movedescription MOVE_WING_ATTACK, "The foe is struck\nwith large, imposing\nwings spread wide\nto inflict damage.\n"

movedata MOVE_WHIRLWIND, "Whirlwind"
    battleeffect MOVE_EFFECT_FORCE_SWITCH
    pss SPLIT_STATUS
    basepower 0
    type TYPE_FLYING
    accuracy 0
    pp 10
    effectchance 0
    target MOVE_TARGET_SELECTED
    priority -6
    flags FLAG_KEEP_HP_BAR | FLAG_MIRROR_MOVE | FLAG_MAGIC_COAT
    appeal 0x09
    contesttype CONTEST_SMART
    terminatedata
    movedescription MOVE_WHIRLWIND, "The foe is blown away,\nto be replaced by\nanother Pokémon\nin its party. In the\nwild, the battle ends."

movedata MOVE_FLY, "Fly"
    battleeffect MOVE_EFFECT_HIT
    pss SPLIT_PHYSICAL
    basepower 90
    type TYPE_FLYING
    accuracy 100
    pp 10
    effectchance 0
    target MOVE_TARGET_SELECTED
    priority 0
    flags FLAG_HIDE_SHADOW | FLAG_KINGS_ROCK | FLAG_MIRROR_MOVE | FLAG_PROTECT | FLAG_CONTACT
    appeal 0x06
    contesttype CONTEST_SMART
    terminatedata
    movedescription MOVE_FLY, "The user soars, then\nstrikes on the second\nturn. It can also be\nused for flying to\nany familiar town."

movedata MOVE_BIND, "Bind"
    battleeffect MOVE_EFFECT_BIND_HIT
    pss SPLIT_PHYSICAL
    basepower 35
    type TYPE_NORMAL
    accuracy 90
    pp 10
    effectchance 0
    target MOVE_TARGET_SELECTED
    priority 0
    flags FLAG_KEEP_HP_BAR | FLAG_KINGS_ROCK | FLAG_MIRROR_MOVE | FLAG_PROTECT | FLAG_CONTACT
    appeal 0x15
    contesttype CONTEST_TOUGH
    terminatedata
    movedescription MOVE_BIND, "A long body or\ntentacles are used\nto bind and squeeze\nthe foe for two to\nfive turns."

movedata MOVE_SLAM, "Slam"
    battleeffect MOVE_EFFECT_HIT
    pss SPLIT_PHYSICAL
    basepower 85
    type TYPE_NORMAL
    accuracy 100
    pp 10
    effectchance 0
    target MOVE_TARGET_SELECTED
    priority 0
    flags FLAG_KINGS_ROCK | FLAG_MIRROR_MOVE | FLAG_PROTECT | FLAG_CONTACT
    appeal 0x05
    contesttype CONTEST_TOUGH
    terminatedata
    movedescription MOVE_SLAM, "The foe is slammed\nwith a long tail,\nvines, etc., to inflict\ndamage.\n"

movedata MOVE_VINE_WHIP, "Vine Whip"
    battleeffect MOVE_EFFECT_HIT
    pss SPLIT_PHYSICAL
    basepower 45
    type TYPE_GRASS
    accuracy 100
    pp 10
    effectchance 0
    target MOVE_TARGET_SELECTED
    priority 0
    flags FLAG_KEEP_HP_BAR | FLAG_KINGS_ROCK | FLAG_MIRROR_MOVE | FLAG_PROTECT | FLAG_CONTACT
    appeal 0x05
    contesttype CONTEST_COOL
    terminatedata
    movedescription MOVE_VINE_WHIP, "The foe is struck\nwith slender, whiplike\nvines to inflict\ndamage.\n"

movedata MOVE_STOMP, "Stomp"
    battleeffect MOVE_EFFECT_FLINCH_MINIMIZE_DOUBLE_HIT
    pss SPLIT_PHYSICAL
    basepower 65
    type TYPE_NORMAL
    accuracy 100
    pp 10
    effectchance 30
    target MOVE_TARGET_SELECTED
    priority 0
    flags FLAG_KEEP_HP_BAR | FLAG_MIRROR_MOVE | FLAG_PROTECT | FLAG_CONTACT
    appeal 0x05
    contesttype CONTEST_TOUGH
    terminatedata
    movedescription MOVE_STOMP, "The foe is stomped\nwith a big foot.\nIt may also make the\ntarget flinch.\n"

movedata MOVE_DOUBLE_KICK, "Double Kick"
    battleeffect MOVE_EFFECT_HIT_TWICE
    pss SPLIT_PHYSICAL
    basepower 30
    type TYPE_FIGHTING
    accuracy 100
    pp 10
    effectchance 0
    target MOVE_TARGET_SELECTED
    priority 0
    flags FLAG_KEEP_HP_BAR | FLAG_KINGS_ROCK | FLAG_MIRROR_MOVE | FLAG_PROTECT | FLAG_CONTACT
    appeal 0x07
    contesttype CONTEST_COOL
    terminatedata
    movedescription MOVE_DOUBLE_KICK, "The foe is quickly\nkicked twice in\nsuccession using both\nfeet.\n"

movedata MOVE_MEGA_KICK, "Mega Kick"
    battleeffect MOVE_EFFECT_HIT
    pss SPLIT_PHYSICAL
    basepower 120
    type TYPE_NORMAL
    accuracy 75
    pp 5
    effectchance 0
    target MOVE_TARGET_SELECTED
    priority 0
    flags FLAG_HIDE_SHADOW | FLAG_KINGS_ROCK | FLAG_MIRROR_MOVE | FLAG_PROTECT | FLAG_CONTACT
    appeal 0x12
    contesttype CONTEST_COOL
    terminatedata
    movedescription MOVE_MEGA_KICK, "The foe is attacked\nby a kick launched\nwith muscle-packed\npower.\n"

movedata MOVE_JUMP_KICK, "Jump Kick"
    battleeffect MOVE_EFFECT_CRASH_ON_MISS
    pss SPLIT_PHYSICAL
    basepower 100
    type TYPE_FIGHTING
    accuracy 95
    pp 10
    effectchance 0
    target MOVE_TARGET_SELECTED
    priority 0
    flags FLAG_KINGS_ROCK | FLAG_MIRROR_MOVE | FLAG_PROTECT | FLAG_CONTACT
    appeal 0x05
    contesttype CONTEST_COOL
    terminatedata
    movedescription MOVE_JUMP_KICK, "The user jumps up\nhigh, then strikes\nwith a kick. If the\nkick misses, the\nuser hurts itself."

movedata MOVE_ROLLING_KICK, "Rolling Kick"
    battleeffect MOVE_EFFECT_FLINCH_HIT
    pss SPLIT_PHYSICAL
    basepower 60
    type TYPE_FIGHTING
    accuracy 85
    pp 10
    effectchance 30
    target MOVE_TARGET_SELECTED
    priority 0
    flags FLAG_KINGS_ROCK | FLAG_MIRROR_MOVE | FLAG_PROTECT | FLAG_CONTACT
    appeal 0x05
    contesttype CONTEST_COOL
    terminatedata
    movedescription MOVE_ROLLING_KICK, "The user lashes \nout with a quick,\nspinning kick. It\nmay also make the\ntarget flinch."

movedata MOVE_SAND_ATTACK, "Sand Attack"
    battleeffect MOVE_EFFECT_ACC_DOWN
    pss SPLIT_STATUS
    basepower 0
    type TYPE_GROUND
    accuracy 100
    pp 10
    effectchance 0
    target MOVE_TARGET_SELECTED
    priority 0
    flags FLAG_MIRROR_MOVE | FLAG_MAGIC_COAT | FLAG_PROTECT
    appeal 0x13
    contesttype CONTEST_CUTE
    terminatedata
    movedescription MOVE_SAND_ATTACK, "Sand is hurled in the\nfoe’s face, reducing\nits accuracy.\n\n"

movedata MOVE_HEADBUTT, "Headbutt"
    battleeffect MOVE_EFFECT_FLINCH_HIT
    pss SPLIT_PHYSICAL
    basepower 70
    type TYPE_NORMAL
    accuracy 100
    pp 10
    effectchance 30
    target MOVE_TARGET_SELECTED
    priority 0
    flags FLAG_KEEP_HP_BAR | FLAG_MIRROR_MOVE | FLAG_PROTECT | FLAG_CONTACT
    appeal 0x05
    contesttype CONTEST_TOUGH
    terminatedata
    movedescription MOVE_HEADBUTT, "The user attacks with\nits head. It may make\nthe foe flinch. To find\nPokémon, hit trees."

movedata MOVE_HORN_ATTACK, "Horn Attack"
    battleeffect MOVE_EFFECT_HIT
    pss SPLIT_PHYSICAL
    basepower 65
    type TYPE_GROUND
    accuracy 100
    pp 10
    effectchance 0
    target MOVE_TARGET_SELECTED
    priority 0
    flags FLAG_KINGS_ROCK | FLAG_MIRROR_MOVE | FLAG_PROTECT | FLAG_CONTACT
    appeal 0x05
    contesttype CONTEST_COOL
    terminatedata
    movedescription MOVE_HORN_ATTACK, "The foe is jabbed\nwith a sharply\npointed horn to\ninflict damage.\n"

movedata MOVE_FURY_ATTACK, "Fury Attack"
    battleeffect MOVE_EFFECT_MULTI_HIT
    pss SPLIT_PHYSICAL
    basepower 20
    type TYPE_FLYING
    accuracy 85
    pp 10
    effectchance 0
    target MOVE_TARGET_SELECTED
    priority 0
    flags FLAG_KEEP_HP_BAR | FLAG_KINGS_ROCK | FLAG_MIRROR_MOVE | FLAG_PROTECT | FLAG_CONTACT
    appeal 0x07
    contesttype CONTEST_COOL
    terminatedata
    movedescription MOVE_FURY_ATTACK, "The foe is jabbed\nrepeatedly with a\nhorn or beak two to\nfive times in a row.\n"

movedata MOVE_HORN_DRILL, "Horn Drill"
	battleeffect 229
	pss SPLIT_PHYSICAL
	basepower 100
	type TYPE_GROUND
	accuracy 90
	pp 10
	effectchance 100
	target MOVE_TARGET_SELECTED
	priority 0
	flags FLAG_CONTACT | FLAG_PROTECT | FLAG_MIRROR_MOVE
	appeal 0x16
	contesttype CONTEST_SMART
	terminatedata
	movedescription MOVE_HORN_DRILL, "The foe is stabbed\nwith a horn rotating\nlike a drill.\n-1 user Speed."

movedata MOVE_TACKLE, "Tackle"
    battleeffect MOVE_EFFECT_HIT
    pss SPLIT_PHYSICAL
    basepower 40
    type TYPE_NORMAL
    accuracy 100
    pp 10
    effectchance 0
    target MOVE_TARGET_SELECTED
    priority 0
    flags FLAG_KEEP_HP_BAR | FLAG_KINGS_ROCK | FLAG_MIRROR_MOVE | FLAG_PROTECT | FLAG_CONTACT
    appeal 0x05
    contesttype CONTEST_TOUGH
    terminatedata
    movedescription MOVE_TACKLE, "A physical attack\nin which the user\ncharges and slams\ninto the foe with\nits whole body."

movedata MOVE_BODY_SLAM, "Body Slam"
    battleeffect MOVE_EFFECT_PARALYZE_HIT
    pss SPLIT_PHYSICAL
    basepower 85
    type TYPE_NORMAL
    accuracy 100
    pp 10
    effectchance 30
    target MOVE_TARGET_SELECTED
    priority 0
    flags FLAG_KEEP_HP_BAR | FLAG_MIRROR_MOVE | FLAG_PROTECT | FLAG_CONTACT
    appeal 0x05
    contesttype CONTEST_TOUGH
    terminatedata
    movedescription MOVE_BODY_SLAM, "The user drops onto\nthe foe with its full\nbody weight.\nIt may leave the foe\nparalyzed."

movedata MOVE_WRAP, "Wrap"
    battleeffect MOVE_EFFECT_BIND_HIT
    pss SPLIT_PHYSICAL
    basepower 45
    type TYPE_NORMAL
    accuracy 90
    pp 10
    effectchance 0
    target MOVE_TARGET_SELECTED
    priority 0
    flags FLAG_KINGS_ROCK | FLAG_MIRROR_MOVE | FLAG_PROTECT | FLAG_CONTACT
    appeal 0x15
    contesttype CONTEST_TOUGH
    terminatedata
    movedescription MOVE_WRAP, "A long body or vines\nare used to wrap and\nsqueeze the foe for\ntwo to five turns.\n"

movedata MOVE_TAKE_DOWN, "Take Down"
    battleeffect MOVE_EFFECT_RECOIL_QUARTER_DAMAGE_DELT
    pss SPLIT_PHYSICAL
    basepower 90
    type TYPE_FIGHTING
    accuracy 85
    pp 10
    effectchance 0
    target MOVE_TARGET_SELECTED
    priority 0
    flags FLAG_KINGS_ROCK | FLAG_MIRROR_MOVE | FLAG_PROTECT | FLAG_CONTACT
    appeal 0x05
    contesttype CONTEST_TOUGH
    terminatedata
    movedescription MOVE_TAKE_DOWN, "A reckless, full-body\ncharge attack for\nslamming into the foe.\nIt also damages the\nuser a little."

movedata MOVE_THRASH, "Thrash"
    battleeffect MOVE_EFFECT_CONTINUE_AND_CONFUSE_SELF
    pss SPLIT_PHYSICAL
    basepower 120
    type TYPE_NORMAL
    accuracy 100
    pp 10
    effectchance 0
    target MOVE_TARGET_RANDOM
    priority 0
    flags FLAG_KINGS_ROCK | FLAG_MIRROR_MOVE | FLAG_PROTECT | FLAG_CONTACT
    appeal 0x07
    contesttype CONTEST_TOUGH
    terminatedata
    movedescription MOVE_THRASH, "The user rampages\nand attacks for two\nto three turns.\nIt then becomes\nconfused, however."

movedata MOVE_DOUBLE_EDGE, "Double-Edge"
    battleeffect MOVE_EFFECT_RECOIL_THIRD
    pss SPLIT_PHYSICAL
    basepower 120
    type TYPE_NORMAL
    accuracy 100
    pp 10
    effectchance 0
    target MOVE_TARGET_SELECTED
    priority 0
    flags FLAG_HIDE_SHADOW | FLAG_KINGS_ROCK | FLAG_MIRROR_MOVE | FLAG_PROTECT | FLAG_CONTACT
    appeal 0x09
    contesttype CONTEST_TOUGH
    terminatedata
    movedescription MOVE_DOUBLE_EDGE, "A reckless, life-\nrisking tackle.\nIt also damages the\nuser by a fairly large\namount, however."

movedata MOVE_TAIL_WHIP, "Tail Whip"
    battleeffect MOVE_EFFECT_DEF_DOWN
    pss SPLIT_STATUS
    basepower 0
    type TYPE_NORMAL
    accuracy 100
    pp 10
    effectchance 0
    target MOVE_TARGET_BOTH
    priority 0
    flags FLAG_KEEP_HP_BAR | FLAG_MIRROR_MOVE | FLAG_MAGIC_COAT | FLAG_PROTECT
    appeal 0x13
    contesttype CONTEST_CUTE
    terminatedata
    movedescription MOVE_TAIL_WHIP, "The user wags its tail\ncutely, making the\nfoe less wary.\nThe target’s Defense\nstat is lowered."

movedata MOVE_POISON_STING, "Poison Sting"
    battleeffect MOVE_EFFECT_POISON_HIT
    pss SPLIT_PHYSICAL
    basepower 40
    type TYPE_POISON
    accuracy 100
    pp 10
    effectchance 30
    target MOVE_TARGET_SELECTED
    priority 0
    flags FLAG_MIRROR_MOVE | FLAG_PROTECT
    appeal 0x13
    contesttype CONTEST_SMART
    terminatedata
    movedescription MOVE_POISON_STING, "The foe is stabbed\nwith a poisonous\nbarb of some sort.\nIt may also poison\nthe target."

movedata MOVE_TWINEEDLE, "Twineedle"
    battleeffect MOVE_EFFECT_POISON_MULTI_HIT
    pss SPLIT_PHYSICAL
    basepower 30
    type TYPE_BUG
    accuracy 100
    pp 10
    effectchance 20
    target MOVE_TARGET_SELECTED
    priority 0
    flags FLAG_KEEP_HP_BAR | FLAG_MIRROR_MOVE | FLAG_PROTECT
    appeal 0x07
    contesttype CONTEST_COOL
    terminatedata
    movedescription MOVE_TWINEEDLE, "The foe is stabbed\ntwice by a pair of\nstingers.\nIt may also poison\nthe target."

movedata MOVE_PIN_MISSILE, "Pin Missile"
    battleeffect MOVE_EFFECT_MULTI_HIT
    pss SPLIT_PHYSICAL
    basepower 25
    type TYPE_BUG
    accuracy 95
    pp 10
    effectchance 0
    target MOVE_TARGET_SELECTED
    priority 0
    flags FLAG_KEEP_HP_BAR | FLAG_KINGS_ROCK | FLAG_MIRROR_MOVE | FLAG_PROTECT
    appeal 0x07
    contesttype CONTEST_COOL
    terminatedata
    movedescription MOVE_PIN_MISSILE, "Sharp pins are shot\nat the foe in rapid\nsuccession.\nThey hit two to five\ntimes in a row."

movedata MOVE_LEER, "Leer"
    battleeffect MOVE_EFFECT_DEF_DOWN
    pss SPLIT_STATUS
    basepower 0
    type TYPE_NORMAL
    accuracy 100
    pp 10
    effectchance 0
    target MOVE_TARGET_BOTH
    priority 0
    flags FLAG_MIRROR_MOVE | FLAG_MAGIC_COAT | FLAG_PROTECT
    appeal 0x13
    contesttype CONTEST_COOL
    terminatedata
    movedescription MOVE_LEER, "The foe is given an\nintimidating leer with\nsharp eyes.\nThe target’s Defense\nstat is reduced."

movedata MOVE_BITE, "Bite"
    battleeffect MOVE_EFFECT_FLINCH_HIT
    pss SPLIT_PHYSICAL
    basepower 60
    type TYPE_DARK
    accuracy 100
    pp 10
    effectchance 30
    target MOVE_TARGET_SELECTED
    priority 0
    flags FLAG_MIRROR_MOVE | FLAG_PROTECT | FLAG_CONTACT
    appeal 0x05
    contesttype CONTEST_TOUGH
    terminatedata
    movedescription MOVE_BITE, "The foe is bitten with\nviciously sharp fangs.\nIt may make the\ntarget flinch.\n"

movedata MOVE_GROWL, "Growl"
    battleeffect MOVE_EFFECT_ATK_DOWN
    pss SPLIT_STATUS
    basepower 0
    type TYPE_NORMAL
    accuracy 100
    pp 10
    effectchance 0
    target MOVE_TARGET_BOTH
    priority 0
    flags FLAG_KEEP_HP_BAR | FLAG_MIRROR_MOVE | FLAG_MAGIC_COAT | FLAG_PROTECT
    appeal 0x13
    contesttype CONTEST_CUTE
    terminatedata
    movedescription MOVE_GROWL, "The user growls in an\nendearing way, making\nthe foe less wary.\nThe target’s Attack\nstat is lowered."

movedata MOVE_ROAR, "Roar"
    battleeffect MOVE_EFFECT_FORCE_SWITCH
    pss SPLIT_STATUS
    basepower 0
    type TYPE_NORMAL
    accuracy DEBUG_NEEDS_TESTING ? 0 : 100 // come back to check accuracyless later
    pp 10
    effectchance 0
    target MOVE_TARGET_SELECTED
    priority -6
    flags FLAG_KEEP_HP_BAR | FLAG_MIRROR_MOVE | FLAG_PROTECT | FLAG_MAGIC_COAT
    appeal 0x13
    contesttype CONTEST_COOL
    terminatedata
    movedescription MOVE_ROAR, "The foe is scared off,\nto be replaced by\nanother Pokémon in\nits party. In the\nwild, the battle ends."

movedata MOVE_SING, "Sing"
    battleeffect MOVE_EFFECT_STATUS_SLEEP
    pss SPLIT_STATUS
    basepower 0
    type TYPE_NORMAL
    accuracy 70
    pp 10
    effectchance 0
    target MOVE_TARGET_SELECTED
    priority 0
    flags FLAG_MIRROR_MOVE | FLAG_MAGIC_COAT | FLAG_PROTECT
    appeal 0x13
    contesttype CONTEST_CUTE
    terminatedata
    movedescription MOVE_SING, "A soothing lullaby is\nsung in a calming\nvoice that puts the\nfoe into a deep\nslumber."

movedata MOVE_SUPERSONIC, "Supersonic"
    battleeffect MOVE_EFFECT_STATUS_CONFUSE
    pss SPLIT_STATUS
    basepower 0
    type TYPE_NORMAL
    accuracy 55
    pp 10
    effectchance 0
    target MOVE_TARGET_SELECTED
    priority 0
    flags FLAG_MIRROR_MOVE | FLAG_MAGIC_COAT | FLAG_PROTECT
    appeal 0x13
    contesttype CONTEST_SMART
    terminatedata
    movedescription MOVE_SUPERSONIC, "The user generates\nodd sound waves from\nits body.\nIt may confuse the\ntarget."

movedata MOVE_SONIC_BOOM, "Sonic Boom"
    battleeffect MOVE_EFFECT_10_DAMAGE_FLAT
    pss SPLIT_SPECIAL
    basepower 1
    type TYPE_NORMAL
    accuracy 95
    pp 10
    effectchance 0
    target MOVE_TARGET_SELECTED
    priority 0
    flags FLAG_KEEP_HP_BAR | FLAG_KINGS_ROCK | FLAG_MIRROR_MOVE | FLAG_PROTECT
    appeal 0x05
    contesttype CONTEST_COOL
    terminatedata
    movedescription MOVE_SONIC_BOOM, "The foe is hit with a\ndestructive shock\nwave that always\ninflicts 20 HP damage.\n"

movedata MOVE_DISABLE, "Disable"
    battleeffect MOVE_EFFECT_DISABLE
    pss SPLIT_STATUS
    basepower 0
    type TYPE_NORMAL
    accuracy 100
    pp 10
    effectchance 0
    target MOVE_TARGET_SELECTED
    priority 0
    flags FLAG_MIRROR_MOVE | FLAG_PROTECT | FLAG_MAGIC_COAT
    appeal 0x13
    contesttype CONTEST_SMART
    terminatedata
    movedescription MOVE_DISABLE, "For several turns,\nthis move prevents\nthe foe from using\nthe move it last\nused."

movedata MOVE_ACID, "Acid"
    battleeffect MOVE_EFFECT_LOWER_SP_DEF_HIT
    pss SPLIT_SPECIAL
    basepower 40
    type TYPE_POISON
    accuracy 100
    pp 10
    effectchance 10
    target MOVE_TARGET_BOTH
    priority 0
    flags FLAG_MIRROR_MOVE | FLAG_PROTECT
    appeal 0x05
    contesttype CONTEST_SMART
    terminatedata
    movedescription MOVE_ACID, "The foe is attacked\nwith a spray of harsh\nacid. It may also\nlower the target’s\nSp. Def stat."

movedata MOVE_EMBER, "Ember"
    battleeffect MOVE_EFFECT_BURN_HIT
    pss SPLIT_SPECIAL
    basepower 40
    type TYPE_FIRE
    accuracy 100
    pp 10
    effectchance 10
    target MOVE_TARGET_SELECTED
    priority 0
    flags FLAG_KEEP_HP_BAR | FLAG_MIRROR_MOVE | FLAG_PROTECT
    appeal 0x05
    contesttype CONTEST_BEAUTY
    terminatedata
    movedescription MOVE_EMBER, "The foe is attacked\nwith small flames.\nThe target may also\nbe left with a burn.\n"

movedata MOVE_FLAMETHROWER, "Flamethrower"
    battleeffect MOVE_EFFECT_BURN_HIT
    pss SPLIT_SPECIAL
    basepower 90
    type TYPE_FIRE
    accuracy 100
    pp 10
    effectchance 10
    target MOVE_TARGET_SELECTED
    priority 0
    flags FLAG_MIRROR_MOVE | FLAG_PROTECT
    appeal 0x11
    contesttype CONTEST_BEAUTY
    terminatedata
    movedescription MOVE_FLAMETHROWER, "The foe is scorched\nwith an intense blast\nof fire. The target\nmay also be left with\na burn."

movedata MOVE_MIST, "Mist"
    battleeffect MOVE_EFFECT_PREVENT_STAT_REDUCTION
    pss SPLIT_STATUS
    basepower 0
    type TYPE_ICE
    accuracy 0
    pp 10
    effectchance 0
    target MOVE_TARGET_USER_SIDE
    priority 0
    flags FLAG_SNATCH
    appeal 0x0D
    contesttype CONTEST_BEAUTY
    terminatedata
    movedescription MOVE_MIST, "The user cloaks its\nbody with a white mist\nthat prevents any of\nits stats from being\ncut for five turns."

movedata MOVE_WATER_GUN, "Water Gun"
    battleeffect MOVE_EFFECT_HIT
    pss SPLIT_SPECIAL
    basepower 40
    type TYPE_WATER
    accuracy 100
    pp 10
    effectchance 0
    target MOVE_TARGET_SELECTED
    priority 0
    flags FLAG_KINGS_ROCK | FLAG_MIRROR_MOVE | FLAG_PROTECT
    appeal 0x05
    contesttype CONTEST_CUTE
    terminatedata
    movedescription MOVE_WATER_GUN, "The foe is blasted\nwith a forceful shot\nof water.\n\n"

movedata MOVE_HYDRO_PUMP, "Hydro Pump"
    battleeffect MOVE_EFFECT_HIT
    pss SPLIT_SPECIAL
    basepower 110
    type TYPE_WATER
    accuracy 80
    pp 5
    effectchance 0
    target MOVE_TARGET_SELECTED
    priority 0
    flags FLAG_HIDE_SHADOW | FLAG_KINGS_ROCK | FLAG_MIRROR_MOVE | FLAG_PROTECT
    appeal 0x11
    contesttype CONTEST_BEAUTY
    terminatedata
    movedescription MOVE_HYDRO_PUMP, "The foe is blasted by\na huge volume of\nwater launched under\ngreat pressure.\n"

movedata MOVE_SURF, "Surf"
    battleeffect MOVE_EFFECT_DOUBLE_DAMAGE_DIVE
    pss SPLIT_SPECIAL
    basepower 90
    type TYPE_WATER
    accuracy 100
    pp 10
    effectchance 0
    target MOVE_TARGET_FOES_AND_ALLY
    priority 0
    flags FLAG_KINGS_ROCK | FLAG_MIRROR_MOVE | FLAG_PROTECT
    appeal 0x11
    contesttype CONTEST_BEAUTY
    terminatedata
    movedescription MOVE_SURF, "It swamps the entire\nbattlefield with a\ngiant wave.\nIt can also be used\nfor crossing water."

movedata MOVE_ICE_BEAM, "Ice Beam"
    battleeffect MOVE_EFFECT_FREEZE_HIT
    pss SPLIT_SPECIAL
    basepower 90
    type TYPE_ICE
    accuracy 100
    pp 10
    effectchance 10
    target MOVE_TARGET_SELECTED
    priority 0
    flags FLAG_MIRROR_MOVE | FLAG_PROTECT
    appeal 0x11
    contesttype CONTEST_BEAUTY
    terminatedata
    movedescription MOVE_ICE_BEAM, "The foe is struck\nwith an icy-cold\nbeam of energy.\nIt may also freeze\nthe target solid."

movedata MOVE_BLIZZARD, "Blizzard"
    battleeffect MOVE_EFFECT_BLIZZARD
    pss SPLIT_SPECIAL
    basepower 110
    type TYPE_ICE
    accuracy 70
    pp 5
    effectchance 10
    target MOVE_TARGET_BOTH
    priority 0
    flags FLAG_HIDE_SHADOW | FLAG_MIRROR_MOVE | FLAG_PROTECT
    appeal 0x11
    contesttype CONTEST_BEAUTY
    terminatedata
    movedescription MOVE_BLIZZARD, "A howling blizzard is\nsummoned to strike\nthe foe.\nIt may also freeze\nthe target solid."

movedata MOVE_PSYBEAM, "Psybeam"
    battleeffect MOVE_EFFECT_CONFUSE_HIT
    pss SPLIT_SPECIAL
    basepower 65
    type TYPE_PSYCHIC
    accuracy 100
    pp 10
    effectchance 10
    target MOVE_TARGET_SELECTED
    priority 0
    flags FLAG_MIRROR_MOVE | FLAG_PROTECT
    appeal 0x11
    contesttype CONTEST_BEAUTY
    terminatedata
    movedescription MOVE_PSYBEAM, "The foe is attacked\nwith a peculiar ray.\nIt may also leave the\ntarget confused.\n"

movedata MOVE_BUBBLE_BEAM, "Bubble Beam"
    battleeffect MOVE_EFFECT_LOWER_SPEED_HIT
    pss SPLIT_SPECIAL
    basepower 65
    type TYPE_WATER
    accuracy 100
    pp 10
    effectchance 10
    target MOVE_TARGET_SELECTED
    priority 0
    flags FLAG_MIRROR_MOVE | FLAG_PROTECT
    appeal 0x02
    contesttype CONTEST_BEAUTY
    terminatedata
    movedescription MOVE_BUBBLE_BEAM, "A spray of bubbles is\nforcefully ejected\nat the foe.\nIt may also lower the\ntarget’s Speed stat."

movedata MOVE_AURORA_BEAM, "Aurora Beam"
    battleeffect MOVE_EFFECT_LOWER_ATTACK_HIT
    pss SPLIT_SPECIAL
    basepower 65
    type TYPE_ICE
    accuracy 100
    pp 10
    effectchance 10
    target MOVE_TARGET_SELECTED
    priority 0
    flags FLAG_MIRROR_MOVE | FLAG_PROTECT
    appeal 0x11
    contesttype CONTEST_BEAUTY
    terminatedata
    movedescription MOVE_AURORA_BEAM, "The foe is hit with a\nrainbow-colored beam.\nIt may also lower the\ntarget’s Attack\nstat."

movedata MOVE_HYPER_BEAM, "Hyper Beam"
    battleeffect MOVE_EFFECT_RECHARGE_AFTER
    pss SPLIT_SPECIAL
    basepower 150
    type TYPE_NORMAL
    accuracy 90
    pp 5
    effectchance 0
    target MOVE_TARGET_SELECTED
    priority 0
    flags FLAG_HIDE_SHADOW | FLAG_KINGS_ROCK | FLAG_MIRROR_MOVE | FLAG_PROTECT
    appeal 0x16
    contesttype CONTEST_COOL
    terminatedata
    movedescription MOVE_HYPER_BEAM, "The foe is attacked\nwith a powerful beam.\nThe user must rest\non the next turn to\nregain its energy."

movedata MOVE_PECK, "Peck"
    battleeffect MOVE_EFFECT_HIT
    pss SPLIT_PHYSICAL
    basepower 40
    type TYPE_FLYING
    accuracy 100
    pp 10
    effectchance 0
    target MOVE_TARGET_SELECTED
    priority 0
    flags FLAG_KEEP_HP_BAR | FLAG_KINGS_ROCK | FLAG_MIRROR_MOVE | FLAG_PROTECT | FLAG_CONTACT
    appeal 0x05
    contesttype CONTEST_COOL
    terminatedata
    movedescription MOVE_PECK, "The foe is jabbed\nwith a sharply\npointed beak or\nhorn.\n"

movedata MOVE_DRILL_PECK, "Drill Peck"
    battleeffect MOVE_EFFECT_HIT
    pss SPLIT_PHYSICAL
    basepower 80
    type TYPE_FLYING
    accuracy 100
    pp 10
    effectchance 0
    target MOVE_TARGET_SELECTED
    priority 0
    flags FLAG_KINGS_ROCK | FLAG_MIRROR_MOVE | FLAG_PROTECT | FLAG_CONTACT
    appeal 0x05
    contesttype CONTEST_COOL
    terminatedata
    movedescription MOVE_DRILL_PECK, "A corkscrewing\nattack with the\nsharp beak acting\nas a drill.\n"

movedata MOVE_SUBMISSION, "Submission"
    battleeffect MOVE_EFFECT_RECOIL_QUARTER_DAMAGE_DELT
    pss SPLIT_PHYSICAL
    basepower 80
    type TYPE_FIGHTING
    accuracy 90
    pp 10
    effectchance 0
    target MOVE_TARGET_SELECTED
    priority 0
    flags FLAG_KINGS_ROCK | FLAG_MIRROR_MOVE | FLAG_PROTECT | FLAG_CONTACT
    appeal 0x05
    contesttype CONTEST_COOL
    terminatedata
    movedescription MOVE_SUBMISSION, "The user grabs the\nfoe and recklessly\ndives for the ground.\nIt also hurts the\nuser slightly."

movedata MOVE_LOW_KICK, "Low Kick"
    battleeffect MOVE_EFFECT_INCREASE_POWER_WITH_WEIGHT
    pss SPLIT_PHYSICAL
    basepower 1
    type TYPE_FIGHTING
    accuracy 100
	pp 10
	effectchance 0
	target MOVE_TARGET_SELECTED
	priority 0
	flags FLAG_CONTACT | FLAG_PROTECT | FLAG_MIRROR_MOVE | FLAG_KINGS_ROCK | FLAG_KEEP_HP_BAR
	appeal 0x16
	contesttype CONTEST_SMART
	terminatedata
	movedescription MOVE_LOW_KICK, "A powerful low kick\nthat makes the foe\nfall over. It inflicts\ngreater damage on\nheavier foes."

movedata MOVE_COUNTER, "Counter"
    battleeffect MOVE_EFFECT_COUNTER
    pss SPLIT_PHYSICAL
    basepower 1
    type TYPE_FIGHTING
    accuracy 100
    pp 10
    effectchance 0
    target MOVE_TARGET_DEPENDS
    priority -5
    flags FLAG_PROTECT | FLAG_CONTACT
    appeal 0x0F
    contesttype CONTEST_TOUGH
    terminatedata
    movedescription MOVE_COUNTER, "A retaliation move\nthat counters any\nphysical attack,\ninflicting double the\ndamage taken."

movedata MOVE_SEISMIC_TOSS, "Seismic Toss"
    battleeffect MOVE_EFFECT_LEVEL_DAMAGE_FLAT
    pss SPLIT_PHYSICAL
    basepower 1
    type TYPE_FIGHTING
    accuracy 100
    pp 10
    effectchance 0
    target MOVE_TARGET_SELECTED
    priority 0
    flags FLAG_HIDE_SHADOW | FLAG_KINGS_ROCK | FLAG_MIRROR_MOVE | FLAG_PROTECT | FLAG_CONTACT
    appeal 0x05
    contesttype CONTEST_TOUGH
    terminatedata
    movedescription MOVE_SEISMIC_TOSS, "The foe is thrown\nusing the power of\ngravity. It inflicts\ndamage equal to\nthe user’s level."

movedata MOVE_STRENGTH, "Strength"
    battleeffect MOVE_EFFECT_HIT
    pss SPLIT_PHYSICAL
    basepower 80
    type TYPE_FIGHTING
    accuracy 100
    pp 10
    effectchance 0
    target MOVE_TARGET_SELECTED
    priority 0
    flags FLAG_KINGS_ROCK | FLAG_MIRROR_MOVE | FLAG_PROTECT | FLAG_CONTACT
    appeal 0x05
    contesttype CONTEST_TOUGH
    terminatedata
    movedescription MOVE_STRENGTH, "The foe is slugged\nwith a punch thrown\nat maximum power.\nIt can also be used\nto move boulders."

movedata MOVE_ABSORB, "Absorb"
    battleeffect MOVE_EFFECT_RECOVER_HALF_DAMAGE_DEALT
    pss SPLIT_SPECIAL
    basepower 20
    type TYPE_GRASS
    accuracy 100
    pp 10
    effectchance 0
    target MOVE_TARGET_SELECTED
    priority 0
    flags FLAG_MIRROR_MOVE | FLAG_PROTECT
    appeal 0x14
    contesttype CONTEST_SMART
    terminatedata
    movedescription MOVE_ABSORB, "A nutrient-draining\nattack. The user’s\nHP is restored by\nhalf the damage taken\nby the target."

movedata MOVE_MEGA_DRAIN, "Mega Drain"
    battleeffect MOVE_EFFECT_RECOVER_HALF_DAMAGE_DEALT
    pss SPLIT_SPECIAL
    basepower 50
    type TYPE_GRASS
    accuracy 100
    pp 10
    effectchance 0
    target MOVE_TARGET_SELECTED
    priority 0
    flags FLAG_MIRROR_MOVE | FLAG_PROTECT
    appeal 0x14
    contesttype CONTEST_SMART
    terminatedata
    movedescription MOVE_MEGA_DRAIN, "A nutrient-draining\nattack. The user’s\nHP is restored by\nhalf the damage taken\nby the target."

movedata MOVE_LEECH_SEED, "Leech Seed"
    battleeffect MOVE_EFFECT_STATUS_LEECH_SEED
    pss SPLIT_STATUS
    basepower 0
    type TYPE_GRASS
    accuracy 90
    pp 10
    effectchance 0
    target MOVE_TARGET_SELECTED
    priority 0
    flags FLAG_MIRROR_MOVE | FLAG_MAGIC_COAT | FLAG_PROTECT
    appeal 0x15
    contesttype CONTEST_SMART
    terminatedata
    movedescription MOVE_LEECH_SEED, "A seed is planted on\nthe foe. It steals\nsome HP from the foe\nto heal the user on\nevery turn."

movedata MOVE_GROWTH, "Growth"
    battleeffect MOVE_EFFECT_SP_ATK_UP
    pss SPLIT_STATUS
    basepower 0
    type TYPE_NORMAL
    accuracy 0
    pp 5
    effectchance 0
    target MOVE_TARGET_USER
    priority 0
    flags FLAG_KEEP_HP_BAR | FLAG_SNATCH
    appeal 0x0B
    contesttype CONTEST_BEAUTY
    terminatedata
    movedescription MOVE_GROWTH, "The user’s body is\nforced to grow all at\nonce. It raises the\nSp. Atk stat.\n"

movedata MOVE_RAZOR_LEAF, "Razor Leaf"
    battleeffect MOVE_EFFECT_HIGH_CRITICAL
    pss SPLIT_PHYSICAL
    basepower 55
    type TYPE_GRASS
    accuracy 100
    pp 10
    effectchance 0
    target MOVE_TARGET_BOTH
    priority 0
    flags FLAG_KINGS_ROCK | FLAG_MIRROR_MOVE | FLAG_PROTECT
    appeal 0x05
    contesttype CONTEST_COOL
    terminatedata
    movedescription MOVE_RAZOR_LEAF, "Sharp-edged leaves\nare launched to slash\nat the foe. It has a\nhigh critical-hit\nratio."

movedata MOVE_SOLAR_BEAM, "Solar Beam"
    battleeffect MOVE_EFFECT_CHARGE_TURN_SUN_SKIPS
    pss SPLIT_SPECIAL
    basepower 120
    type TYPE_GRASS
    accuracy 100
    pp 10
    effectchance 0
    target MOVE_TARGET_SELECTED
    priority 0
    flags FLAG_KINGS_ROCK | FLAG_MIRROR_MOVE | FLAG_PROTECT
    appeal 0x06
    contesttype CONTEST_COOL
    terminatedata
    movedescription MOVE_SOLAR_BEAM, "A two-turn attack.\nThe user gathers\nlight, then blasts a\nbundled beam on the\nsecond turn."

movedata MOVE_POISON_POWDER, "Poison Powder"
    battleeffect MOVE_EFFECT_STATUS_POISON
    pss SPLIT_STATUS
    basepower 0
    type TYPE_POISON
    accuracy 90
    pp 10
    effectchance 0
    target MOVE_TARGET_SELECTED
    priority 0
    flags FLAG_KEEP_HP_BAR | FLAG_MIRROR_MOVE | FLAG_MAGIC_COAT | FLAG_PROTECT
    appeal 0x13
    contesttype CONTEST_SMART
    terminatedata
    movedescription MOVE_POISON_POWDER, "A cloud of poisonous\ndust is scattered on\nthe foe.\nIt may poison the\ntarget."

movedata MOVE_STUN_SPORE, "Stun Spore"
    battleeffect MOVE_EFFECT_STATUS_PARALYZE
    pss SPLIT_STATUS
    basepower 0
    type TYPE_GRASS
    accuracy 90
    pp 10
    effectchance 0
    target MOVE_TARGET_SELECTED
    priority 0
    flags FLAG_KEEP_HP_BAR | FLAG_MIRROR_MOVE | FLAG_MAGIC_COAT | FLAG_PROTECT
    appeal 0x13
    contesttype CONTEST_SMART
    terminatedata
    movedescription MOVE_STUN_SPORE, "The user scatters a\ncloud of paralyzing\npowder.\nIt may paralyze the\ntarget."

movedata MOVE_SLEEP_POWDER, "Sleep Powder"
    battleeffect MOVE_EFFECT_STATUS_SLEEP
    pss SPLIT_STATUS
    basepower 0
    type TYPE_GRASS
    accuracy 75
    pp 10
    effectchance 0
    target MOVE_TARGET_SELECTED
    priority 0
    flags FLAG_KEEP_HP_BAR | FLAG_MIRROR_MOVE | FLAG_MAGIC_COAT | FLAG_PROTECT
    appeal 0x13
    contesttype CONTEST_SMART
    terminatedata
    movedescription MOVE_SLEEP_POWDER, "The user scatters a\nbig cloud of sleep-\ninducing dust around\nthe foe.\n"

movedata MOVE_PETAL_DANCE, "Petal Dance"
    battleeffect MOVE_EFFECT_CONTINUE_AND_CONFUSE_SELF
    pss SPLIT_SPECIAL
    basepower 120
    type TYPE_GRASS
    accuracy 100
    pp 10
    effectchance 0
    target MOVE_TARGET_RANDOM
    priority 0
    flags FLAG_KINGS_ROCK | FLAG_MIRROR_MOVE | FLAG_PROTECT | FLAG_CONTACT
    appeal 0x15
    contesttype CONTEST_BEAUTY
    terminatedata
    movedescription MOVE_PETAL_DANCE, "The user attacks by\nscattering petals for\ntwo to three turns.\nThe user then\nbecomes confused."

movedata MOVE_STRING_SHOT, "String Shot"
    battleeffect MOVE_EFFECT_SPEED_DOWN
    pss SPLIT_STATUS
    basepower 0
    type TYPE_BUG
    accuracy 100
    pp 10
    effectchance 0
    target MOVE_TARGET_BOTH
    priority 0
    flags FLAG_MIRROR_MOVE | FLAG_MAGIC_COAT | FLAG_PROTECT
    appeal 0x13
    contesttype CONTEST_SMART
    terminatedata
    movedescription MOVE_STRING_SHOT, "The foe is bound with\nsilk blown from the\nuser’s mouth.\nIt reduces the\ntarget’s Speed stat."

movedata MOVE_DRAGON_RAGE, "Dragon Rage"
    battleeffect MOVE_EFFECT_40_DAMAGE_FLAT
    pss SPLIT_SPECIAL
    basepower 1
    type TYPE_DRAGON
    accuracy 100
    pp 10
    effectchance 0
    target MOVE_TARGET_SELECTED
    priority 0
    flags FLAG_KINGS_ROCK | FLAG_MIRROR_MOVE | FLAG_PROTECT
    appeal 0x05
    contesttype CONTEST_COOL
    terminatedata
    movedescription MOVE_DRAGON_RAGE, "The foe is stricken\nby a shock wave.\nThis attack always\ninflicts 40 HP\ndamage."

movedata MOVE_FIRE_SPIN, "Fire Vortex"
    battleeffect MOVE_EFFECT_HIGH_CRITICAL
    pss SPLIT_SPECIAL
    basepower 50
    type TYPE_FIRE
    accuracy 100
    pp 10
    effectchance 0
    target MOVE_TARGET_SELECTED
    priority 0
    flags FLAG_KINGS_ROCK | FLAG_MIRROR_MOVE | FLAG_PROTECT
    appeal 0x15
    contesttype CONTEST_BEAUTY
    terminatedata
    movedescription MOVE_FIRE_SPIN, "A blazing fire\nswirls around\nthe foe. It has a\nhigh critical-hit\nratio."

movedata MOVE_THUNDER_SHOCK, "Thunder Shock"
    battleeffect MOVE_EFFECT_PARALYZE_HIT
    pss SPLIT_SPECIAL
    basepower 40
    type TYPE_ELECTRIC
    accuracy 100
    pp 10
    effectchance 10
    target MOVE_TARGET_SELECTED
    priority 0
    flags FLAG_MIRROR_MOVE | FLAG_PROTECT
    appeal 0x05
    contesttype CONTEST_COOL
    terminatedata
    movedescription MOVE_THUNDER_SHOCK, "A jolt of electricity\nis hurled at the foe\nto inflict damage.\nIt may also leave the\nfoe paralyzed."

movedata MOVE_THUNDERBOLT, "Thunderbolt"
    battleeffect MOVE_EFFECT_PARALYZE_HIT
    pss SPLIT_SPECIAL
    basepower 90
    type TYPE_ELECTRIC
    accuracy 100
    pp 10
    effectchance 10
    target MOVE_TARGET_SELECTED
    priority 0
    flags FLAG_MIRROR_MOVE | FLAG_PROTECT
    appeal 0x11
    contesttype CONTEST_COOL
    terminatedata
    movedescription MOVE_THUNDERBOLT, "A strong electric\nblast is loosed at\nthe foe.\nIt may also leave the\nfoe paralyzed."

movedata MOVE_THUNDER_WAVE, "Thunder Wave"
    battleeffect MOVE_EFFECT_STATUS_PARALYZE
    pss SPLIT_STATUS
    basepower 0
    type TYPE_ELECTRIC
    accuracy 90
    pp 10
    effectchance 0
    target MOVE_TARGET_SELECTED
    priority 0
    flags FLAG_MIRROR_MOVE | FLAG_MAGIC_COAT | FLAG_PROTECT
    appeal 0x13
    contesttype CONTEST_COOL
    terminatedata
    movedescription MOVE_THUNDER_WAVE, "A weak electric\ncharge is launched at\nthe foe.\nIt causes paralysis if\nit hits."

movedata MOVE_THUNDER, "Thunder"
    battleeffect MOVE_EFFECT_THUNDER
    pss SPLIT_SPECIAL
    basepower 110
    type TYPE_ELECTRIC
    accuracy 70
    pp 10
    effectchance 30
    target MOVE_TARGET_SELECTED
    priority 0
    flags FLAG_HIDE_SHADOW | FLAG_MIRROR_MOVE | FLAG_PROTECT
    appeal 0x11
    contesttype CONTEST_COOL
    terminatedata
    movedescription MOVE_THUNDER, "A wicked thunderbolt\nis dropped on the foe\nto inflict damage.\nIt may also leave the\ntarget paralyzed."

movedata MOVE_ROCK_THROW, "Rock Throw"
    battleeffect MOVE_EFFECT_HIT
    pss SPLIT_PHYSICAL
    basepower 50
    type TYPE_ROCK
    accuracy 95
    pp 10
    effectchance 0
    target MOVE_TARGET_SELECTED
    priority 0
    flags FLAG_KINGS_ROCK | FLAG_MIRROR_MOVE | FLAG_PROTECT
    appeal 0x05
    contesttype CONTEST_TOUGH
    terminatedata
    movedescription MOVE_ROCK_THROW, "The user picks up\nand throws a small\nrock at the foe to\nattack.\n"

movedata MOVE_EARTHQUAKE, "Earthquake"
    battleeffect MOVE_EFFECT_DOUBLE_DAMAGE_DIG
    pss SPLIT_PHYSICAL
    basepower 100
    type TYPE_GROUND
    accuracy 100
    pp 10
    effectchance 0
    target MOVE_TARGET_FOES_AND_ALLY
    priority 0
    flags FLAG_KINGS_ROCK | FLAG_MIRROR_MOVE | FLAG_PROTECT
    appeal 0x12
    contesttype CONTEST_TOUGH
    terminatedata
    movedescription MOVE_EARTHQUAKE, "The user sets off an\nearthquake that hits\nall the Pokémon in\nthe battle.\n"

movedata MOVE_FISSURE, "EarthShatter"
	battleeffect 198
	pss SPLIT_PHYSICAL
	basepower 100
	type TYPE_GROUND
	accuracy 100
	pp 5
	effectchance 0
	target MOVE_TARGET_SELECTED
	priority 0
	flags FLAG_PROTECT | FLAG_MIRROR_MOVE | FLAG_HIDE_SHADOW
	appeal 0x16
	contesttype CONTEST_SMART
	terminatedata
	movedescription MOVE_FISSURE, "The user rips open a\ncrevice in the ground\nand drops the foe in.\n33% recoil."

movedata MOVE_DIG, "Dig"
    battleeffect MOVE_EFFECT_HIT
    pss SPLIT_PHYSICAL
    basepower 80
    type TYPE_GROUND
    accuracy 100
    pp 10
    effectchance 0
    target MOVE_TARGET_SELECTED
    priority 0
    flags FLAG_KINGS_ROCK | FLAG_MIRROR_MOVE | FLAG_PROTECT | FLAG_CONTACT
    appeal 0x06
    contesttype CONTEST_SMART
    terminatedata
    movedescription MOVE_DIG, "The user burrows,\nthen attacks on the\nsecond turn.\nIt can also be used\nto exit dungeons."

movedata MOVE_TOXIC, "Toxic"
    battleeffect MOVE_EFFECT_STATUS_BADLY_POISON
    pss SPLIT_STATUS
    basepower 0
    type TYPE_POISON
    accuracy 90
    pp 10
    effectchance 0
    target MOVE_TARGET_SELECTED
    priority 0
    flags FLAG_MIRROR_MOVE | FLAG_MAGIC_COAT | FLAG_PROTECT
    appeal 0x13
    contesttype CONTEST_SMART
    terminatedata
    movedescription MOVE_TOXIC, "A move that leaves\nthe target badly\npoisoned.\nIts poison damage\nworsens every turn."

movedata MOVE_CONFUSION, "Confusion"
    battleeffect MOVE_EFFECT_CONFUSE_HIT
    pss SPLIT_SPECIAL
    basepower 50
    type TYPE_PSYCHIC
    accuracy 100
    pp 10
    effectchance 10
    target MOVE_TARGET_SELECTED
    priority 0
    flags FLAG_MIRROR_MOVE | FLAG_PROTECT
    appeal 0x05
    contesttype CONTEST_SMART
    terminatedata
    movedescription MOVE_CONFUSION, "The foe is hit by a\nweak telekinetic\nforce. It may also\nleave the foe\nconfused."

movedata MOVE_PSYCHIC, "Psychic"
    battleeffect MOVE_EFFECT_LOWER_SP_DEF_HIT
    pss SPLIT_SPECIAL
    basepower 90
    type TYPE_PSYCHIC
    accuracy 100
    pp 10
    effectchance 10
    target MOVE_TARGET_SELECTED
    priority 0
    flags FLAG_MIRROR_MOVE | FLAG_PROTECT
    appeal 0x11
    contesttype CONTEST_SMART
    terminatedata
    movedescription MOVE_PSYCHIC, "The foe is hit by a\nstrong telekinetic\nforce. It may also\nreduce the foe’s\nSp. Def stat."

movedata MOVE_HYPNOSIS, "Hypnosis"
    battleeffect MOVE_EFFECT_STATUS_SLEEP
    pss SPLIT_STATUS
    basepower 0
    type TYPE_PSYCHIC
    accuracy 70
    pp 10
    effectchance 0
    target MOVE_TARGET_SELECTED
    priority 0
    flags FLAG_MIRROR_MOVE | FLAG_MAGIC_COAT | FLAG_PROTECT
    appeal 0x13
    contesttype CONTEST_SMART
    terminatedata
    movedescription MOVE_HYPNOSIS, "The user employs\nhypnotic suggestion\nto make the target\nfall into a deep\nsleep."

movedata MOVE_MEDITATE, "Meditate"
    battleeffect MOVE_EFFECT_ATK_UP
    pss SPLIT_STATUS
    basepower 0
    type TYPE_PSYCHIC
    accuracy 0
    pp 5
    effectchance 0
    target MOVE_TARGET_USER
    priority 0
    flags FLAG_SNATCH
    appeal 0x0B
    contesttype CONTEST_BEAUTY
    terminatedata
    movedescription MOVE_MEDITATE, "The user meditates\nto awaken the power\ndeep within its body\nand raise its Attack\nstat."

movedata MOVE_AGILITY, "Agility"
    battleeffect MOVE_EFFECT_SPEED_UP_2
    pss SPLIT_STATUS
    basepower 0
    type TYPE_PSYCHIC
    accuracy 0
    pp 2
    effectchance 0
    target MOVE_TARGET_USER
    priority 0
    flags FLAG_HIDE_SHADOW | FLAG_SNATCH
    appeal 0x01
    contesttype CONTEST_COOL
    terminatedata
    movedescription MOVE_AGILITY, "The user relaxes and\nlightens its body to\nmove faster.\nIt sharply boosts\nthe Speed stat."

movedata MOVE_QUICK_ATTACK, "Quick Attack"
    battleeffect MOVE_EFFECT_PRIORITY_1
    pss SPLIT_PHYSICAL
    basepower 40
    type TYPE_NORMAL
    accuracy 100
    pp 10
    effectchance 0
    target MOVE_TARGET_SELECTED
    priority 1
    flags FLAG_KEEP_HP_BAR | FLAG_KINGS_ROCK | FLAG_MIRROR_MOVE | FLAG_PROTECT | FLAG_CONTACT
    appeal 0x01
    contesttype CONTEST_COOL
    terminatedata
    movedescription MOVE_QUICK_ATTACK, "The user lunges at\nthe foe at a speed\nthat makes it almost\ninvisible. It is sure\nto strike first."

movedata MOVE_RAGE, "Rage"
    battleeffect MOVE_EFFECT_RAISE_ATK_WHEN_HIT
    pss SPLIT_PHYSICAL
    basepower 35
    type TYPE_NORMAL
    accuracy 100
    pp 10
    effectchance 0
    target MOVE_TARGET_SELECTED
    priority 0
    flags FLAG_KINGS_ROCK | FLAG_MIRROR_MOVE | FLAG_PROTECT | FLAG_CONTACT
    appeal 0x0B
    contesttype CONTEST_COOL
    terminatedata
    movedescription MOVE_RAGE, "While this move is in\nuse, it gains attack\npower each time the\nuser is hit in battle.\n"

movedata MOVE_TELEPORT, "Teleport"
    battleeffect MOVE_EFFECT_FLEE_FROM_WILD_BATTLE
    pss SPLIT_STATUS
    basepower 0
    type TYPE_PSYCHIC
    accuracy 0
    pp 10
    effectchance 0
    target MOVE_TARGET_USER
    priority -6
    flags 0
    appeal 0x01
    contesttype CONTEST_COOL
    terminatedata
    movedescription MOVE_TELEPORT, "Use it to flee from\nany wild Pokémon.\nIt can also warp to\nthe last Pokémon\nCenter visited."

movedata MOVE_NIGHT_SHADE, "Night Shade"
    battleeffect MOVE_EFFECT_LEVEL_DAMAGE_FLAT
    pss SPLIT_SPECIAL
    basepower 1
    type TYPE_GHOST
    accuracy 100
    pp 10
    effectchance 0
    target MOVE_TARGET_SELECTED
    priority 0
    flags FLAG_KINGS_ROCK | FLAG_MIRROR_MOVE | FLAG_PROTECT
    appeal 0x05
    contesttype CONTEST_SMART
    terminatedata
    movedescription MOVE_NIGHT_SHADE, "The user makes the\nfoe see a mirage.\nIt inflicts damage\nmatching the user’s\nlevel."

movedata MOVE_MIMIC, "Mimic"
    battleeffect MOVE_EFFECT_COPY_MOVE_FOR_BATTLE
    pss SPLIT_STATUS
    basepower 0
    type TYPE_NORMAL
    accuracy 0
    pp 10
    effectchance 0
    target MOVE_TARGET_SELECTED
    priority 0
    flags FLAG_PROTECT
    appeal 0x0C
    contesttype CONTEST_CUTE
    terminatedata
    movedescription MOVE_MIMIC, "The user copies the\nmove last used by\nthe foe. The move can\nbe used for the rest\nof the battle."

movedata MOVE_SCREECH, "Screech"
    battleeffect MOVE_EFFECT_DEF_DOWN_2
    pss SPLIT_STATUS
    basepower 0
    type TYPE_NORMAL
    accuracy 90
    pp 5
    effectchance 0
    target MOVE_TARGET_SELECTED
    priority 0
    flags FLAG_KEEP_HP_BAR | FLAG_MIRROR_MOVE | FLAG_MAGIC_COAT | FLAG_PROTECT
    appeal 0x0A
    contesttype CONTEST_SMART
    terminatedata
    movedescription MOVE_SCREECH, "An earsplitting\nscreech is emitted to\nsharply reduce the\nfoe’s Defense stat.\n"

movedata MOVE_DOUBLE_TEAM, "Double Team"
    battleeffect MOVE_EFFECT_EVA_UP
    pss SPLIT_STATUS
    basepower 0
    type TYPE_NORMAL
    accuracy 0
    pp 5
    effectchance 0
    target MOVE_TARGET_USER
    priority 0
    flags FLAG_KEEP_HP_BAR | FLAG_SNATCH
    appeal 0x01
    contesttype CONTEST_COOL
    terminatedata
    movedescription MOVE_DOUBLE_TEAM, "By moving rapidly, the\nuser makes illusory\ncopies of itself to\nraise its evasiveness.\n"

movedata MOVE_RECOVER, "Recover"
    battleeffect MOVE_EFFECT_RESTORE_HALF_HP
    pss SPLIT_STATUS
    basepower 0
    type TYPE_NORMAL
    accuracy 0
    pp 5
    effectchance 0
    target MOVE_TARGET_USER
    priority 0
    flags FLAG_KEEP_HP_BAR | FLAG_SNATCH
    appeal 0x08
    contesttype CONTEST_SMART
    terminatedata
    movedescription MOVE_RECOVER, "A self-healing move.\nThe user restores its\nown HP by up to half\nof its max HP.\n"

movedata MOVE_HARDEN, "Harden"
    battleeffect MOVE_EFFECT_DEF_UP
    pss SPLIT_STATUS
    basepower 0
    type TYPE_NORMAL
    accuracy 0
    pp 10
    effectchance 0
    target MOVE_TARGET_USER
    priority 0
    flags FLAG_KEEP_HP_BAR | FLAG_SNATCH
    appeal 0x0D
    contesttype CONTEST_TOUGH
    terminatedata
    movedescription MOVE_HARDEN, "The user stiffens all\nthe muscles in its\nbody to raise its\nDefense stat.\n"

movedata MOVE_MINIMIZE, "Minimize"
    battleeffect MOVE_EFFECT_EVA_UP_2_MINIMIZE
    pss SPLIT_STATUS
    basepower 0
    type TYPE_NORMAL
    accuracy 0
    pp 2
    effectchance 0
    target MOVE_TARGET_USER
    priority 0
    flags FLAG_SNATCH
    appeal 0x0D
    contesttype CONTEST_CUTE
    terminatedata
    movedescription MOVE_MINIMIZE, "The user compresses\nits body to make\nitself look smaller.\nThe user’s evasion\nstat is boosted."

movedata MOVE_SMOKESCREEN, "Smokescreen"
    battleeffect MOVE_EFFECT_ACC_DOWN
    pss SPLIT_STATUS
    basepower 0
    type TYPE_NORMAL
    accuracy 100
    pp 5
    effectchance 0
    target MOVE_TARGET_SELECTED
    priority 0
    flags FLAG_MIRROR_MOVE | FLAG_MAGIC_COAT | FLAG_PROTECT
    appeal 0x0A
    contesttype CONTEST_SMART
    terminatedata
    movedescription MOVE_SMOKESCREEN, "The user releases an\nobscuring cloud of\nsmoke or ink.\nIt reduces the foe’s\naccuracy."

movedata MOVE_CONFUSE_RAY, "Confuse Ray"
    battleeffect MOVE_EFFECT_STATUS_CONFUSE
    pss SPLIT_STATUS
    basepower 0
    type TYPE_GHOST
    accuracy 100
    pp 10
    effectchance 0
    target MOVE_TARGET_SELECTED
    priority 0
    flags FLAG_MIRROR_MOVE | FLAG_MAGIC_COAT | FLAG_PROTECT
    appeal 0x0A
    contesttype CONTEST_SMART
    terminatedata
    movedescription MOVE_CONFUSE_RAY, "The foe is exposed\nto a sinister ray\nthat triggers\nconfusion.\n"

movedata MOVE_WITHDRAW, "Withdraw"
    battleeffect MOVE_EFFECT_DEF_UP
    pss SPLIT_STATUS
    basepower 0
    type TYPE_WATER
    accuracy 0
    pp 5
    effectchance 0
    target MOVE_TARGET_USER
    priority 0
    flags FLAG_KEEP_HP_BAR | FLAG_SNATCH
    appeal 0x0D
    contesttype CONTEST_CUTE
    terminatedata
    movedescription MOVE_WITHDRAW, "The user withdraws\nits body into its hard\nshell, raising its\nDefense stat.\n"

movedata MOVE_DEFENSE_CURL, "Defense Curl"
    battleeffect MOVE_EFFECT_DEF_UP_DOUBLE_ROLLOUT_POWER
    pss SPLIT_STATUS
    basepower 0
    type TYPE_NORMAL
    accuracy 0
    pp 5
    effectchance 0
    target MOVE_TARGET_USER
    priority 0
    flags FLAG_KEEP_HP_BAR | FLAG_SNATCH
    appeal 0x0D
    contesttype CONTEST_CUTE
    terminatedata
    movedescription MOVE_DEFENSE_CURL, "The user curls up to\nconceal weak spots\nand raise its Defense\nstat.\n"

movedata MOVE_BARRIER, "Barrier"
    battleeffect MOVE_EFFECT_DEF_UP_2
    pss SPLIT_STATUS
    basepower 0
    type TYPE_PSYCHIC
    accuracy 0
    pp 2
    effectchance 0
    target MOVE_TARGET_USER
    priority 0
    flags FLAG_KEEP_HP_BAR | FLAG_SNATCH
    appeal 0x0D
    contesttype CONTEST_COOL
    terminatedata
    movedescription MOVE_BARRIER, "The user throws up a\nsturdy wall that\nsharply raises its\nDefense stat.\n"

movedata MOVE_LIGHT_SCREEN, "Light Screen"
    battleeffect MOVE_EFFECT_SET_LIGHT_SCREEN
    pss SPLIT_STATUS
    basepower 0
    type TYPE_PSYCHIC
    accuracy 0
    pp 3
    effectchance 0
    target MOVE_TARGET_USER_SIDE
    priority 0
    flags FLAG_KEEP_HP_BAR | FLAG_SNATCH
    appeal 0x0D
    contesttype CONTEST_BEAUTY
    terminatedata
    movedescription MOVE_LIGHT_SCREEN, "A wondrous wall of\nlight is put up to\nsuppress damage from\nspecial attacks for\nfive turns."

movedata MOVE_HAZE, "Haze"
    battleeffect MOVE_EFFECT_RESET_STAT_CHANGES
    pss SPLIT_STATUS
    basepower 0
    type TYPE_ICE
    accuracy 0
    pp 10
    effectchance 0
    target MOVE_TARGET_ACTIVE_FIELD
    priority 0
    flags 0
    appeal 0x0D
    contesttype CONTEST_BEAUTY
    terminatedata
    movedescription MOVE_HAZE, "The user creates a\nhaze that eliminates\nevery stat change\namong all the Pokémon\nengaged in battle."

movedata MOVE_REFLECT, "Reflect"
    battleeffect MOVE_EFFECT_SET_REFLECT
    pss SPLIT_STATUS
    basepower 0
    type TYPE_PSYCHIC
    accuracy 0
    pp 3
    effectchance 0
    target MOVE_TARGET_USER_SIDE
    priority 0
    flags FLAG_KEEP_HP_BAR | FLAG_SNATCH
    appeal 0x0D
    contesttype CONTEST_SMART
    terminatedata
    movedescription MOVE_REFLECT, "A wondrous wall of\nlight is put up to\nsuppress damage from\nphysical attacks for\nfive turns."

movedata MOVE_FOCUS_ENERGY, "Focus Energy"
    battleeffect MOVE_EFFECT_CRIT_UP_2
    pss SPLIT_STATUS
    basepower 0
    type TYPE_NORMAL
    accuracy 0
    pp 10
    effectchance 0
    target MOVE_TARGET_USER
    priority 0
    flags FLAG_KEEP_HP_BAR | FLAG_SNATCH
    appeal 0x0B
    contesttype CONTEST_COOL
    terminatedata
    movedescription MOVE_FOCUS_ENERGY, "The user takes a\ndeep breath and\nfocuses to raise the\ncritical-hit ratio of\nits attacks."

movedata MOVE_BIDE, "Bide"
    battleeffect MOVE_EFFECT_BIDE
    pss SPLIT_PHYSICAL
    basepower 1
    type TYPE_NORMAL
    accuracy 0
    pp 10
    effectchance 0
    target MOVE_TARGET_USER
    priority 1
    flags FLAG_KEEP_HP_BAR | FLAG_KINGS_ROCK | FLAG_PROTECT | FLAG_CONTACT
    appeal 0x0F
    contesttype CONTEST_TOUGH
    terminatedata
    movedescription MOVE_BIDE, "The user endures\nattacks for two\nturns, then strikes\nback to cause double\nthe damage taken."

movedata MOVE_METRONOME, "Metronome"
    battleeffect MOVE_EFFECT_CALL_RANDOM_MOVE
    pss SPLIT_STATUS
    basepower 0
    type TYPE_NORMAL
    accuracy 0
    pp 10
    effectchance 0
    target MOVE_TARGET_DEPENDS
    priority 0
    flags FLAG_KEEP_HP_BAR
    appeal 0x0E
    contesttype CONTEST_CUTE
    terminatedata
    movedescription MOVE_METRONOME, "The user waggles a\nfinger and stimulates\nthe brain into\nrandomly using nearly\nany move."

movedata MOVE_MIRROR_MOVE, "Mirror Move"
    battleeffect MOVE_EFFECT_COPY_MOVE
    pss SPLIT_STATUS
    basepower 0
    type TYPE_FLYING
    accuracy 0
    pp 10
    effectchance 0
    target MOVE_TARGET_DEPENDS
    priority 0
    flags 0
    appeal 0x0F
    contesttype CONTEST_SMART
    terminatedata
    movedescription MOVE_MIRROR_MOVE, "The user counters\nthe foe by mimicking\nthe move last used\nby the foe."

movedata MOVE_SELF_DESTRUCT, "Self-Destruct"
    battleeffect MOVE_EFFECT_HALVE_DEFENSE
    pss SPLIT_PHYSICAL
    basepower 200
    type TYPE_NORMAL
    accuracy 100
    pp 1
    effectchance 0
    target MOVE_TARGET_FOES_AND_ALLY
    priority 0
    flags FLAG_KINGS_ROCK | FLAG_MIRROR_MOVE | FLAG_PROTECT
    appeal 0x09
    contesttype CONTEST_BEAUTY
    terminatedata
    movedescription MOVE_SELF_DESTRUCT, "The user blows up to\ninflict damage on all\nPokémon in battle.\nThe user faints upon\nusing this move."

movedata MOVE_EGG_BOMB, "Egg Bomb"
    battleeffect MOVE_EFFECT_HIT
    pss SPLIT_PHYSICAL
    basepower 100
    type TYPE_NORMAL
    accuracy 75
    pp 10
    effectchance 0
    target MOVE_TARGET_SELECTED
    priority 0
    flags FLAG_KINGS_ROCK | FLAG_MIRROR_MOVE | FLAG_PROTECT
    appeal 0x05
    contesttype CONTEST_TOUGH
    terminatedata
    movedescription MOVE_EGG_BOMB, "A large egg is hurled\nwith maximum force at\nthe foe to inflict\ndamage.\n"

movedata MOVE_LICK, "Lick"
    battleeffect MOVE_EFFECT_PARALYZE_HIT
    pss SPLIT_PHYSICAL
    basepower 45
    type TYPE_GHOST
    accuracy 100
    pp 10
    effectchance 30
    target MOVE_TARGET_SELECTED
    priority 0
    flags FLAG_KEEP_HP_BAR | FLAG_MIRROR_MOVE | FLAG_PROTECT | FLAG_CONTACT
    appeal 0x10
    contesttype CONTEST_TOUGH
    terminatedata
    movedescription MOVE_LICK, "The foe is licked with\na long tongue, causing\ndamage.\nIt may also paralyze\nthe target."

movedata MOVE_SMOG, "Smog"
    battleeffect MOVE_EFFECT_POISON_HIT
    pss SPLIT_SPECIAL
    basepower 45
    type TYPE_POISON
    accuracy 90
    pp 10
    effectchance 40
    target MOVE_TARGET_SELECTED
    priority 0
    flags FLAG_MIRROR_MOVE | FLAG_PROTECT
    appeal 0x05
    contesttype CONTEST_TOUGH
    terminatedata
    movedescription MOVE_SMOG, "The foe is attacked\nwith a discharge of\nfilthy gases.\nIt may also poison\nthe target."

movedata MOVE_SLUDGE, "Sludge"
    battleeffect MOVE_EFFECT_POISON_HIT
    pss SPLIT_SPECIAL
    basepower 65
    type TYPE_POISON
    accuracy 100
    pp 10
    effectchance 30
    target MOVE_TARGET_SELECTED
    priority 0
    flags FLAG_MIRROR_MOVE | FLAG_PROTECT
    appeal 0x12
    contesttype CONTEST_TOUGH
    terminatedata
    movedescription MOVE_SLUDGE, "Unsanitary sludge is\nhurled at the foe.\nIt may also poison\nthe target.\n"

movedata MOVE_BONE_CLUB, "Bone Club"
    battleeffect MOVE_EFFECT_FLINCH_HIT
    pss SPLIT_PHYSICAL
    basepower 65
    type TYPE_GROUND
    accuracy 95
    pp 10
    effectchance 10
    target MOVE_TARGET_SELECTED
    priority 0
    flags FLAG_KEEP_HP_BAR | FLAG_MIRROR_MOVE | FLAG_PROTECT
    appeal 0x05
    contesttype CONTEST_TOUGH
    terminatedata
    movedescription MOVE_BONE_CLUB, "The user clubs the\nfoe with a bone.\nIt may also make the\ntarget flinch.\n"

movedata MOVE_FIRE_BLAST, "Fire Blast"
    battleeffect MOVE_EFFECT_BURN_HIT
    pss SPLIT_SPECIAL
    basepower 110
    type TYPE_FIRE
    accuracy 85
    pp 5
    effectchance 10
    target MOVE_TARGET_SELECTED
    priority 0
    flags FLAG_HIDE_SHADOW | FLAG_MIRROR_MOVE | FLAG_PROTECT
    appeal 0x11
    contesttype CONTEST_BEAUTY
    terminatedata
    movedescription MOVE_FIRE_BLAST, "The foe is attacked\nwith an intense blast\nof all-consuming fire.\nIt may also leave the\ntarget with a burn."

movedata MOVE_WATERFALL, "Waterfall"
    battleeffect MOVE_EFFECT_FLINCH_HIT
    pss SPLIT_PHYSICAL
    basepower 80
    type TYPE_WATER
    accuracy 100
    pp 10
    effectchance 20
    target MOVE_TARGET_SELECTED
    priority 0
    flags FLAG_HIDE_SHADOW | FLAG_KINGS_ROCK | FLAG_MIRROR_MOVE | FLAG_PROTECT | FLAG_CONTACT
    appeal 0x05
    contesttype CONTEST_TOUGH
    terminatedata
    movedescription MOVE_WATERFALL, "The user charges at\nthe foe rapidly, and\nmay make it flinch.\nIt can also be used\nto climb a waterfall."

movedata MOVE_CLAMP, "Clamp"
    battleeffect MOVE_EFFECT_BIND_HIT
    pss SPLIT_PHYSICAL
    basepower 70
    type TYPE_WATER
    accuracy 100
    pp 10
    effectchance 0
    target MOVE_TARGET_SELECTED
    priority 0
    flags FLAG_KINGS_ROCK | FLAG_MIRROR_MOVE | FLAG_PROTECT | FLAG_CONTACT
    appeal 0x05
    contesttype CONTEST_TOUGH
    terminatedata
    movedescription MOVE_CLAMP, "The foe is clamped\nand squeezed by\nthe user’s very thick\nand sturdy shell for\ntwo to five turns."

movedata MOVE_SWIFT, "Swift"
    battleeffect MOVE_EFFECT_BYPASS_ACCURACY
    pss SPLIT_SPECIAL
    basepower 60
    type TYPE_NORMAL
    accuracy 0
    pp 10
    effectchance 0
    target MOVE_TARGET_BOTH
    priority 0
    flags FLAG_KINGS_ROCK | FLAG_MIRROR_MOVE | FLAG_PROTECT
    appeal 0x11
    contesttype CONTEST_COOL
    terminatedata
    movedescription MOVE_SWIFT, "Star-shaped rays are\nshot at the foe.\nThis attack never\nmisses.\n"

movedata MOVE_SKULL_BASH, "Skull Bash"
    battleeffect MOVE_EFFECT_CHARGE_TURN_DEF_UP
    pss SPLIT_PHYSICAL
    basepower 130
    type TYPE_NORMAL
    accuracy 100
    pp 10
    effectchance 100
    target MOVE_TARGET_SELECTED
    priority 0
    flags FLAG_KINGS_ROCK | FLAG_MIRROR_MOVE | FLAG_PROTECT | FLAG_CONTACT
    appeal 0x06
    contesttype CONTEST_TOUGH
    terminatedata
    movedescription MOVE_SKULL_BASH, "The user tucks in its\nhead to raise its\nDefense in the first\nturn, then rams the\nfoe on the next turn."

movedata MOVE_SPIKE_CANNON, "Spike Cannon"
    battleeffect MOVE_EFFECT_MULTI_HIT
    pss SPLIT_PHYSICAL
    basepower 20
    type TYPE_STEEL
    accuracy 100
    pp 10
    effectchance 0
    target MOVE_TARGET_SELECTED
    priority 0
    flags FLAG_KINGS_ROCK | FLAG_MIRROR_MOVE | FLAG_PROTECT
    appeal 0x07
    contesttype CONTEST_COOL
    terminatedata
    movedescription MOVE_SPIKE_CANNON, "Sharp spikes are\nfired at the foe to\nstrike two to five\ntimes in rapid\nsuccession."

movedata MOVE_CONSTRICT, "Constrict"
    battleeffect MOVE_EFFECT_LOWER_SPEED_HIT
    pss SPLIT_PHYSICAL
    basepower 45
    type TYPE_NORMAL
    accuracy 100
    pp 10
    effectchance 10
    target MOVE_TARGET_SELECTED
    priority 0
    flags FLAG_MIRROR_MOVE | FLAG_PROTECT | FLAG_CONTACT
    appeal 0x15
    contesttype CONTEST_TOUGH
    terminatedata
    movedescription MOVE_CONSTRICT, "The foe is attacked\nwith long, creeping\ntentacles or vines.\nIt may also lower the\ntarget’s Speed."

movedata MOVE_AMNESIA, "Amnesia"
    battleeffect MOVE_EFFECT_SP_DEF_UP_2
    pss SPLIT_STATUS
    basepower 0
    type TYPE_PSYCHIC
    accuracy 0
    pp 2
    effectchance 0
    target MOVE_TARGET_USER
    priority 0
    flags FLAG_SNATCH
    appeal 0x0B
    contesttype CONTEST_CUTE
    terminatedata
    movedescription MOVE_AMNESIA, "The user temporarily\nempties its mind to\nforget its concerns.\nIt sharply raises the\nuser’s Sp. Def stat."

movedata MOVE_KINESIS, "Kinesis"
    battleeffect MOVE_EFFECT_ACC_DOWN
    pss SPLIT_STATUS
    basepower 0
    type TYPE_PSYCHIC
    accuracy 100
    pp 10
    effectchance 0
    target MOVE_TARGET_SELECTED
    priority 0
    flags FLAG_KEEP_HP_BAR | FLAG_MIRROR_MOVE | FLAG_MAGIC_COAT | FLAG_PROTECT
    appeal 0x0B
    contesttype CONTEST_SMART
    terminatedata
    movedescription MOVE_KINESIS, "The user distracts\nthe foe by bending a\nspoon.\nIt may lower the\ntarget’s accuracy."

movedata MOVE_SOFT_BOILED, "Soft-Boiled"
    battleeffect MOVE_EFFECT_RESTORE_HALF_HP
    pss SPLIT_STATUS
    basepower 0
    type TYPE_NORMAL
    accuracy 0
    pp 5
    effectchance 0
    target MOVE_TARGET_USER
    priority 0
    flags FLAG_KEEP_HP_BAR | FLAG_SNATCH
    appeal 0x08
    contesttype CONTEST_BEAUTY
    terminatedata
    movedescription MOVE_SOFT_BOILED, "The user restores its\nown HP by up to half\nof its maximum HP.\nIt may also be used\nto heal an ally’s HP."

movedata MOVE_HIGH_JUMP_KICK, "High Jump Kick"
    battleeffect MOVE_EFFECT_CRASH_ON_MISS
    pss SPLIT_PHYSICAL
    basepower 130
    type TYPE_FIGHTING
    accuracy 90
    pp 10
    effectchance 0
    target MOVE_TARGET_SELECTED
    priority 0
    flags FLAG_KINGS_ROCK | FLAG_MIRROR_MOVE | FLAG_PROTECT | FLAG_CONTACT
    appeal 0x05
    contesttype CONTEST_COOL
    terminatedata
    movedescription MOVE_HIGH_JUMP_KICK, "The foe is attacked\nwith a knee kick from\na jump. If it misses,\nthe user is hurt\ninstead."

movedata MOVE_GLARE, "Glare"
    battleeffect MOVE_EFFECT_STATUS_PARALYZE
    pss SPLIT_STATUS
    basepower 0
    type TYPE_NORMAL
    accuracy 90
    pp 10
    effectchance 0
    target MOVE_TARGET_SELECTED
    priority 0
    flags FLAG_MIRROR_MOVE | FLAG_MAGIC_COAT | FLAG_PROTECT
    appeal 0x13
    contesttype CONTEST_TOUGH
    terminatedata
    movedescription MOVE_GLARE, "The user intimidates\nthe foe with the\npattern on its belly\nto cause paralysis.\n"

movedata MOVE_DREAM_EATER, "Dream Eater"
    battleeffect MOVE_EFFECT_RECOVER_DAMAGE_SLEEP
    pss SPLIT_SPECIAL
    basepower 100
    type TYPE_PSYCHIC
    accuracy 100
    pp 10
    effectchance 0
    target MOVE_TARGET_SELECTED
    priority 0
    flags FLAG_MIRROR_MOVE | FLAG_PROTECT
    appeal 0x14
    contesttype CONTEST_SMART
    terminatedata
    movedescription MOVE_DREAM_EATER, "An attack that works\nonly on a sleeping\nfoe. It absorbs half\nthe damage caused to\nheal the user’s HP."

movedata MOVE_POISON_GAS, "Poison Gas"
    battleeffect MOVE_EFFECT_STATUS_POISON
    pss SPLIT_STATUS
    basepower 0
    type TYPE_POISON
    accuracy 90
    pp 10
    effectchance 0
    target DEBUG_NEEDS_TESTING ? MOVE_TARGET_BOTH : MOVE_TARGET_SELECTED
    priority 0
    flags FLAG_MIRROR_MOVE | FLAG_MAGIC_COAT | FLAG_PROTECT
    appeal 0x05
    contesttype CONTEST_SMART
    terminatedata
    movedescription MOVE_POISON_GAS, "A cloud of poison gas\nis sprayed in the\nfoe’s face.\nIt may poison the\ntarget."

movedata MOVE_BARRAGE, "Barrage"
    battleeffect MOVE_EFFECT_MULTI_HIT
    pss SPLIT_PHYSICAL
    basepower 20
    type TYPE_PSYCHIC
    accuracy 90
    pp 10
    effectchance 0
    target MOVE_TARGET_SELECTED
    priority 0
    flags FLAG_KEEP_HP_BAR | FLAG_KINGS_ROCK | FLAG_MIRROR_MOVE | FLAG_PROTECT
    appeal 0x07
    contesttype CONTEST_TOUGH
    terminatedata
    movedescription MOVE_BARRAGE, "Round objects are\nhurled at the foe to\nstrike two to five\ntimes in a row.\n"

movedata MOVE_LEECH_LIFE, "Leech Life"
    battleeffect MOVE_EFFECT_RECOVER_HALF_DAMAGE_DEALT
    pss SPLIT_PHYSICAL
    basepower 80
    type TYPE_BUG
    accuracy 100
    pp 10
    effectchance 0
    target MOVE_TARGET_SELECTED
    priority 0
    flags FLAG_MIRROR_MOVE | FLAG_PROTECT | FLAG_CONTACT
    appeal 0x14
    contesttype CONTEST_SMART
    terminatedata
    movedescription MOVE_LEECH_LIFE, "A blood-draining\nattack. The user’s\nHP is restored by\nhalf the damage taken\nby the target."

movedata MOVE_LOVELY_KISS, "Lovely Kiss"
    battleeffect MOVE_EFFECT_STATUS_SLEEP
    pss SPLIT_STATUS
    basepower 0
    type TYPE_NORMAL
    accuracy 75
    pp 10
    effectchance 0
    target MOVE_TARGET_SELECTED
    priority 0
    flags FLAG_MIRROR_MOVE | FLAG_MAGIC_COAT | FLAG_PROTECT
    appeal 0x13
    contesttype CONTEST_BEAUTY
    terminatedata
    movedescription MOVE_LOVELY_KISS, "With a scary face, the\nuser tries to force a\nkiss on the foe. If it\nsucceeds, the target\nfalls asleep."

movedata MOVE_SKY_ATTACK, "Sky Attack"
    battleeffect MOVE_EFFECT_CHARGE_TURN_HIGH_CRIT_FLINCH
    pss SPLIT_PHYSICAL
    basepower 140
    type TYPE_FLYING
    accuracy 90
    pp 5
    effectchance 30
    target MOVE_TARGET_SELECTED
    priority 0
    flags FLAG_KINGS_ROCK | FLAG_MIRROR_MOVE | FLAG_PROTECT
    appeal 0x06
    contesttype CONTEST_COOL
    terminatedata
    movedescription MOVE_SKY_ATTACK, "A second-turn attack\nmove with a high\ncritical-hit ratio.\nIt may also make the\ntarget flinch."

movedata MOVE_TRANSFORM, "Transform"
    battleeffect MOVE_EFFECT_TRANSFORM
    pss SPLIT_STATUS
    basepower 0
    type TYPE_NORMAL
    accuracy 0
    pp 10
    effectchance 0
    target MOVE_TARGET_SELECTED
    priority 0
    flags FLAG_KEEP_HP_BAR
    appeal 0x17
    contesttype CONTEST_SMART
    terminatedata
    movedescription MOVE_TRANSFORM, "The user transforms\ninto a copy of the\nfoe right down to\nhaving the same move\nset."

movedata MOVE_BUBBLE, "Bubble"
    battleeffect MOVE_EFFECT_LOWER_SPEED_HIT
    pss SPLIT_SPECIAL
    basepower 35
    type TYPE_WATER
    accuracy 100
    pp 10
    effectchance 10
    target MOVE_TARGET_BOTH
    priority 0
    flags FLAG_MIRROR_MOVE | FLAG_PROTECT
    appeal 0x02
    contesttype CONTEST_CUTE
    terminatedata
    movedescription MOVE_BUBBLE, "A spray of countless\nbubbles is jetted at\nthe foe.\nIt may also lower the\ntarget’s Speed stat."

movedata MOVE_DIZZY_PUNCH, "Dizzy Punch"
    battleeffect MOVE_EFFECT_CONFUSE_HIT
    pss SPLIT_PHYSICAL
    basepower 70
    type TYPE_FIGHTING
    accuracy 100
    pp 10
    effectchance 20
    target MOVE_TARGET_SELECTED
    priority 0
    flags FLAG_MIRROR_MOVE | FLAG_PROTECT | FLAG_CONTACT
    appeal 0x10
    contesttype CONTEST_COOL
    terminatedata
    movedescription MOVE_DIZZY_PUNCH, "The foe is hit with\nrhythmically launched\npunches that may also\nleave it confused.\n"

movedata MOVE_SPORE, "Spore"
    battleeffect MOVE_EFFECT_STATUS_SLEEP
    pss SPLIT_STATUS
    basepower 0
    type TYPE_GRASS
    accuracy 100
    pp 3
    effectchance 0
    target MOVE_TARGET_SELECTED
    priority 0
    flags FLAG_MIRROR_MOVE | FLAG_MAGIC_COAT | FLAG_PROTECT
    appeal 0x0A
    contesttype CONTEST_BEAUTY
    terminatedata
    movedescription MOVE_SPORE, "The user scatters\nbursts of spores\nthat induce sleep.\n\n"

movedata MOVE_FLASH, "Flash"
    battleeffect MOVE_EFFECT_ACC_DOWN
    pss SPLIT_STATUS
    basepower 0
    type TYPE_NORMAL
    accuracy 100
    pp 5
    effectchance 0
    target MOVE_TARGET_SELECTED
    priority 0
    flags FLAG_HIDE_SHADOW | FLAG_MIRROR_MOVE | FLAG_MAGIC_COAT | FLAG_PROTECT
    appeal 0x0A
    contesttype CONTEST_BEAUTY
    terminatedata
    movedescription MOVE_FLASH, "The user flashes a\nlight that cuts the\nfoe’s accuracy.\nIt can also be used\nto illuminate caves."

movedata MOVE_PSYWAVE, "Psywave"
    battleeffect MOVE_EFFECT_RANDOM_DAMAGE_1_TO_150_LEVEL
    pss SPLIT_SPECIAL
    basepower 1
    type TYPE_PSYCHIC
    accuracy 100
    pp 10
    effectchance 0
    target MOVE_TARGET_SELECTED
    priority 0
    flags FLAG_KINGS_ROCK | FLAG_MIRROR_MOVE | FLAG_PROTECT
    appeal 0x05
    contesttype CONTEST_SMART
    terminatedata
    movedescription MOVE_PSYWAVE, "The foe is attacked\nwith an odd, hot\nenergy wave.\nThe attack varies in\nintensity."

movedata MOVE_SPLASH, "Splash"
    battleeffect MOVE_EFFECT_DO_NOTHING
    pss SPLIT_STATUS
    basepower 0
    type TYPE_NORMAL
    accuracy 0
    pp 10
    effectchance 0
    target MOVE_TARGET_USER
    priority 0
    flags FLAG_KEEP_HP_BAR
    appeal 0x10
    contesttype CONTEST_CUTE
    terminatedata
    movedescription MOVE_SPLASH, "The user just flops\nand splashes around\nto no effect at all...\n\n"

movedata MOVE_ACID_ARMOR, "Acid Armor"
    battleeffect MOVE_EFFECT_DEF_UP_2
    pss SPLIT_STATUS
    basepower 0
    type TYPE_POISON
    accuracy 0
    pp 2
    effectchance 0
    target MOVE_TARGET_USER
    priority 0
    flags FLAG_KEEP_HP_BAR | FLAG_SNATCH
    appeal 0x0B
    contesttype CONTEST_TOUGH
    terminatedata
    movedescription MOVE_ACID_ARMOR, "The user alters its\ncellular structure to\nliquefy itself,\nsharply raising its\nDefense stat."

movedata MOVE_CRABHAMMER, "Crabhammer"
    battleeffect MOVE_EFFECT_HIGH_CRITICAL
    pss SPLIT_PHYSICAL
    basepower 100
    type TYPE_WATER
    accuracy 90
    pp 10
    effectchance 0
    target MOVE_TARGET_SELECTED
    priority 0
    flags FLAG_KEEP_HP_BAR | FLAG_KINGS_ROCK | FLAG_MIRROR_MOVE | FLAG_PROTECT | FLAG_CONTACT
    appeal 0x12
    contesttype CONTEST_TOUGH
    terminatedata
    movedescription MOVE_CRABHAMMER, "The foe is hammered\nwith a large pincer.\nThis move has a high\ncritical-hit ratio.\n"

movedata MOVE_EXPLOSION, "Explosion"
    battleeffect MOVE_EFFECT_HALVE_DEFENSE
    pss SPLIT_PHYSICAL
    basepower 250
    type TYPE_NORMAL
    accuracy 100
    pp 5
    effectchance 0
    target MOVE_TARGET_FOES_AND_ALLY
    priority 0
    flags FLAG_KINGS_ROCK | FLAG_MIRROR_MOVE | FLAG_PROTECT
    appeal 0x09
    contesttype CONTEST_BEAUTY
    terminatedata
    movedescription MOVE_EXPLOSION, "The user explodes to\ninflict damage on all\nPokémon in battle.\nThe user faints upon\nusing this move."

movedata MOVE_FURY_SWIPES, "Fury Swipes"
    battleeffect MOVE_EFFECT_MULTI_HIT
    pss SPLIT_PHYSICAL
    basepower 20
    type TYPE_NORMAL
    accuracy 90
    pp 10
    effectchance 0
    target MOVE_TARGET_SELECTED
    priority 0
    flags FLAG_KEEP_HP_BAR | FLAG_KINGS_ROCK | FLAG_MIRROR_MOVE | FLAG_PROTECT | FLAG_CONTACT
    appeal 0x07
    contesttype CONTEST_TOUGH
    terminatedata
    movedescription MOVE_FURY_SWIPES, "The foe is raked with\nsharp claws or\nscythes for two to\nfive times in quick\nsuccession."

movedata MOVE_BONEMERANG, "Bonemerang"
    battleeffect MOVE_EFFECT_HIT_TWICE
    pss SPLIT_PHYSICAL
    basepower 50
    type TYPE_GROUND
    accuracy 95
    pp 10
    effectchance 0
    target MOVE_TARGET_SELECTED
    priority 0
    flags FLAG_KEEP_HP_BAR | FLAG_KINGS_ROCK | FLAG_MIRROR_MOVE | FLAG_PROTECT
    appeal 0x07
    contesttype CONTEST_TOUGH
    terminatedata
    movedescription MOVE_BONEMERANG, "The user throws the\nbone it holds. The\nbone loops to hit the\nfoe twice, coming and\ngoing."

movedata MOVE_REST, "Rest"
    battleeffect MOVE_EFFECT_RECOVER_HEALTH_AND_SLEEP
    pss SPLIT_STATUS
    basepower 0
    type TYPE_PSYCHIC
    accuracy 0
    pp 5
    effectchance 0
    target MOVE_TARGET_USER
    priority 0
    flags FLAG_KEEP_HP_BAR | FLAG_SNATCH
    appeal 0x08
    contesttype CONTEST_CUTE
    terminatedata
    movedescription MOVE_REST, "The user goes to\nsleep for two turns.\nIt fully restores the\nuser’s HP and heals\nany status problem."

movedata MOVE_ROCK_SLIDE, "Rock Slide"
    battleeffect MOVE_EFFECT_FLINCH_HIT
    pss SPLIT_PHYSICAL
    basepower 75
    type TYPE_ROCK
    accuracy 90
    pp 10
    effectchance 30
    target MOVE_TARGET_BOTH
    priority 0
    flags FLAG_MIRROR_MOVE | FLAG_PROTECT
    appeal 0x05
    contesttype CONTEST_TOUGH
    terminatedata
    movedescription MOVE_ROCK_SLIDE, "Large boulders are\nhurled at the foe to\ninflict damage.\nIt may also make the\ntarget flinch."

movedata MOVE_HYPER_FANG, "Hyper Fang"
    battleeffect MOVE_EFFECT_FLINCH_HIT
    pss SPLIT_PHYSICAL
    basepower 80
    type TYPE_STEEL
    accuracy 90
    pp 10
    effectchance 10
    target MOVE_TARGET_SELECTED
    priority 0
    flags FLAG_MIRROR_MOVE | FLAG_PROTECT | FLAG_CONTACT
    appeal 0x12
    contesttype CONTEST_COOL
    terminatedata
    movedescription MOVE_HYPER_FANG, "The user bites hard\non the foe with its\nsharp front fangs.\nIt may also make the\ntarget flinch."

movedata MOVE_SHARPEN, "Sharpen"
    battleeffect MOVE_EFFECT_ATK_UP
    pss SPLIT_STATUS
    basepower 0
    type TYPE_NORMAL
    accuracy 0
    pp 5
    effectchance 0
    target MOVE_TARGET_USER
    priority 0
    flags FLAG_KEEP_HP_BAR | FLAG_SNATCH
    appeal 0x0B
    contesttype CONTEST_CUTE
    terminatedata
    movedescription MOVE_SHARPEN, "The user reduces its\npolygon count to\nmake itself more\njagged, raising the\nAttack stat."

movedata MOVE_CONVERSION, "Conversion"
    battleeffect MOVE_EFFECT_CONVERSION
    pss SPLIT_STATUS
    basepower 0
    type TYPE_NORMAL
    accuracy 0
    pp 10
    effectchance 0
    target MOVE_TARGET_USER
    priority 0
    flags FLAG_KEEP_HP_BAR | FLAG_SNATCH
    appeal 0x17
    contesttype CONTEST_BEAUTY
    terminatedata
    movedescription MOVE_CONVERSION, "The user changes its\ntype to become the\nsame type as one of\nits moves.\n"

movedata MOVE_TRI_ATTACK, "Tri Attack"
    battleeffect MOVE_EFFECT_RANDOM_PRIMARY_STATUS_HIT
    pss SPLIT_SPECIAL
    basepower 80
    type TYPE_NORMAL
    accuracy 100
    pp 10
    effectchance 20
    target MOVE_TARGET_SELECTED
    priority 0
    flags FLAG_MIRROR_MOVE | FLAG_PROTECT
    appeal 0x05
    contesttype CONTEST_BEAUTY
    terminatedata
    movedescription MOVE_TRI_ATTACK, "The user strikes with\na simultaneous three-\nbeam attack. May also\nparalyze, burn, or\nfreeze the target."

movedata MOVE_SUPER_FANG, "Super Fang"
    battleeffect MOVE_EFFECT_HALVE_HP
    pss SPLIT_PHYSICAL
    basepower 1
    type TYPE_NORMAL
    accuracy 90
    pp 10
    effectchance 0
    target MOVE_TARGET_SELECTED
    priority 0
    flags FLAG_KEEP_HP_BAR | FLAG_MIRROR_MOVE | FLAG_PROTECT | FLAG_CONTACT
    appeal 0x05
    contesttype CONTEST_TOUGH
    terminatedata
    movedescription MOVE_SUPER_FANG, "The user chomps hard\non the foe with its\nsharp front fangs.\nIt cuts the target’s\nHP to half."

movedata MOVE_SLASH, "Slash"
    battleeffect MOVE_EFFECT_HIGH_CRITICAL
    pss SPLIT_PHYSICAL
    basepower 70
    type TYPE_NORMAL
    accuracy 100
    pp 10
    effectchance 0
    target MOVE_TARGET_SELECTED
    priority 0
    flags FLAG_KEEP_HP_BAR | FLAG_KINGS_ROCK | FLAG_MIRROR_MOVE | FLAG_PROTECT | FLAG_CONTACT
    appeal 0x05
    contesttype CONTEST_COOL
    terminatedata
    movedescription MOVE_SLASH, "The foe is attacked\nwith a slash of\nclaws, etc.\nIt has a high\ncritical-hit ratio."

movedata MOVE_SUBSTITUTE, "Substitute"
    battleeffect MOVE_EFFECT_SET_SUBSTITUTE
    pss SPLIT_STATUS
    basepower 0
    type TYPE_NORMAL
    accuracy 0
    pp 5
    effectchance 0
    target MOVE_TARGET_USER
    priority 0
    flags FLAG_KEEP_HP_BAR | FLAG_SNATCH
    appeal 0x17
    contesttype CONTEST_SMART
    terminatedata
    movedescription MOVE_SUBSTITUTE, "The user makes a\ncopy of itself using\nsome of its HP.\nThe copy serves as\nthe user’s decoy."

movedata MOVE_STRUGGLE, "Struggle"
    battleeffect MOVE_EFFECT_STRUGGLE
    pss SPLIT_PHYSICAL
    basepower 50
    type TYPE_NORMAL
    accuracy 0
    pp 1
    effectchance 0
    target MOVE_TARGET_SELECTED
    priority 0
    flags FLAG_KEEP_HP_BAR | FLAG_KINGS_ROCK | FLAG_PROTECT | FLAG_CONTACT
    appeal 0x05
    contesttype CONTEST_COOL
    terminatedata
    movedescription MOVE_STRUGGLE, "An attack that is\nused in desperation\nonly if the user has\nno PP. It also hurts\nthe user slightly."

movedata MOVE_SKETCH, "Sketch"
    battleeffect MOVE_EFFECT_LEARN_MOVE_PERMANENT
    pss SPLIT_STATUS
    basepower 0
    type TYPE_NORMAL
    accuracy 0
    pp 1
    effectchance 0
    target MOVE_TARGET_SELECTED
    priority 0
    flags 0
    appeal 0x17
    contesttype CONTEST_SMART
    terminatedata
    movedescription MOVE_SKETCH, "It enables the user\nto permanently learn\nthe move last used by\nthe foe. Once used,\nSketch disappears."

movedata MOVE_TRIPLE_KICK, "Triple Kick"
    battleeffect MOVE_EFFECT_HIT_THREE_TIMES_INCREMENT_BASE_POWER_10
    pss SPLIT_PHYSICAL
    basepower 10
    type TYPE_FIGHTING
    accuracy 95
    pp 10
    effectchance 0
    target MOVE_TARGET_SELECTED
    priority 0
    flags FLAG_KEEP_HP_BAR | FLAG_KINGS_ROCK | FLAG_MIRROR_MOVE | FLAG_PROTECT | FLAG_CONTACT
    appeal 0x07
    contesttype CONTEST_COOL
    terminatedata
    movedescription MOVE_TRIPLE_KICK, "A consecutive three-\nkick attack that\nbecomes more\npowerful with each \nsuccessive hit."

movedata MOVE_THIEF, "Thief"
    battleeffect MOVE_EFFECT_STEAL_HELD_ITEM
    pss SPLIT_PHYSICAL
    basepower 60
    type TYPE_DARK
    accuracy 100
    pp 10
    effectchance 0
    target MOVE_TARGET_SELECTED
    priority 0
    flags FLAG_KEEP_HP_BAR | FLAG_MIRROR_MOVE | FLAG_PROTECT | FLAG_CONTACT
    appeal 0x0C
    contesttype CONTEST_TOUGH
    terminatedata
    movedescription MOVE_THIEF, "The user attacks and\nsteals the foe’s held\nitem simultaneously.\nIt can’t steal if the\nuser holds an item."

movedata MOVE_SPIDER_WEB, "Spider Web"
    battleeffect MOVE_EFFECT_PREVENT_ESCAPE
    pss SPLIT_STATUS
    basepower 0
    type TYPE_BUG
    accuracy 0
    pp 10
    effectchance 0
    target MOVE_TARGET_SELECTED
    priority 0
    flags FLAG_MIRROR_MOVE | FLAG_MAGIC_COAT
    appeal 0x0D
    contesttype CONTEST_SMART
    terminatedata
    movedescription MOVE_SPIDER_WEB, "The user ensnares\nthe foe with a thin,\ngooey silk so it can’t\nflee from battle.\n"

movedata MOVE_MIND_READER, "Mind Reader"
    battleeffect MOVE_EFFECT_NEXT_ATTACK_ALWAYS_HITS
    pss SPLIT_STATUS
    basepower 0
    type TYPE_NORMAL
    accuracy 0
    pp 5
    effectchance 0
    target MOVE_TARGET_SELECTED
    priority 0
    flags FLAG_MIRROR_MOVE | FLAG_PROTECT
    appeal 0x14
    contesttype CONTEST_SMART
    terminatedata
    movedescription MOVE_MIND_READER, "The user senses the\nfoe’s movements\nwith its mind to\nensure its next\nattack does not miss."

movedata MOVE_NIGHTMARE, "Nightmare"
    battleeffect MOVE_EFFECT_STATUS_NIGHTMARE
    pss SPLIT_STATUS
    basepower 0
    type TYPE_GHOST
    accuracy 100
    pp 10
    effectchance 0
    target MOVE_TARGET_SELECTED
    priority 0
    flags FLAG_MIRROR_MOVE | FLAG_PROTECT
    appeal 0x13
    contesttype CONTEST_SMART
    terminatedata
    movedescription MOVE_NIGHTMARE, "A sleeping foe is\nshown a nightmare\nthat inflicts some\ndamage every turn.\n"

movedata MOVE_FLAME_WHEEL, "Flame Wheel"
    battleeffect MOVE_EFFECT_THAW_AND_BURN_HIT
    pss SPLIT_PHYSICAL
    basepower 60
    type TYPE_FIRE
    accuracy 100
    pp 10
    effectchance 10
    target MOVE_TARGET_SELECTED
    priority 0
    flags FLAG_MIRROR_MOVE | FLAG_PROTECT | FLAG_CONTACT
    appeal 0x07
    contesttype CONTEST_BEAUTY
    terminatedata
    movedescription MOVE_FLAME_WHEEL, "The user cloaks\nitself in fire and\ncharges at the foe.\nIt may also leave the\ntarget with a burn."

movedata MOVE_SNORE, "Snore"
    battleeffect MOVE_EFFECT_DAMAGE_WHILE_ASLEEP
    pss SPLIT_SPECIAL
    basepower 50
    type TYPE_NORMAL
    accuracy 100
    pp 10
    effectchance 30
    target MOVE_TARGET_SELECTED
    priority 0
    flags FLAG_KINGS_ROCK | FLAG_MIRROR_MOVE | FLAG_PROTECT
    appeal 0x05
    contesttype CONTEST_CUTE
    terminatedata
    movedescription MOVE_SNORE, "An attack that can\nbe used only if the\nuser is asleep. The\nharsh noise may also\nmake the foe flinch."

movedata MOVE_CURSE, "Curse"
    battleeffect MOVE_EFFECT_CURSE
    pss SPLIT_STATUS
    basepower 0
    type TYPE_GHOST
    accuracy 0
    pp 10
    effectchance 0
    target MOVE_TARGET_SELECTED
    priority 0
    flags FLAG_KEEP_HP_BAR
    appeal 0x15
    contesttype CONTEST_TOUGH
    terminatedata
    movedescription MOVE_CURSE, "A move that works\ndifferently for the\nGhost type than for\nall the other types.\n"

movedata MOVE_FLAIL, "Flail"
    battleeffect MOVE_EFFECT_INCREASE_POWER_WITH_LESS_HP
    pss SPLIT_PHYSICAL
    basepower 1
    type TYPE_NORMAL
    accuracy 100
    pp 10
    effectchance 0
    target MOVE_TARGET_SELECTED
    priority 0
    flags FLAG_KEEP_HP_BAR | FLAG_KINGS_ROCK | FLAG_MIRROR_MOVE | FLAG_PROTECT | FLAG_CONTACT
    appeal 0x0F
    contesttype CONTEST_CUTE
    terminatedata
    movedescription MOVE_FLAIL, "The user flails about\naimlessly to attack.\nIt becomes more\npowerful the less HP\nthe user has."

movedata MOVE_CONVERSION_2, "Conversion 2"
    battleeffect MOVE_EFFECT_CONVERSION2
    pss SPLIT_STATUS
    basepower 0
    type TYPE_NORMAL
    accuracy 0
    pp 10
    effectchance 0
    target DEBUG_NEEDS_TESTING ? MOVE_TARGET_FOES_AND_ALLY : MOVE_TARGET_USER
    priority 0
    flags 0
    appeal 0x17
    contesttype CONTEST_BEAUTY
    terminatedata
    movedescription MOVE_CONVERSION_2, "The user changes its\ntype to make itself\nresistant to the type\nof the attack it\nlast took."

movedata MOVE_AEROBLAST, "Aeroblast"
    battleeffect MOVE_EFFECT_HIGH_CRITICAL
    pss SPLIT_SPECIAL
    basepower 100
    type TYPE_FLYING
    accuracy 95
    pp 5
    effectchance 0
    target MOVE_TARGET_SELECTED
    priority 0
    flags FLAG_HIDE_SHADOW | FLAG_KINGS_ROCK | FLAG_MIRROR_MOVE | FLAG_PROTECT
    appeal 0x16
    contesttype CONTEST_COOL
    terminatedata
    movedescription MOVE_AEROBLAST, "A vortex of air is\nshot at the foe to\ninflict damage.\nIt has a high\ncritical-hit ratio."

movedata MOVE_COTTON_SPORE, "Cotton Spore"
    battleeffect MOVE_EFFECT_SPEED_DOWN_2
    pss SPLIT_STATUS
    basepower 0
    type TYPE_GRASS
    accuracy 100
    pp 10
    effectchance 0
    target DEBUG_NEEDS_TESTING ? MOVE_TARGET_BOTH : MOVE_TARGET_SELECTED
    priority 0
    flags FLAG_KEEP_HP_BAR | FLAG_MIRROR_MOVE | FLAG_MAGIC_COAT | FLAG_PROTECT
    appeal 0x01
    contesttype CONTEST_BEAUTY
    terminatedata
    movedescription MOVE_COTTON_SPORE, "The user releases\ncottonlike spores\nthat cling to the\nfoe, sharply reducing\nits Speed stat."

movedata MOVE_REVERSAL, "Reversal"
    battleeffect MOVE_EFFECT_INCREASE_POWER_WITH_LESS_HP
    pss SPLIT_PHYSICAL
    basepower 1
    type TYPE_FIGHTING
    accuracy 100
    pp 10
    effectchance 0
    target MOVE_TARGET_SELECTED
    priority 0
    flags FLAG_KEEP_HP_BAR | FLAG_KINGS_ROCK | FLAG_MIRROR_MOVE | FLAG_PROTECT | FLAG_CONTACT
    appeal 0x0F
    contesttype CONTEST_COOL
    terminatedata
    movedescription MOVE_REVERSAL, "An all-out attack\nthat becomes more\npowerful the less\nHP the user has.\n"

movedata MOVE_SPITE, "Spite"
    battleeffect MOVE_EFFECT_DECREASE_LAST_MOVE_PP
    pss SPLIT_STATUS
    basepower 0
    type TYPE_GHOST
    accuracy 100
    pp 10
    effectchance 0
    target MOVE_TARGET_SELECTED
    priority 0
    flags FLAG_MIRROR_MOVE | FLAG_PROTECT | FLAG_MAGIC_COAT
    appeal 0x13
    contesttype CONTEST_TOUGH
    terminatedata
    movedescription MOVE_SPITE, "The user looses its\ngrudge on the move\nlast used by the foe\nby cutting 4 PP from\nit."

movedata MOVE_POWDER_SNOW, "Powder Snow"
    battleeffect MOVE_EFFECT_FREEZE_HIT
    pss SPLIT_SPECIAL
    basepower 40
    type TYPE_ICE
    accuracy 100
    pp 10
    effectchance 10
    target MOVE_TARGET_BOTH
    priority 0
    flags FLAG_MIRROR_MOVE | FLAG_PROTECT
    appeal 0x05
    contesttype CONTEST_BEAUTY
    terminatedata
    movedescription MOVE_POWDER_SNOW, "The user attacks with\na chilling gust of\npowdery snow.\nIt may also freeze\nthe target."

movedata MOVE_PROTECT, "Protect"
    battleeffect MOVE_EFFECT_PROTECT
    pss SPLIT_STATUS
    basepower 0
    type TYPE_NORMAL
    accuracy 0
    pp 5
    effectchance 0
    target MOVE_TARGET_USER
    priority 4
    flags 0
    appeal 0x10
    contesttype CONTEST_CUTE
    terminatedata
    movedescription MOVE_PROTECT, "It enables the user\nto evade all attacks.\nIts chance of failing\nrises if it is used in\nsuccession."

movedata MOVE_MACH_PUNCH, "Mach Punch"
    battleeffect MOVE_EFFECT_PRIORITY_1
    pss SPLIT_PHYSICAL
    basepower 40
    type TYPE_FIGHTING
    accuracy 100
    pp 10
    effectchance 0
    target MOVE_TARGET_SELECTED
    priority 1
    flags FLAG_KEEP_HP_BAR | FLAG_KINGS_ROCK | FLAG_MIRROR_MOVE | FLAG_PROTECT | FLAG_CONTACT
    appeal 0x01
    contesttype CONTEST_COOL
    terminatedata
    movedescription MOVE_MACH_PUNCH, "The user throws a\npunch at blinding\nspeed.\nIt is certain to\nstrike first."

movedata MOVE_SCARY_FACE, "Scary Face"
    battleeffect MOVE_EFFECT_SPEED_DOWN_2
    pss SPLIT_STATUS
    basepower 0
    type TYPE_NORMAL
    accuracy 100
    pp 5
    effectchance 0
    target MOVE_TARGET_SELECTED
    priority 0
    flags FLAG_MIRROR_MOVE | FLAG_MAGIC_COAT | FLAG_PROTECT
    appeal 0x02
    contesttype CONTEST_TOUGH
    terminatedata
    movedescription MOVE_SCARY_FACE, "The user frightens\nthe foe with a scary\nface to sharply\nreduce its Speed\nstat."

movedata MOVE_FEINT_ATTACK, "Feint Attack"
    battleeffect MOVE_EFFECT_BYPASS_ACCURACY
    pss SPLIT_PHYSICAL
    basepower 60
    type TYPE_DARK
    accuracy 0
    pp 10
    effectchance 0
    target MOVE_TARGET_SELECTED
    priority 0
    flags FLAG_KINGS_ROCK | FLAG_MIRROR_MOVE | FLAG_PROTECT | FLAG_CONTACT
    appeal 0x12
    contesttype CONTEST_SMART
    terminatedata
    movedescription MOVE_FEINT_ATTACK, "The user draws up to\nthe foe disarmingly,\nthen throws a sucker\npunch.\nIt hits without fail."

movedata MOVE_SWEET_KISS, "Sweet Kiss"
    battleeffect MOVE_EFFECT_STATUS_CONFUSE
    pss SPLIT_STATUS
    basepower 0
    type FAIRY_TYPE_IMPLEMENTED ? TYPE_FAIRY : TYPE_NORMAL
    accuracy 75
    pp 10
    effectchance 0
    target MOVE_TARGET_SELECTED
    priority 0
    flags FLAG_MIRROR_MOVE | FLAG_MAGIC_COAT | FLAG_PROTECT
    appeal 0x13
    contesttype CONTEST_CUTE
    terminatedata
    movedescription MOVE_SWEET_KISS, "The user kisses the\nfoe with a sweet,\nangelic cuteness that\ncauses confusion.\n"

movedata MOVE_BELLY_DRUM, "Belly Drum"
    battleeffect MOVE_EFFECT_MAX_ATK_LOSE_HALF_MAX_HP
    pss SPLIT_STATUS
    basepower 0
    type TYPE_NORMAL
    accuracy 0
    pp 10
    effectchance 0
    target MOVE_TARGET_USER
    priority 0
    flags FLAG_KEEP_HP_BAR | FLAG_SNATCH
    appeal 0x0B
    contesttype CONTEST_CUTE
    terminatedata
    movedescription MOVE_BELLY_DRUM, "The user maximizes\nits Attack stat in\nexchange for HP\nequal to half its max\nHP."

movedata MOVE_SLUDGE_BOMB, "Sludge Bomb"
    battleeffect MOVE_EFFECT_POISON_HIT
    pss SPLIT_SPECIAL
    basepower 90
    type TYPE_POISON
    accuracy 100
    pp 10
    effectchance 30
    target MOVE_TARGET_SELECTED
    priority 0
    flags FLAG_MIRROR_MOVE | FLAG_PROTECT
    appeal 0x12
    contesttype CONTEST_TOUGH
    terminatedata
    movedescription MOVE_SLUDGE_BOMB, "The user attacks by\nhurling filthy sludge\nat the foe.\nIt may also poison\nthe target."

movedata MOVE_MUD_SLAP, "Mud-Slap"
    battleeffect MOVE_EFFECT_LOWER_ACCURACY_HIT
    pss SPLIT_SPECIAL
    basepower 35
    type TYPE_GROUND
    accuracy 100
    pp 10
    effectchance 100
    target MOVE_TARGET_SELECTED
    priority 0
    flags FLAG_MIRROR_MOVE | FLAG_PROTECT
    appeal 0x05
    contesttype CONTEST_CUTE
    terminatedata
    movedescription MOVE_MUD_SLAP, "The user hurls mud in\nthe foe’s face to\ninflict damage and\nlower its accuracy.\n"

movedata MOVE_OCTAZOOKA, "Octazooka"
    battleeffect MOVE_EFFECT_LOWER_ACCURACY_HIT
    pss SPLIT_SPECIAL
    basepower 65
    type TYPE_WATER
    accuracy 85
    pp 10
    effectchance 50
    target MOVE_TARGET_SELECTED
    priority 0
    flags FLAG_MIRROR_MOVE | FLAG_PROTECT
    appeal 0x04
    contesttype CONTEST_TOUGH
    terminatedata
    movedescription MOVE_OCTAZOOKA, "The user attacks by\nspraying ink in the\nfoe’s face or eyes.\nIt may also lower the\ntarget’s accuracy."

movedata MOVE_SPIKES, "Spikes"
    battleeffect MOVE_EFFECT_SET_SPIKES
    pss SPLIT_STATUS
    basepower 0
    type TYPE_GROUND
    accuracy 0
    pp 10
    effectchance 0
    target MOVE_TARGET_OPPONENTS_FIELD
    priority 0
    flags FLAG_MAGIC_COAT
    appeal 0x0D
    contesttype CONTEST_SMART
    terminatedata
    movedescription MOVE_SPIKES, "The user lays a trap\nof spikes at the\nfoe’s feet. The trap\nhurts foes that\nswitch into battle."

movedata MOVE_ZAP_CANNON, "Zap Cannon"
    battleeffect MOVE_EFFECT_PARALYZE_HIT
    pss SPLIT_SPECIAL
    basepower 120
    type TYPE_ELECTRIC
    accuracy 50
    pp 5
    effectchance 100
    target MOVE_TARGET_SELECTED
    priority 0
    flags FLAG_HIDE_SHADOW | FLAG_MIRROR_MOVE | FLAG_PROTECT
    appeal 0x04
    contesttype CONTEST_COOL
    terminatedata
    movedescription MOVE_ZAP_CANNON, "The user fires an\nelectric blast like a\ncannon to inflict\ndamage and cause\nparalysis."

movedata MOVE_FORESIGHT, "Foresight"
    battleeffect MOVE_EFFECT_IGNORE_EVASION_REMOVE_GHOST_IMMUNE
    pss SPLIT_STATUS
    basepower 0
    type TYPE_NORMAL
    accuracy 0
    pp 10
    effectchance 0
    target MOVE_TARGET_SELECTED
    priority 0
    flags FLAG_KEEP_HP_BAR | FLAG_MIRROR_MOVE | FLAG_PROTECT | FLAG_MAGIC_COAT
    appeal 0x14
    contesttype CONTEST_SMART
    terminatedata
    movedescription MOVE_FORESIGHT, "Enables the user to\nhit a Ghost type with\nany type of move. It\nalso enables the user\nto hit an evasive foe."

movedata MOVE_DESTINY_BOND, "Destiny Bond"
    battleeffect MOVE_EFFECT_KO_MON_THAT_DEFEATED_USER
    pss SPLIT_STATUS
    basepower 0
    type TYPE_GHOST
    accuracy 0
    pp 5
    effectchance 0
    target MOVE_TARGET_USER
    priority 0
    flags 0
    appeal 0x09
    contesttype CONTEST_SMART
    terminatedata
    movedescription MOVE_DESTINY_BOND, "When this move is\nused, if the user\nfaints, the foe that\nlanded the knockout\nhit also faints."

movedata MOVE_PERISH_SONG, "Perish Song"
    battleeffect MOVE_EFFECT_ALL_FAINT_3_TURNS
    pss SPLIT_STATUS
    basepower 0
    type TYPE_NORMAL
    accuracy 0
    pp 5
    effectchance 0
    target MOVE_TARGET_ACTIVE_FIELD
    priority 0
    flags FLAG_HIDE_SHADOW
    appeal 0x0A
    contesttype CONTEST_BEAUTY
    terminatedata
    movedescription MOVE_PERISH_SONG, "Any Pokémon that\nhears this song\nfaints in three turns,\nunless it switches\nout of battle."

movedata MOVE_ICY_WIND, "Icy Wind"
    battleeffect MOVE_EFFECT_LOWER_SPEED_HIT
    pss SPLIT_SPECIAL
    basepower 55
    type TYPE_ICE
    accuracy 95
    pp 10
    effectchance 100
    target MOVE_TARGET_BOTH
    priority 0
    flags FLAG_MIRROR_MOVE | FLAG_PROTECT
    appeal 0x02
    contesttype CONTEST_BEAUTY
    terminatedata
    movedescription MOVE_ICY_WIND, "The user attacks with\na gust of chilled air.\nIt also lowers the\ntarget’s Speed stat.\n"

movedata MOVE_DETECT, "Detect"
    battleeffect MOVE_EFFECT_PROTECT
    pss SPLIT_STATUS
    basepower 0
    type TYPE_FIGHTING
    accuracy 0
    pp 5
    effectchance 0
    target MOVE_TARGET_USER
    priority 4
    flags 0
    appeal 0x10
    contesttype CONTEST_COOL
    terminatedata
    movedescription MOVE_DETECT, "It enables the user\nto evade all attacks.\nIts chance of failing\nrises if it is used in\nsuccession."

movedata MOVE_BONE_RUSH, "Bone Rush"
    battleeffect MOVE_EFFECT_MULTI_HIT
    pss SPLIT_PHYSICAL
    basepower 25
    type TYPE_GROUND
    accuracy 90
    pp 10
    effectchance 0
    target MOVE_TARGET_SELECTED
    priority 0
    flags FLAG_KEEP_HP_BAR | FLAG_KINGS_ROCK | FLAG_MIRROR_MOVE | FLAG_PROTECT
    appeal 0x07
    contesttype CONTEST_TOUGH
    terminatedata
    movedescription MOVE_BONE_RUSH, "The user strikes at\nthe foe with a hard\nbone two to five\ntimes in a row.\n"

movedata MOVE_LOCK_ON, "Lock-On"
    battleeffect MOVE_EFFECT_NEXT_ATTACK_ALWAYS_HITS
    pss SPLIT_STATUS
    basepower 0
    type TYPE_NORMAL
    accuracy 0
    pp 5
    effectchance 0
    target MOVE_TARGET_SELECTED
    priority 0
    flags FLAG_MIRROR_MOVE | FLAG_PROTECT
    appeal 0x14
    contesttype CONTEST_SMART
    terminatedata
    movedescription MOVE_LOCK_ON, "The user takes sure\naim at the foe.\nIt ensures the next\nattack does not fail\nto hit the target."

movedata MOVE_OUTRAGE, "Supernova"
	battleeffect 253
	pss SPLIT_PHYSICAL
	basepower 75
	type TYPE_DRAGON
	accuracy 100
	pp 10
	effectchance 30
	target MOVE_TARGET_FOES_AND_ALLY
	priority 0
	flags FLAG_PROTECT | FLAG_MIRROR_MOVE | FLAG_KINGS_ROCK | FLAG_HIDE_SHADOW
	appeal 0x16
	contesttype CONTEST_SMART
	terminatedata
	movedescription MOVE_OUTRAGE, "The user bursts with a\nblaze of glory. 30% chance\nto burn targets.\n33% recoil."


movedata MOVE_SANDSTORM, "Sandstorm"
    battleeffect MOVE_EFFECT_WEATHER_SANDSTORM
    pss SPLIT_STATUS
    basepower 0
    type TYPE_ROCK
    accuracy 0
    pp 1
    effectchance 0
    target MOVE_TARGET_ACTIVE_FIELD
    priority 0
    flags 0
    appeal 0x0D
    contesttype CONTEST_TOUGH
    terminatedata
    movedescription MOVE_SANDSTORM, "A five-turn sand-\nstorm is summoned\nto hurt all combatant\ntypes except Rock, \nGround, and Steel."

movedata MOVE_GIGA_DRAIN, "Giga Drain"
    battleeffect MOVE_EFFECT_RECOVER_HALF_DAMAGE_DEALT
    pss SPLIT_SPECIAL
    basepower 75
    type TYPE_GRASS
    accuracy 100
    pp 10
    effectchance 0
    target MOVE_TARGET_SELECTED
    priority 0
    flags FLAG_MIRROR_MOVE | FLAG_PROTECT
    appeal 0x14
    contesttype CONTEST_SMART
    terminatedata
    movedescription MOVE_GIGA_DRAIN, "A nutrient-draining\nattack. The user’s\nHP is restored by\nhalf the damage taken\nby the target."

movedata MOVE_ENDURE, "Endure"
    battleeffect MOVE_EFFECT_SURVIVE_WITH_1_HP
    pss SPLIT_STATUS
    basepower 0
    type TYPE_NORMAL
    accuracy 0
    pp 10
    effectchance 0
    target MOVE_TARGET_USER
    priority 4
    flags FLAG_KEEP_HP_BAR
    appeal 0x0D
    contesttype CONTEST_TOUGH
    terminatedata
    movedescription MOVE_ENDURE, "The user endures any\nattack with at least\n1 HP. Its chance of\nfailing rises if it is\nused in succession."

movedata MOVE_CHARM, "Charm"
    battleeffect MOVE_EFFECT_ATK_DOWN_2
    pss SPLIT_STATUS
    basepower 0
    type FAIRY_TYPE_IMPLEMENTED ? TYPE_FAIRY : TYPE_NORMAL
    accuracy 100
    pp 3
    effectchance 0
    target MOVE_TARGET_SELECTED
    priority 0
    flags FLAG_KEEP_HP_BAR | FLAG_MIRROR_MOVE | FLAG_MAGIC_COAT | FLAG_PROTECT
    appeal 0x13
    contesttype CONTEST_CUTE
    terminatedata
    movedescription MOVE_CHARM, "The user charmingly\nstares at the foe,\nmaking it less wary.\nThe target’s Attack\nis sharply lowered."

movedata MOVE_ROLLOUT, "Rollout"
    battleeffect MOVE_EFFECT_DOUBLE_POWER_EACH_TURN_LOCK_INTO
    pss SPLIT_PHYSICAL
    basepower 30
    type TYPE_ROCK
    accuracy 90
    pp 10
    effectchance 0
    target MOVE_TARGET_SELECTED
    priority 0
    flags FLAG_KINGS_ROCK | FLAG_MIRROR_MOVE | FLAG_PROTECT | FLAG_CONTACT
    appeal 0x07
    contesttype CONTEST_TOUGH
    terminatedata
    movedescription MOVE_ROLLOUT, "The user continually\nrolls into the foe\nover five turns. It\nbecomes stronger\neach time it hits."

movedata MOVE_FALSE_SWIPE, "False Swipe"
    battleeffect MOVE_EFFECT_LEAVE_WITH_1_HP
    pss SPLIT_PHYSICAL
    basepower 85
    type TYPE_NORMAL
    accuracy 100
    pp 10
    effectchance 0
    target MOVE_TARGET_SELECTED
    priority 0
    flags FLAG_KEEP_HP_BAR | FLAG_KINGS_ROCK | FLAG_MIRROR_MOVE | FLAG_PROTECT | FLAG_CONTACT
    appeal 0x10
    contesttype CONTEST_COOL
    terminatedata
    movedescription MOVE_FALSE_SWIPE, "A restrained attack\nthat prevents the\nfoe from fainting.\nThe target is left\nwith at least 1 HP."

movedata MOVE_SWAGGER, "Swagger"
    battleeffect MOVE_EFFECT_ATK_UP_2_STATUS_CONFUSION
    pss SPLIT_STATUS
    basepower 0
    type TYPE_NORMAL
    accuracy 85
    pp 5
    effectchance 0
    target MOVE_TARGET_SELECTED
    priority 0
    flags FLAG_KEEP_HP_BAR | FLAG_MIRROR_MOVE | FLAG_MAGIC_COAT | FLAG_PROTECT
    appeal 0x13
    contesttype CONTEST_CUTE
    terminatedata
    movedescription MOVE_SWAGGER, "The user enrages the\nfoe into confusion.\nHowever, it also\nsharply raises the\nfoe’s Attack stat."

movedata MOVE_MILK_DRINK, "Milk Drink"
    battleeffect MOVE_EFFECT_RESTORE_HALF_HP
    pss SPLIT_STATUS
    basepower 0
    type TYPE_NORMAL
    accuracy 0
    pp 5
    effectchance 0
    target MOVE_TARGET_USER
    priority 0
    flags FLAG_SNATCH
    appeal 0x08
    contesttype CONTEST_CUTE
    terminatedata
    movedescription MOVE_MILK_DRINK, "The user restores its\nown HP by up to half\nof its maximum HP.\nIt may also be used\nto heal an ally’s HP."

movedata MOVE_SPARK, "Spark"
    battleeffect MOVE_EFFECT_PARALYZE_HIT
    pss SPLIT_PHYSICAL
    basepower 65
    type TYPE_ELECTRIC
    accuracy 100
    pp 10
    effectchance 30
    target MOVE_TARGET_SELECTED
    priority 0
    flags FLAG_MIRROR_MOVE | FLAG_PROTECT | FLAG_CONTACT
    appeal 0x05
    contesttype CONTEST_COOL
    terminatedata
    movedescription MOVE_SPARK, "The user throws an\nelectrically charged\ntackle at the foe.\nIt may also leave the\ntarget paralyzed."

movedata MOVE_FURY_CUTTER, "Fury Cutter"
    battleeffect MOVE_EFFECT_DOUBLE_POWER_EACH_TURN
    pss SPLIT_PHYSICAL
    basepower 40
    type TYPE_BUG
    accuracy 100
    pp 10
    effectchance 0
    target MOVE_TARGET_SELECTED
    priority 0
    flags FLAG_KEEP_HP_BAR | FLAG_KINGS_ROCK | FLAG_MIRROR_MOVE | FLAG_PROTECT | FLAG_CONTACT
    appeal 0x07
    contesttype CONTEST_COOL
    terminatedata
    movedescription MOVE_FURY_CUTTER, "The foe is slashed\nwith scythes or\nclaws. Its power\nincreases if it hits\nin succession."

movedata MOVE_STEEL_WING, "Steel Wing"
    battleeffect MOVE_EFFECT_RAISE_DEF_HIT
    pss SPLIT_PHYSICAL
    basepower 70
    type TYPE_STEEL
    accuracy 90
    pp 10
    effectchance 10
    target MOVE_TARGET_SELECTED
    priority 0
    flags FLAG_KINGS_ROCK | FLAG_MIRROR_MOVE | FLAG_PROTECT | FLAG_CONTACT
    appeal 0x05
    contesttype CONTEST_COOL
    terminatedata
    movedescription MOVE_STEEL_WING, "The foe is hit with\nwings of steel.\nIt may also raise the\nuser’s Defense stat.\n"

movedata MOVE_MEAN_LOOK, "Mean Look"
    battleeffect MOVE_EFFECT_PREVENT_ESCAPE
    pss SPLIT_STATUS
    basepower 0
    type TYPE_NORMAL
    accuracy 0
    pp 5
    effectchance 0
    target MOVE_TARGET_SELECTED
    priority 0
    flags FLAG_MIRROR_MOVE | FLAG_MAGIC_COAT
    appeal 0x0A
    contesttype CONTEST_BEAUTY
    terminatedata
    movedescription MOVE_MEAN_LOOK, "The user affixes the\nfoe with a dark,\narresting look.\nThe target becomes\nunable to flee."

movedata MOVE_ATTRACT, "Attract"
    battleeffect MOVE_EFFECT_INFATUATE
    pss SPLIT_STATUS
    basepower 0
    type TYPE_NORMAL
    accuracy 100
    pp 10
    effectchance 0
    target MOVE_TARGET_SELECTED
    priority 0
    flags FLAG_MIRROR_MOVE | FLAG_MAGIC_COAT | FLAG_PROTECT
    appeal 0x13
    contesttype CONTEST_CUTE
    terminatedata
    movedescription MOVE_ATTRACT, "If it is the opposite\ngender of the user,\nthe foe becomes\ninfatuated and less\nlikely to attack."

movedata MOVE_SLEEP_TALK, "Sleep Talk"
    battleeffect MOVE_EFFECT_USE_RANDOM_LEARNED_MOVE_SLEEP
    pss SPLIT_STATUS
    basepower 0
    type TYPE_NORMAL
    accuracy 0
    pp 10
    effectchance 0
    target MOVE_TARGET_DEPENDS
    priority 0
    flags 0
    appeal 0x05
    contesttype CONTEST_CUTE
    terminatedata
    movedescription MOVE_SLEEP_TALK, "While it is asleep, the\nuser randomly uses\none of the moves it\nknows.\n"

movedata MOVE_HEAL_BELL, "Heal Bell"
    battleeffect MOVE_EFFECT_CURE_PARTY_STATUS
    pss SPLIT_STATUS
    basepower 0
    type TYPE_NORMAL
    accuracy 0
    pp 5
    effectchance 0
    target MOVE_TARGET_USER_SIDE
    priority 0
    flags FLAG_KEEP_HP_BAR | FLAG_SNATCH
    appeal 0x08
    contesttype CONTEST_BEAUTY
    terminatedata
    movedescription MOVE_HEAL_BELL, "The user makes a\nsoothing bell chime\nto heal the status\nproblems of all the\nparty Pokémon."

movedata MOVE_RETURN, "Return"
    battleeffect MOVE_EFFECT_POWER_BASED_ON_FRIENDSHIP
    pss SPLIT_PHYSICAL
    basepower 1
    type TYPE_NORMAL
    accuracy 100
    pp 10
    effectchance 0
    target MOVE_TARGET_SELECTED
    priority 0
    flags FLAG_KEEP_HP_BAR | FLAG_KINGS_ROCK | FLAG_MIRROR_MOVE | FLAG_PROTECT | FLAG_CONTACT
    appeal 0x11
    contesttype CONTEST_CUTE
    terminatedata
    movedescription MOVE_RETURN, "A full-power attack\nthat grows more\npowerful the more\nthe user likes its\nTrainer."

movedata MOVE_PRESENT, "Present"
    battleeffect MOVE_EFFECT_RANDOM_POWER_MAYBE_HEAL
    pss SPLIT_PHYSICAL
    basepower 1
    type TYPE_NORMAL
    accuracy 90
    pp 10
    effectchance 0
    target MOVE_TARGET_SELECTED
    priority 0
    flags FLAG_MIRROR_MOVE | FLAG_PROTECT
    appeal 0x10
    contesttype CONTEST_CUTE
    terminatedata
    movedescription MOVE_PRESENT, "The user attacks by\ngiving the foe a\nbooby-trapped gift.\nIt restores HP\nsometimes, however."

movedata MOVE_FRUSTRATION, "Frustration"
    battleeffect MOVE_EFFECT_POWER_BASED_ON_LOW_FRIENDSHIP
    pss SPLIT_PHYSICAL
    basepower 1
    type TYPE_NORMAL
    accuracy 100
    pp 10
    effectchance 0
    target MOVE_TARGET_SELECTED
    priority 0
    flags FLAG_KEEP_HP_BAR | FLAG_KINGS_ROCK | FLAG_MIRROR_MOVE | FLAG_PROTECT | FLAG_CONTACT
    appeal 0x12
    contesttype CONTEST_CUTE
    terminatedata
    movedescription MOVE_FRUSTRATION, "A full-power attack\nthat grows more\npowerful the less\nthe user likes its\nTrainer."

movedata MOVE_SAFEGUARD, "Safeguard"
    battleeffect MOVE_EFFECT_PREVENT_STATUS
    pss SPLIT_STATUS
    basepower 0
    type TYPE_NORMAL
    accuracy 0
    pp 10
    effectchance 0
    target MOVE_TARGET_USER_SIDE
    priority 0
    flags FLAG_KEEP_HP_BAR | FLAG_SNATCH
    appeal 0x0D
    contesttype CONTEST_BEAUTY
    terminatedata
    movedescription MOVE_SAFEGUARD, "The user creates a\nprotective field that\nprevents status\nproblems for five\nturns."

movedata MOVE_PAIN_SPLIT, "Pain Split"
    battleeffect MOVE_EFFECT_AVERAGE_HP
    pss SPLIT_STATUS
    basepower 0
    type TYPE_NORMAL
    accuracy 0
    pp 5
    effectchance 0
    target MOVE_TARGET_SELECTED
    priority 0
    flags FLAG_MIRROR_MOVE | FLAG_PROTECT
    appeal 0x0A
    contesttype CONTEST_SMART
    terminatedata
    movedescription MOVE_PAIN_SPLIT, "The user adds its HP\nto the foe’s HP, then\nequally shares the\ncombined HP with the\nfoe."

movedata MOVE_SACRED_FIRE, "Sacred Fire"
    battleeffect MOVE_EFFECT_THAW_AND_BURN_HIT
    pss SPLIT_PHYSICAL
    basepower 100
    type TYPE_FIRE
    accuracy 95
    pp 5
    effectchance 50
    target MOVE_TARGET_SELECTED
    priority 0
    flags FLAG_HIDE_SHADOW | FLAG_MIRROR_MOVE | FLAG_PROTECT
    appeal 0x16
    contesttype CONTEST_BEAUTY
    terminatedata
    movedescription MOVE_SACRED_FIRE, "The foe is razed with\na mystical fire of\ngreat intensity.\nIt may also leave the\ntarget with a burn."

movedata MOVE_MAGNITUDE, "Magnitude"
    battleeffect MOVE_EFFECT_RANDOM_POWER_10_CASES
    pss SPLIT_PHYSICAL
    basepower 1
    type TYPE_GROUND
    accuracy 100
    pp 10
    effectchance 0
    target MOVE_TARGET_FOES_AND_ALLY
    priority 0
    flags FLAG_KINGS_ROCK | FLAG_MIRROR_MOVE | FLAG_PROTECT
    appeal 0x12
    contesttype CONTEST_TOUGH
    terminatedata
    movedescription MOVE_MAGNITUDE, "The user looses a\nground-shaking quake\naffecting everyone in\nbattle. Its power\nvaries."

movedata MOVE_DYNAMIC_PUNCH, "Dynamic Punch"
    battleeffect MOVE_EFFECT_CONFUSE_HIT
    pss SPLIT_PHYSICAL
    basepower 100
    type TYPE_FIGHTING
    accuracy 50
    pp 5
    effectchance 100
    target MOVE_TARGET_SELECTED
    priority 0
    flags FLAG_HIDE_SHADOW | FLAG_MIRROR_MOVE | FLAG_PROTECT | FLAG_CONTACT
    appeal 0x12
    contesttype CONTEST_COOL
    terminatedata
    movedescription MOVE_DYNAMIC_PUNCH, "The foe is punched\nwith the user’s full,\nconcentrated power.\nIt confuses the foe\nif it hits."

movedata MOVE_MEGAHORN, "Megahorn"
    battleeffect MOVE_EFFECT_HIT
    pss SPLIT_PHYSICAL
    basepower 120
    type TYPE_BUG
    accuracy 85
    pp 10
    effectchance 0
    target MOVE_TARGET_SELECTED
    priority 0
    flags FLAG_HIDE_SHADOW | FLAG_KINGS_ROCK | FLAG_MIRROR_MOVE | FLAG_PROTECT | FLAG_CONTACT
    appeal 0x12
    contesttype CONTEST_COOL
    terminatedata
    movedescription MOVE_MEGAHORN, "Using its tough\nand impressive\nhorn, the user\nrams into the foe \nwith no letup.\n"

movedata MOVE_DRAGON_BREATH, "Dragon Breath"
    battleeffect MOVE_EFFECT_PARALYZE_HIT
    pss SPLIT_SPECIAL
    basepower 60
    type TYPE_DRAGON
    accuracy 100
    pp 10
    effectchance 30
    target MOVE_TARGET_SELECTED
    priority 0
    flags FLAG_KINGS_ROCK | FLAG_MIRROR_MOVE | FLAG_PROTECT
    appeal 0x11
    contesttype CONTEST_COOL
    terminatedata
    movedescription MOVE_DRAGON_BREATH, "The user exhales\na mighty gust that\ninflicts damage.\nIt may also paralyze\nthe target."

movedata MOVE_BATON_PASS, "Baton Pass"
    battleeffect MOVE_EFFECT_PASS_STATS_AND_STATUS
    pss SPLIT_STATUS
    basepower 0
    type TYPE_NORMAL
    accuracy 0
    pp 10
    effectchance 0
    target MOVE_TARGET_USER
    priority 0
    flags 0
    appeal 0x10
    contesttype CONTEST_CUTE
    terminatedata
    movedescription MOVE_BATON_PASS, "The user switches\nplaces with a party\nPokémon in waiting,\npassing along any\nstat changes."

movedata MOVE_ENCORE, "Encore"
    battleeffect MOVE_EFFECT_ENCORE
    pss SPLIT_STATUS
    basepower 0
    type TYPE_NORMAL
    accuracy 100
    pp 5
    effectchance 0
    target MOVE_TARGET_SELECTED
    priority 0
    flags FLAG_MIRROR_MOVE | FLAG_PROTECT | FLAG_MAGIC_COAT
    appeal 0x14
    contesttype CONTEST_CUTE
    terminatedata
    movedescription MOVE_ENCORE, "The user compels the\nfoe to keep using\nonly the move it last\nused for three to\nseven turns."

movedata MOVE_PURSUIT, "Pursuit"
    battleeffect MOVE_EFFECT_HIT_BEFORE_SWITCH
    pss SPLIT_PHYSICAL
    basepower 40
    type TYPE_DARK
    accuracy 100
    pp 10
    effectchance 0
    target MOVE_TARGET_SELECTED
    priority 0
    flags FLAG_HIDE_SHADOW | FLAG_MIRROR_MOVE | FLAG_PROTECT | FLAG_CONTACT
    appeal 0x14
    contesttype CONTEST_SMART
    terminatedata
    movedescription MOVE_PURSUIT, "An attack move that\ninflicts double damage\nif used on a foe that\nis switching out of\nbattle."

movedata MOVE_RAPID_SPIN, "Rapid Spin"
    battleeffect MOVE_EFFECT_REMOVE_HAZARDS_AND_BINDING
    pss SPLIT_PHYSICAL
    basepower 50
    type TYPE_STEEL
    accuracy 100
    pp 10
    effectchance 100
    target MOVE_TARGET_SELECTED
    priority 0
    flags FLAG_KINGS_ROCK | FLAG_MIRROR_MOVE | FLAG_PROTECT | FLAG_CONTACT
    appeal 0x11
    contesttype CONTEST_COOL
    terminatedata
    movedescription MOVE_RAPID_SPIN, "A spin attack that\ncan also eliminate\nsuch moves as Bind,\nWrap, Leech Seed,\nand Spikes."

<<<<<<< HEAD

movedata MOVE_SWEET_SCENT, "Fairy Breeze"
	battleeffect 0
	pss SPLIT_SPECIAL
	basepower 45
	type TYPE_FAIRY
	accuracy 100
	pp 10
	effectchance 0
	target MOVE_TARGET_BOTH
	priority 0
	flags FLAG_PROTECT | FLAG_MAGIC_COAT | FLAG_MIRROR_MOVE
	appeal 0x16
	contesttype CONTEST_SMART
	terminatedata
	movedescription MOVE_SWEET_SCENT, "A sweet wind blows\nthe foes away.\nThat’s about it."
=======
movedata MOVE_SWEET_SCENT, "Sweet Scent"
    battleeffect MOVE_EFFECT_EVA_DOWN_2
    pss SPLIT_STATUS
    basepower 0
    type TYPE_NORMAL
    accuracy 100
    pp 20
    effectchance 0
    target MOVE_TARGET_BOTH
    priority 0
    flags FLAG_MIRROR_MOVE | FLAG_MAGIC_COAT | FLAG_PROTECT
    appeal 0x13
    contesttype CONTEST_CUTE
    terminatedata
    movedescription MOVE_SWEET_SCENT, "A sweet scent that\nlowers the foe’s\nevasiveness. It also\nlures wild Pokémon\nif used in grass, etc."
>>>>>>> 1e0800bf

movedata MOVE_IRON_TAIL, "Iron Tail"
    battleeffect MOVE_EFFECT_LOWER_DEFENSE_HIT
    pss SPLIT_PHYSICAL
    basepower 95
    type TYPE_STEEL
    accuracy 95
    pp 10
    effectchance 30
    target MOVE_TARGET_SELECTED
    priority 0
    flags FLAG_MIRROR_MOVE | FLAG_PROTECT | FLAG_CONTACT
    appeal 0x12
    contesttype CONTEST_COOL
    terminatedata
    movedescription MOVE_IRON_TAIL, "The foe is slammed\nwith a steel-hard\ntail. It may also\nlower the target’s\nDefense stat."

movedata MOVE_METAL_CLAW, "Metal Claw"
    battleeffect MOVE_EFFECT_RAISE_ATTACK_HIT
    pss SPLIT_PHYSICAL
    basepower 50
    type TYPE_STEEL
    accuracy 95
    pp 10
    effectchance 10
    target MOVE_TARGET_SELECTED
    priority 0
    flags FLAG_MIRROR_MOVE | FLAG_PROTECT | FLAG_CONTACT
    appeal 0x12
    contesttype CONTEST_COOL
    terminatedata
    movedescription MOVE_METAL_CLAW, "The foe is raked\nwith steel claws.\nIt may also raise the\nuser’s Attack stat.\n"

movedata MOVE_VITAL_THROW, "Vital Throw"
    battleeffect MOVE_EFFECT_PRIORITY_NEG_1_BYPASS_ACCURACY
    pss SPLIT_PHYSICAL
    basepower 70
    type TYPE_FIGHTING
    accuracy 0
    pp 10
    effectchance 0
    target MOVE_TARGET_SELECTED
    priority -1
    flags FLAG_KINGS_ROCK | FLAG_MIRROR_MOVE | FLAG_PROTECT | FLAG_CONTACT
    appeal 0x02
    contesttype CONTEST_COOL
    terminatedata
    movedescription MOVE_VITAL_THROW, "The user allows the\nfoe to attack first.\nIn return, this throw\nmove is guaranteed\nnot to miss."

movedata MOVE_MORNING_SUN, "Morning Sun"
    battleeffect MOVE_EFFECT_HEAL_HALF_MORE_IN_SUN
    pss SPLIT_STATUS
    basepower 0
    type TYPE_FIRE
    accuracy 0
    pp 5
    effectchance 0
    target MOVE_TARGET_USER
    priority 0
    flags FLAG_SNATCH
    appeal 0x08
    contesttype CONTEST_BEAUTY
    terminatedata
    movedescription MOVE_MORNING_SUN, "The user restores its\nown HP.\nThe amount of HP\nregained varies with\nthe weather."

movedata MOVE_SYNTHESIS, "Synthesis"
    battleeffect MOVE_EFFECT_HEAL_HALF_MORE_IN_SUN
    pss SPLIT_STATUS
    basepower 0
    type TYPE_GRASS
    accuracy 0
    pp 5
    effectchance 0
    target MOVE_TARGET_USER
    priority 0
    flags FLAG_KEEP_HP_BAR | FLAG_SNATCH
    appeal 0x08
    contesttype CONTEST_SMART
    terminatedata
    movedescription MOVE_SYNTHESIS, "The user restores its\nown HP.\nThe amount of HP\nregained varies with\nthe weather."

movedata MOVE_MOONLIGHT, "Moonlight"
    battleeffect MOVE_EFFECT_HEAL_HALF_MORE_IN_SUN
    pss SPLIT_STATUS
    basepower 0
    type FAIRY_TYPE_IMPLEMENTED ? TYPE_FAIRY : TYPE_NORMAL
    accuracy 0
    pp 5
    effectchance 0
    target MOVE_TARGET_USER
    priority 0
    flags FLAG_HIDE_SHADOW | FLAG_SNATCH
    appeal 0x08
    contesttype CONTEST_BEAUTY
    terminatedata
    movedescription MOVE_MOONLIGHT, "The user restores its\nown HP.\nThe amount of HP\nregained varies with\nthe weather."

movedata MOVE_HIDDEN_POWER, "Hidden Power"
    battleeffect MOVE_EFFECT_RANDOM_TYPE_BASED_ON_IVS
    pss SPLIT_SPECIAL
    basepower 60
    type TYPE_NORMAL
    accuracy 100
    pp 10
    effectchance 0
    target MOVE_TARGET_SELECTED
    priority 0
    flags FLAG_KINGS_ROCK | FLAG_MIRROR_MOVE | FLAG_PROTECT
    appeal 0x17
    contesttype CONTEST_SMART
    terminatedata
    movedescription MOVE_HIDDEN_POWER, "A unique attack that\nvaries in type\ndepending on the\nPokémon using it."

movedata MOVE_CROSS_CHOP, "Cross Chop"
    battleeffect MOVE_EFFECT_HIGH_CRITICAL
    pss SPLIT_PHYSICAL
    basepower 100
    type TYPE_FIGHTING
    accuracy 80
    pp 5
    effectchance 0
    target MOVE_TARGET_SELECTED
    priority 0
    flags FLAG_KINGS_ROCK | FLAG_MIRROR_MOVE | FLAG_PROTECT | FLAG_CONTACT
    appeal 0x12
    contesttype CONTEST_COOL
    terminatedata
    movedescription MOVE_CROSS_CHOP, "The user delivers a\ndouble chop with its\nforearms crossed.\nIt has a high\ncritical-hit ratio."

movedata MOVE_TWISTER, "Twister"
    battleeffect MOVE_EFFECT_FLINCH_DOUBLE_DAMAGE_FLY_OR_BOUNCE
    pss SPLIT_SPECIAL
    basepower 40
    type TYPE_DRAGON
    accuracy 100
    pp 10
    effectchance 20
    target MOVE_TARGET_BOTH
    priority 0
    flags FLAG_KINGS_ROCK | FLAG_MIRROR_MOVE | FLAG_PROTECT
    appeal 0x05
    contesttype CONTEST_COOL
    terminatedata
    movedescription MOVE_TWISTER, "The user whips up a\nvicious tornado to\ntear at the foe.\nIt may also make the\nfoe flinch."

movedata MOVE_RAIN_DANCE, "Rain Dance"
    battleeffect MOVE_EFFECT_WEATHER_RAIN
    pss SPLIT_STATUS
    basepower 0
    type TYPE_WATER
    accuracy 0
    pp 1
    effectchance 0
    target MOVE_TARGET_ACTIVE_FIELD
    priority 0
    flags 0
    appeal 0x0D
    contesttype CONTEST_TOUGH
    terminatedata
    movedescription MOVE_RAIN_DANCE, "The user summons a\nheavy rain that falls\nfor five turns,\npowering up Water-\ntype moves."

movedata MOVE_SUNNY_DAY, "Sunny Day"
    battleeffect MOVE_EFFECT_WEATHER_SUN
    pss SPLIT_STATUS
    basepower 0
    type TYPE_FIRE
    accuracy 0
    pp 1
    effectchance 0
    target MOVE_TARGET_ACTIVE_FIELD
    priority 0
    flags 0
    appeal 0x0D
    contesttype CONTEST_BEAUTY
    terminatedata
    movedescription MOVE_SUNNY_DAY, "The user intensifies\nthe sun for five\nturns, powering up\nFire-type moves.\n"

movedata MOVE_CRUNCH, "Crunch"
    battleeffect MOVE_EFFECT_LOWER_DEFENSE_HIT
    pss SPLIT_PHYSICAL
    basepower 80
    type TYPE_DARK
    accuracy 100
    pp 10
    effectchance 20
    target MOVE_TARGET_SELECTED
    priority 0
    flags FLAG_MIRROR_MOVE | FLAG_PROTECT | FLAG_CONTACT
    appeal 0x12
    contesttype CONTEST_TOUGH
    terminatedata
    movedescription MOVE_CRUNCH, "The user crunches up\nthe foe with sharp\nfangs. It may also\nlower the target’s\nDefense stat."

movedata MOVE_MIRROR_COAT, "Mirror Coat"
    battleeffect MOVE_EFFECT_MIRROR_COAT
    pss SPLIT_SPECIAL
    basepower 1
    type TYPE_PSYCHIC
    accuracy 100
    pp 10
    effectchance 0
    target MOVE_TARGET_DEPENDS
    priority -5
    flags FLAG_PROTECT
    appeal 0x0F
    contesttype CONTEST_BEAUTY
    terminatedata
    movedescription MOVE_MIRROR_COAT, "A retaliation move\nthat counters any\nspecial attack,\ninflicting double the\ndamage taken."

movedata MOVE_PSYCH_UP, "Psych Up"
    battleeffect MOVE_EFFECT_COPY_STAT_CHANGES
    pss SPLIT_STATUS
    basepower 0
    type TYPE_NORMAL
    accuracy 0
    pp 10
    effectchance 0
    target MOVE_TARGET_SELECTED
    priority 0
    flags FLAG_KEEP_HP_BAR
    appeal 0x0B
    contesttype CONTEST_SMART
    terminatedata
    movedescription MOVE_PSYCH_UP, "The user hypnotizes\nitself into copying\nany stat change\nmade by the foe.\n"

movedata MOVE_EXTREME_SPEED, "Extreme Speed"
    battleeffect MOVE_EFFECT_PRIORITY_1
    pss SPLIT_PHYSICAL
    basepower 80
    type TYPE_NORMAL
    accuracy 100
    pp 5
    effectchance 0
    target MOVE_TARGET_SELECTED
    priority 2
    flags FLAG_HIDE_SHADOW | FLAG_KINGS_ROCK | FLAG_MIRROR_MOVE | FLAG_PROTECT | FLAG_CONTACT
    appeal 0x01
    contesttype CONTEST_COOL
    terminatedata
    movedescription MOVE_EXTREME_SPEED, "The user charges the\nfoe at blinding speed.\nThis attack always\ngoes before any\nother move."

movedata MOVE_ANCIENT_POWER, "Ancient Power"
    battleeffect MOVE_EFFECT_RAISE_ALL_STATS_HIT
    pss SPLIT_SPECIAL
    basepower 60
    type TYPE_ROCK
    accuracy 100
    pp 5
    effectchance 10
    target MOVE_TARGET_SELECTED
    priority 0
    flags FLAG_MIRROR_MOVE | FLAG_PROTECT
    appeal 0x12
    contesttype CONTEST_TOUGH
    terminatedata
    movedescription MOVE_ANCIENT_POWER, "The user attacks with\na prehistoric power.\nIt may also raise all\nthe user’s stats at\nonce."

movedata MOVE_SHADOW_BALL, "Shadow Ball"
    battleeffect MOVE_EFFECT_LOWER_SP_DEF_HIT
    pss SPLIT_SPECIAL
    basepower 80
    type TYPE_GHOST
    accuracy 100
    pp 10
    effectchance 20
    target MOVE_TARGET_SELECTED
    priority 0
    flags FLAG_MIRROR_MOVE | FLAG_PROTECT
    appeal 0x11
    contesttype CONTEST_SMART
    terminatedata
    movedescription MOVE_SHADOW_BALL, "The user hurls a\nshadowy blob at the\nfoe. It may also\nlower the foe’s\nSp. Def stat."

movedata MOVE_FUTURE_SIGHT, "Future Sight"
    battleeffect MOVE_EFFECT_HIT_IN_3_TURNS
    pss SPLIT_SPECIAL
    basepower 120
    type TYPE_PSYCHIC
    accuracy 100
    pp 10
    effectchance 0
    target MOVE_TARGET_SELECTED
    priority 0
    flags 0
    appeal 0x11
    contesttype CONTEST_SMART
    terminatedata
    movedescription MOVE_FUTURE_SIGHT, "Two turns after this\nmove is used, the foe\nis attacked with a\nhunk of psychic\nenergy."

movedata MOVE_ROCK_SMASH, "Rock Smash"
    battleeffect MOVE_EFFECT_LOWER_DEFENSE_HIT
    pss SPLIT_PHYSICAL
    basepower 50
    type TYPE_FIGHTING
    accuracy 100
    pp 10
    effectchance 50
    target MOVE_TARGET_SELECTED
    priority 0
    flags FLAG_MIRROR_MOVE | FLAG_PROTECT | FLAG_CONTACT
    appeal 0x12
    contesttype CONTEST_TOUGH
    terminatedata
    movedescription MOVE_ROCK_SMASH, "The user hits with a\npunch that may lower\nthe target’s Defense.\nIt can also smash\ncracked boulders."

movedata MOVE_WHIRLPOOL, "Aqua Vortex"
    battleeffect MOVE_EFFECT_HIGH_CRITICAL
    pss SPLIT_SPECIAL
    basepower 50
    type TYPE_WATER
    accuracy 100
    pp 10
    effectchance 0
    target MOVE_TARGET_SELECTED
    priority 0
    flags FLAG_HIDE_SHADOW | FLAG_KINGS_ROCK | FLAG_MIRROR_MOVE | FLAG_PROTECT
    appeal 0x15
    contesttype CONTEST_BEAUTY
    terminatedata
    movedescription MOVE_WHIRLPOOL, "A harsh whirlpool\nswirls around\nthe foe. It has a\nhigh critical-hit\nratio."

movedata MOVE_BEAT_UP, "Beat Up"
    battleeffect MOVE_EFFECT_BEAT_UP
    pss SPLIT_PHYSICAL
    basepower 1
    type TYPE_DARK
    accuracy 100
    pp 10
    effectchance 0
    target MOVE_TARGET_SELECTED
    priority 0
    flags FLAG_KEEP_HP_BAR | FLAG_KINGS_ROCK | FLAG_MIRROR_MOVE | FLAG_PROTECT
    appeal 0x07
    contesttype CONTEST_SMART
    terminatedata
    movedescription MOVE_BEAT_UP, "The user gets all the\nparty Pokémon to\nattack the foe. The\nmore party Pokémon,\nthe more damage."

movedata MOVE_FAKE_OUT, "Fake Out"
    battleeffect MOVE_EFFECT_ALWAYS_FLINCH_FIRST_TURN_ONLY
    pss SPLIT_PHYSICAL
    basepower 40
    type TYPE_NORMAL
    accuracy 100
    pp 10
    effectchance 100
    target MOVE_TARGET_SELECTED
    priority 3
    flags FLAG_MIRROR_MOVE | FLAG_PROTECT | FLAG_CONTACT
    appeal 0x11
    contesttype CONTEST_CUTE
    terminatedata
    movedescription MOVE_FAKE_OUT, "An attack that hits\nfirst and makes the\ntarget flinch. It only\nworks the first turn\nthe user is in battle."

movedata MOVE_UPROAR, "Uproar"
    battleeffect MOVE_EFFECT_UPROAR
    pss SPLIT_SPECIAL
    basepower 90
    type TYPE_NORMAL
    accuracy 100
    pp 10
    effectchance 0
    target MOVE_TARGET_RANDOM
    priority 0
    flags FLAG_KINGS_ROCK | FLAG_MIRROR_MOVE | FLAG_PROTECT
    appeal 0x0A
    contesttype CONTEST_CUTE
    terminatedata
    movedescription MOVE_UPROAR, "The user attacks in\nan uproar for two to\nfive turns. Over that\ntime, no one can fall\nasleep."

movedata MOVE_STOCKPILE, "Stockpile"
    battleeffect MOVE_EFFECT_STOCKPILE
    pss SPLIT_STATUS
    basepower 0
    type TYPE_NORMAL
    accuracy 0
    pp 3
    effectchance 0
    target MOVE_TARGET_USER
    priority 0
    flags FLAG_KEEP_HP_BAR | FLAG_SNATCH
    appeal 0x0B
    contesttype CONTEST_TOUGH
    terminatedata
    movedescription MOVE_STOCKPILE, "The user charges\nup power, and raises\nboth its Defense and\nSp. Def. The move can\nbe used three times."

movedata MOVE_SPIT_UP, "Spit Up"
    battleeffect MOVE_EFFECT_SPIT_UP
    pss SPLIT_SPECIAL
    basepower 1
    type TYPE_NORMAL
    accuracy 100
    pp 10
    effectchance 0
    target MOVE_TARGET_SELECTED
    priority 0
    flags FLAG_KINGS_ROCK | FLAG_PROTECT
    appeal 0x12
    contesttype CONTEST_TOUGH
    terminatedata
    movedescription MOVE_SPIT_UP, "The power stored\nusing the move\nStockpile is released\nat once in an attack.\n"

movedata MOVE_SWALLOW, "Swallow"
    battleeffect MOVE_EFFECT_SWALLOW
    pss SPLIT_STATUS
    basepower 0
    type TYPE_NORMAL
    accuracy 0
    pp 10
    effectchance 0
    target MOVE_TARGET_USER
    priority 0
    flags FLAG_KEEP_HP_BAR | FLAG_SNATCH
    appeal 0x08
    contesttype CONTEST_TOUGH
    terminatedata
    movedescription MOVE_SWALLOW, "The power stored\nusing the move\nStockpile is absorbed\nby the user to heal\nits HP."

movedata MOVE_HEAT_WAVE, "Heat Wave"
    battleeffect MOVE_EFFECT_BURN_HIT
    pss SPLIT_SPECIAL
    basepower 95
    type TYPE_FIRE
    accuracy 90
    pp 10
    effectchance 10
    target MOVE_TARGET_BOTH
    priority 0
    flags FLAG_MIRROR_MOVE | FLAG_PROTECT
    appeal 0x11
    contesttype CONTEST_BEAUTY
    terminatedata
    movedescription MOVE_HEAT_WAVE, "The user exhales a\nheated breath on the\nfoe to attack. It may\nalso leave the target\nwith a burn."

movedata MOVE_HAIL, "Hail"
    battleeffect MOVE_EFFECT_WEATHER_HAIL
    pss SPLIT_STATUS
    basepower 0
    type TYPE_ICE
    accuracy 0
    pp 1
    effectchance 0
    target MOVE_TARGET_ACTIVE_FIELD
    priority 0
    flags 0
    appeal 0x0D
    contesttype CONTEST_BEAUTY
    terminatedata
    movedescription MOVE_HAIL, "The user summons a\nhailstorm lasting five\nturns. It damages all\nPokémon except the\nIce type."

movedata MOVE_TORMENT, "Torment"
    battleeffect MOVE_EFFECT_TORMENT
    pss SPLIT_STATUS
    basepower 0
    type TYPE_DARK
    accuracy 100
    pp 10
    effectchance 0
    target MOVE_TARGET_SELECTED
    priority 0
    flags FLAG_KEEP_HP_BAR | FLAG_MIRROR_MOVE | FLAG_PROTECT | FLAG_MAGIC_COAT
    appeal 0x10
    contesttype CONTEST_TOUGH
    terminatedata
    movedescription MOVE_TORMENT, "The user torments\nand enrages the foe,\nmaking it incapable of\nusing the same move\ntwice in a row."

movedata MOVE_FLATTER, "Flatter"
    battleeffect MOVE_EFFECT_SP_ATK_UP_CAUSE_CONFUSION
    pss SPLIT_STATUS
    basepower 0
    type TYPE_DARK
    accuracy 100
    pp 10
    effectchance 0
    target MOVE_TARGET_SELECTED
    priority 0
    flags FLAG_MIRROR_MOVE | FLAG_MAGIC_COAT | FLAG_PROTECT
    appeal 0x13
    contesttype CONTEST_SMART
    terminatedata
    movedescription MOVE_FLATTER, "Flattery is used to\nconfuse the foe.\nHowever, it also\nraises the target’s\nSp. Atk stat."

movedata MOVE_WILL_O_WISP, "Will-O-Wisp"
    battleeffect MOVE_EFFECT_STATUS_BURN
    pss SPLIT_STATUS
    basepower 0
    type TYPE_FIRE
    accuracy 90
    pp 10
    effectchance 0
    target MOVE_TARGET_SELECTED
    priority 0
    flags FLAG_MIRROR_MOVE | FLAG_MAGIC_COAT | FLAG_PROTECT
    appeal 0x11
    contesttype CONTEST_BEAUTY
    terminatedata
    movedescription MOVE_WILL_O_WISP, "The user shoots a\nsinister, bluish white\nflame at the foe to\ninflict a burn.\n"

movedata MOVE_MEMENTO, "Shadow Shift"
	battleeffect 71
	pss SPLIT_SPECIAL
	basepower 55
	type TYPE_GHOST
	accuracy 90
	pp 10
	effectchance 30
	target MOVE_TARGET_SELECTED
	priority 0
	flags FLAG_PROTECT | FLAG_MIRROR_MOVE
	appeal 0x16
	contesttype CONTEST_SMART
	terminatedata
	movedescription MOVE_MEMENTO, "The user terrorizes\nthe foe with the power\nof shadows. 30% odds\nto lower Sp. Atk.\n...spooky..."

movedata MOVE_FACADE, "Facade"
    battleeffect MOVE_EFFECT_DOUBLE_POWER_WHEN_STATUSED
    pss SPLIT_PHYSICAL
    basepower 70
    type TYPE_NORMAL
    accuracy 100
    pp 10
    effectchance 0
    target MOVE_TARGET_SELECTED
    priority 0
    flags FLAG_KEEP_HP_BAR | FLAG_MIRROR_MOVE | FLAG_PROTECT | FLAG_CONTACT
    appeal 0x0F
    contesttype CONTEST_CUTE
    terminatedata
    movedescription MOVE_FACADE, "An attack move that\ndoubles its power if\nthe user is poisoned,\nparalyzed, or has a\nburn."

movedata MOVE_FOCUS_PUNCH, "Focus Punch"
    battleeffect MOVE_EFFECT_HIT_LAST_WHIFF_IF_HIT
    pss SPLIT_PHYSICAL
    basepower 150
    type TYPE_FIGHTING
    accuracy 100
    pp 10
    effectchance 0
    target MOVE_TARGET_SELECTED
    priority -3
    flags FLAG_HIDE_SHADOW | FLAG_PROTECT | FLAG_CONTACT
    appeal 0x06
    contesttype CONTEST_TOUGH
    terminatedata
    movedescription MOVE_FOCUS_PUNCH, "The user focuses its\nmind before launching\na punch. It will fail\nif the user is hit\nbefore it is used."

movedata MOVE_SMELLING_SALTS, "Smelling Salts"
    battleeffect MOVE_EFFECT_DOUBLE_POWER_AND_CURE_PARALYSIS
    pss SPLIT_PHYSICAL
    basepower 70
    type TYPE_NORMAL
    accuracy 100
    pp 10
    effectchance 0
    target MOVE_TARGET_SELECTED
    priority 0
    flags FLAG_MIRROR_MOVE | FLAG_PROTECT | FLAG_CONTACT
    appeal 0x10
    contesttype CONTEST_SMART
    terminatedata
    movedescription MOVE_SMELLING_SALTS, "This attack inflicts\ndouble damage on a\nparalyzed foe. It\nalso cures the foe’s\nparalysis, however."

movedata MOVE_FOLLOW_ME, "Follow Me"
    battleeffect MOVE_EFFECT_MAKE_GLOBAL_TARGET
    pss SPLIT_STATUS
    basepower 0
    type TYPE_NORMAL
    accuracy 0
    pp 10
    effectchance 0
    target MOVE_TARGET_USER
    priority 2
    flags 0
    appeal 0x0E
    contesttype CONTEST_CUTE
    terminatedata
    movedescription MOVE_FOLLOW_ME, "The user draws\nattention to itself,\nmaking all foes take\naim only at the user.\n"

movedata MOVE_NATURE_POWER, "Nature Power"
    battleeffect MOVE_EFFECT_NATURE_POWER
    pss SPLIT_STATUS
    basepower 0
    type TYPE_NORMAL
    accuracy 0
    pp 10
    effectchance 0
    target MOVE_TARGET_DEPENDS
    priority 0
    flags FLAG_KEEP_HP_BAR
    appeal 0x0E
    contesttype CONTEST_BEAUTY
    terminatedata
    movedescription MOVE_NATURE_POWER, "An attack that makes\nuse of nature’s\npower. Its effects\nvary depending on the\nuser’s environment."

movedata MOVE_CHARGE, "Charge"
    battleeffect MOVE_EFFECT_SP_DEF_UP_DOUBLE_ELECTRIC_POWER
    pss SPLIT_STATUS
    basepower 0
    type TYPE_ELECTRIC
    accuracy 0
    pp 10
    effectchance 0
    target MOVE_TARGET_USER
    priority 0
    flags FLAG_SNATCH
    appeal 0x0B
    contesttype CONTEST_SMART
    terminatedata
    movedescription MOVE_CHARGE, "The user boosts the\npower of the Electric\nmove it uses next.\nIt also raises the\nuser’s Sp. Def stat."

movedata MOVE_TAUNT, "Taunt"
    battleeffect MOVE_EFFECT_TAUNT
    pss SPLIT_STATUS
    basepower 0
    type TYPE_DARK
    accuracy 100
    pp 10
    effectchance 0
    target MOVE_TARGET_SELECTED
    priority 0
    flags FLAG_KEEP_HP_BAR | FLAG_MIRROR_MOVE | FLAG_PROTECT | FLAG_MAGIC_COAT
    appeal 0x10
    contesttype CONTEST_SMART
    terminatedata
    movedescription MOVE_TAUNT, "The foe is taunted\ninto a rage that\nallows it to use only\nattack moves for two\nto four turns."

movedata MOVE_HELPING_HAND, "Helping Hand"
    battleeffect MOVE_EFFECT_BOOST_ALLY_POWER_BY_50_PERCENT
    pss SPLIT_STATUS
    basepower 0
    type TYPE_NORMAL
    accuracy 0
    pp 10
    effectchance 0
    target MOVE_TARGET_ALLY
    priority 5
    flags 0
    appeal 0x14
    contesttype CONTEST_SMART
    terminatedata
    movedescription MOVE_HELPING_HAND, "A move that boosts\nthe power of the\nally’s attack in a\nDouble Battle.\n"

movedata MOVE_TRICK, "Trick"
    battleeffect MOVE_EFFECT_SWITCH_HELD_ITEMS
    pss SPLIT_STATUS
    basepower 0
    type TYPE_PSYCHIC
    accuracy 100
    pp 10
    effectchance 0
    target MOVE_TARGET_SELECTED
    priority 0
    flags FLAG_MIRROR_MOVE | FLAG_PROTECT
    appeal 0x0C
    contesttype CONTEST_SMART
    terminatedata
    movedescription MOVE_TRICK, "The user catches the\nfoe off guard and\nswaps the foe’s held\nitem with its own.\n"

movedata MOVE_ROLE_PLAY, "Role Play"
    battleeffect MOVE_EFFECT_COPY_ABILITY
    pss SPLIT_STATUS
    basepower 0
    type TYPE_PSYCHIC
    accuracy 0
    pp 10
    effectchance 0
    target MOVE_TARGET_SELECTED
    priority 0
    flags 0
    appeal 0x17
    contesttype CONTEST_CUTE
    terminatedata
    movedescription MOVE_ROLE_PLAY, "The user mimics the\nfoe completely,\ncopying the foe’s\nnatural ability.\n"

movedata MOVE_WISH, "Wish"
    battleeffect MOVE_EFFECT_HEAL_IN_3_TURNS
    pss SPLIT_STATUS
    basepower 0
    type TYPE_NORMAL
    accuracy 0
    pp 5
    effectchance 0
    target MOVE_TARGET_USER
    priority 0
    flags FLAG_HIDE_SHADOW | FLAG_SNATCH
    appeal 0x08
    contesttype CONTEST_CUTE
    terminatedata
    movedescription MOVE_WISH, "A self-healing move.\nThe user restores its\nown HP by up to half\nof its maximum HP\nin the next turn."

movedata MOVE_ASSIST, "Assist"
    battleeffect MOVE_EFFECT_USE_RANDOM_ALLY_MOVE
    pss SPLIT_STATUS
    basepower 0
    type TYPE_NORMAL
    accuracy 0
    pp 10
    effectchance 0
    target MOVE_TARGET_DEPENDS
    priority 0
    flags 0
    appeal 0x0E
    contesttype CONTEST_CUTE
    terminatedata
    movedescription MOVE_ASSIST, "The user hurriedly\nand randomly uses a\nmove among those\nknown by other\nPokémon in the party."

movedata MOVE_INGRAIN, "Ingrain"
    battleeffect MOVE_EFFECT_GROUND_TRAP_USER_CONTINUOUS_HEAL
    pss SPLIT_STATUS
    basepower 0
    type TYPE_GRASS
    accuracy 0
    pp 10
    effectchance 0
    target MOVE_TARGET_USER
    priority 0
    flags FLAG_KEEP_HP_BAR | FLAG_SNATCH
    appeal 0x15
    contesttype CONTEST_SMART
    terminatedata
    movedescription MOVE_INGRAIN, "The user lays roots\nthat restore HP on\nevery turn.\nBecause it is rooted,\nit can’t switch out."

movedata MOVE_SUPERPOWER, "Superpower"
    battleeffect MOVE_EFFECT_ATK_DEF_DOWN_HIT
    pss SPLIT_PHYSICAL
    basepower 120
    type TYPE_FIGHTING
    accuracy 100
    pp 5
    effectchance 0
    target MOVE_TARGET_SELECTED
    priority 0
    flags FLAG_HIDE_SHADOW | FLAG_MIRROR_MOVE | FLAG_PROTECT | FLAG_CONTACT
    appeal 0x12
    contesttype CONTEST_TOUGH
    terminatedata
    movedescription MOVE_SUPERPOWER, "The user attacks the\nfoe with great power.\nHowever, it also\nlowers the user’s\nAttack and Defense."

movedata MOVE_MAGIC_COAT, "Magic Coat"
    battleeffect MOVE_EFFECT_MAGIC_COAT
    pss SPLIT_STATUS
    basepower 0
    type TYPE_PSYCHIC
    accuracy 0
    pp 10
    effectchance 0
    target MOVE_TARGET_DEPENDS
    priority 4
    flags 0
    appeal 0x0F
    contesttype CONTEST_BEAUTY
    terminatedata
    movedescription MOVE_MAGIC_COAT, "A barrier reflects\nback to the foe\nmoves like Leech\nSeed and moves\nthat damage status."

movedata MOVE_RECYCLE, "Recycle"
    battleeffect MOVE_EFFECT_RECYCLE
    pss SPLIT_STATUS
    basepower 0
    type TYPE_NORMAL
    accuracy 0
    pp 10
    effectchance 0
    target MOVE_TARGET_USER
    priority 0
    flags FLAG_KEEP_HP_BAR | FLAG_SNATCH
    appeal 0x0C
    contesttype CONTEST_SMART
    terminatedata
    movedescription MOVE_RECYCLE, "The user recycles a\nheld item that\nhas been used in\nbattle so it can be\nused again."

movedata MOVE_REVENGE, "Revenge"
    battleeffect MOVE_EFFECT_DOUBLE_DAMAGE_IF_HIT
    pss SPLIT_PHYSICAL
    basepower 60
    type TYPE_FIGHTING
    accuracy 100
    pp 10
    effectchance 0
    target MOVE_TARGET_SELECTED
    priority 0
    flags FLAG_KINGS_ROCK | FLAG_MIRROR_MOVE | FLAG_PROTECT | FLAG_CONTACT
    appeal 0x0F
    contesttype CONTEST_TOUGH
    terminatedata
    movedescription MOVE_REVENGE, "An attack move that\ninflicts double the\ndamage if the user\nhas been hurt by the\nfoe in the same turn."

movedata MOVE_BRICK_BREAK, "Brick Break"
    battleeffect MOVE_EFFECT_REMOVE_SCREENS
    pss SPLIT_PHYSICAL
    basepower 75
    type TYPE_FIGHTING
    accuracy 100
    pp 10
    effectchance 0
    target MOVE_TARGET_SELECTED
    priority 0
    flags FLAG_KINGS_ROCK | FLAG_MIRROR_MOVE | FLAG_PROTECT | FLAG_CONTACT
    appeal 0x05
    contesttype CONTEST_COOL
    terminatedata
    movedescription MOVE_BRICK_BREAK, "The user attacks with\ntough fists, etc. It\ncan also break any\nbarrier such as Light\nScreen and Reflect."

movedata MOVE_YAWN, "Yawn"
    battleeffect MOVE_EFFECT_STATUS_SLEEP_NEXT_TURN
    pss SPLIT_STATUS
    basepower 0
    type TYPE_NORMAL
    accuracy 0
    pp 10
    effectchance 0
    target MOVE_TARGET_SELECTED
    priority 0
    flags FLAG_MIRROR_MOVE | FLAG_MAGIC_COAT | FLAG_PROTECT
    appeal 0x13
    contesttype CONTEST_CUTE
    terminatedata
    movedescription MOVE_YAWN, "The user lets loose a\nhuge yawn that lulls\nthe foe into falling\nasleep on the next\nturn."

movedata MOVE_KNOCK_OFF, "Knock Off"
    battleeffect MOVE_EFFECT_REMOVE_HELD_ITEM
    pss SPLIT_PHYSICAL
    basepower 65
    type TYPE_DARK
    accuracy 100
    pp 10
    effectchance 0
    target MOVE_TARGET_SELECTED
    priority 0
    flags FLAG_MIRROR_MOVE | FLAG_PROTECT | FLAG_CONTACT
    appeal 0x05
    contesttype CONTEST_SMART
    terminatedata
    movedescription MOVE_KNOCK_OFF, "The user slaps down\nthe foe’s held item,\npreventing the item\nfrom being used\nduring the battle."

movedata MOVE_ENDEAVOR, "Endeavor"
    battleeffect MOVE_EFFECT_SET_HP_EQUAL_TO_USER
    pss SPLIT_PHYSICAL
    basepower 1
    type TYPE_NORMAL
    accuracy 100
    pp 5
    effectchance 0
    target MOVE_TARGET_SELECTED
    priority 0
    flags FLAG_KEEP_HP_BAR | FLAG_KINGS_ROCK | FLAG_MIRROR_MOVE | FLAG_PROTECT | FLAG_CONTACT
    appeal 0x0F
    contesttype CONTEST_TOUGH
    terminatedata
    movedescription MOVE_ENDEAVOR, "An attack move that\ncuts down the foe’s\nHP to equal the\nuser’s HP.\n"

movedata MOVE_ERUPTION, "Eruption"
    battleeffect MOVE_EFFECT_DECREASE_POWER_WITH_LESS_USER_HP
    pss SPLIT_SPECIAL
    basepower 150
    type TYPE_FIRE
    accuracy 100
    pp 5
    effectchance 0
    target MOVE_TARGET_BOTH
    priority 0
    flags FLAG_KINGS_ROCK | FLAG_MIRROR_MOVE | FLAG_PROTECT
    appeal 0x12
    contesttype CONTEST_BEAUTY
    terminatedata
    movedescription MOVE_ERUPTION, "The user attacks in\nan explosive fury.\nThe lower the user’s\nHP, the less powerful\nthis attack becomes."

movedata MOVE_SKILL_SWAP, "Skill Swap"
    battleeffect MOVE_EFFECT_SWITCH_ABILITIES
    pss SPLIT_STATUS
    basepower 0
    type TYPE_PSYCHIC
    accuracy 0
    pp 10
    effectchance 0
    target MOVE_TARGET_SELECTED
    priority 0
    flags FLAG_MIRROR_MOVE | FLAG_PROTECT
    appeal 0x0C
    contesttype CONTEST_SMART
    terminatedata
    movedescription MOVE_SKILL_SWAP, "The user employs its\npsychic power to\nexchange abilities\nwith the foe.\n"

movedata MOVE_IMPRISON, "Imprison"
    battleeffect MOVE_EFFECT_MAKE_SHARED_MOVES_UNUSEABLE
    pss SPLIT_STATUS
    basepower 0
    type TYPE_PSYCHIC
    accuracy 0
    pp 10
    effectchance 0
    target MOVE_TARGET_USER
    priority 0
    flags FLAG_SNATCH
    appeal 0x14
    contesttype CONTEST_SMART
    terminatedata
    movedescription MOVE_IMPRISON, "If the foe knows any\nmove also known by\nthe user, the foe\nis prevented\nfrom using it."

movedata MOVE_REFRESH, "Refresh"
    battleeffect MOVE_EFFECT_HEAL_STATUS
    pss SPLIT_STATUS
    basepower 0
    type TYPE_NORMAL
    accuracy 0
    pp 10
    effectchance 0
    target MOVE_TARGET_USER
    priority 0
    flags FLAG_SNATCH
    appeal 0x08
    contesttype CONTEST_CUTE
    terminatedata
    movedescription MOVE_REFRESH, "The user rests\nto cure itself of a\npoisoning, burn, or\nparalysis.\n"

movedata MOVE_GRUDGE, "Grudge"
    battleeffect MOVE_EFFECT_REMOVE_ALL_PP_ON_DEFEAT
    pss SPLIT_STATUS
    basepower 0
    type TYPE_GHOST
    accuracy 0
    pp 5
    effectchance 0
    target MOVE_TARGET_USER
    priority 0
    flags 0
    appeal 0x0A
    contesttype CONTEST_TOUGH
    terminatedata
    movedescription MOVE_GRUDGE, "If the user faints,\nthe user’s grudge\nfully depletes the PP\nof the foe’s move\nthat knocked it out."

movedata MOVE_SNATCH, "Snatch"
    battleeffect MOVE_EFFECT_STEAL_STATUS_MOVE
    pss SPLIT_STATUS
    basepower 0
    type TYPE_DARK
    accuracy 0
    pp 10
    effectchance 0
    target MOVE_TARGET_DEPENDS
    priority 4
    flags 0
    appeal 0x0C
    contesttype CONTEST_SMART
    terminatedata
    movedescription MOVE_SNATCH, "The user steals the\neffects of any\nhealing or stat-\nchanging move the foe\nattempts to use."

movedata MOVE_SECRET_POWER, "Secret Power"
    battleeffect MOVE_EFFECT_SECRET_POWER
    pss SPLIT_PHYSICAL
    basepower 70
    type TYPE_NORMAL
    accuracy 100
    pp 10
    effectchance 30
    target MOVE_TARGET_SELECTED
    priority 0
    flags FLAG_MIRROR_MOVE | FLAG_PROTECT
    appeal 0x0E
    contesttype CONTEST_SMART
    terminatedata
    movedescription MOVE_SECRET_POWER, "The user attacks with\na secret power. Its\nadded effects vary\ndepending on the\nuser’s environment."

movedata MOVE_DIVE, "Dive"
    battleeffect MOVE_EFFECT_HIT
    pss SPLIT_PHYSICAL
    basepower 80
    type TYPE_WATER
    accuracy 100
    pp 10
    effectchance 0
    target MOVE_TARGET_SELECTED
    priority 0
    flags FLAG_KINGS_ROCK | FLAG_MIRROR_MOVE | FLAG_PROTECT | FLAG_CONTACT
    appeal 0x06
    contesttype CONTEST_BEAUTY
    terminatedata
    movedescription MOVE_DIVE, "A two-turn attack.\nThe user dives\nunderwater on the\nfirst turn, then hits\non the next turn."

movedata MOVE_ARM_THRUST, "Arm Thrust"
    battleeffect MOVE_EFFECT_MULTI_HIT
    pss SPLIT_PHYSICAL
    basepower 20
    type TYPE_FIGHTING
    accuracy 100
    pp 10
    effectchance 0
    target MOVE_TARGET_SELECTED
    priority 0
    flags FLAG_KEEP_HP_BAR | FLAG_KINGS_ROCK | FLAG_MIRROR_MOVE | FLAG_PROTECT | FLAG_CONTACT
    appeal 0x07
    contesttype CONTEST_TOUGH
    terminatedata
    movedescription MOVE_ARM_THRUST, "The user looses a\nflurry of open-palmed\narm thrusts that hit\ntwo to five times in a\nrow."

movedata MOVE_CAMOUFLAGE, "Camouflage"
    battleeffect MOVE_EFFECT_CAMOUFLAGE
    pss SPLIT_STATUS
    basepower 0
    type TYPE_NORMAL
    accuracy 0
    pp 10
    effectchance 0
    target MOVE_TARGET_USER
    priority 0
    flags FLAG_KEEP_HP_BAR | FLAG_SNATCH
    appeal 0x0D
    contesttype CONTEST_SMART
    terminatedata
    movedescription MOVE_CAMOUFLAGE, "The user’s type is\nchanged depending on\nits environment, such\nas at water’s edge, in\ngrass, or in a cave."

movedata MOVE_TAIL_GLOW, "Tail Glow"
    battleeffect MOVE_EFFECT_SP_ATK_UP_2
    pss SPLIT_STATUS
    basepower 0
    type TYPE_BUG
    accuracy 0
    pp 10
    effectchance 0
    target MOVE_TARGET_USER
    priority 0
    flags FLAG_SNATCH
    appeal 0x0B
    contesttype CONTEST_BEAUTY
    terminatedata
    movedescription MOVE_TAIL_GLOW, "The user stares at\nflashing lights to\nfocus its mind,\nsharply raising its\nSp. Atk stat."

movedata MOVE_LUSTER_PURGE, "Luster Purge"
    battleeffect MOVE_EFFECT_LOWER_SP_DEF_HIT
    pss SPLIT_SPECIAL
    basepower 95
    type TYPE_PSYCHIC
    accuracy 100
    pp 5
    effectchance 50
    target MOVE_TARGET_SELECTED
    priority 0
    flags FLAG_MIRROR_MOVE | FLAG_PROTECT
    appeal 0x16
    contesttype CONTEST_SMART
    terminatedata
    movedescription MOVE_LUSTER_PURGE, "The user looses a\ndamaging burst of\nlight. It may also\nreduce the target’s\nSp. Def stat."

movedata MOVE_MIST_BALL, "Mist Ball"
    battleeffect MOVE_EFFECT_LOWER_SP_ATK_HIT
    pss SPLIT_SPECIAL
    basepower 95
    type TYPE_PSYCHIC
    accuracy 100
    pp 5
    effectchance 50
    target MOVE_TARGET_SELECTED
    priority 0
    flags FLAG_HIDE_SHADOW | FLAG_MIRROR_MOVE | FLAG_PROTECT
    appeal 0x16
    contesttype CONTEST_SMART
    terminatedata
    movedescription MOVE_MIST_BALL, "A mistlike flurry of\ndown envelops and\ndamages the foe. It\nmay also lower the\ntarget’s Sp. Atk."

movedata MOVE_FEATHER_DANCE, "Feather Dance"
    battleeffect MOVE_EFFECT_ATK_DOWN_2
    pss SPLIT_STATUS
    basepower 0
    type TYPE_FLYING
    accuracy 100
    pp 10
    effectchance 0
    target MOVE_TARGET_SELECTED
    priority 0
    flags FLAG_MIRROR_MOVE | FLAG_MAGIC_COAT | FLAG_PROTECT
    appeal 0x13
    contesttype CONTEST_BEAUTY
    terminatedata
    movedescription MOVE_FEATHER_DANCE, "The user covers the\nfoe with a mass of\ndown that sharply\nlowers the Attack\nstat."

movedata MOVE_TEETER_DANCE, "Teeter Dance"
    battleeffect MOVE_EFFECT_CONFUSE_ALL_ADJACENT
    pss SPLIT_STATUS
    basepower 0
    type TYPE_NORMAL
    accuracy 100
    pp 10
    effectchance 0
    target MOVE_TARGET_FOES_AND_ALLY
    priority 0
    flags FLAG_MIRROR_MOVE | FLAG_PROTECT
    appeal 0x0E
    contesttype CONTEST_CUTE
    terminatedata
    movedescription MOVE_TEETER_DANCE, "The user performs a\nwobbly dance that\nconfuses all the\nPokémon in battle.\n"

movedata MOVE_BLAZE_KICK, "Blaze Kick"
    battleeffect MOVE_EFFECT_HIGH_CRITICAL_BURN_HIT
    pss SPLIT_PHYSICAL
    basepower 85
    type TYPE_FIRE
    accuracy 90
    pp 10
    effectchance 10
    target MOVE_TARGET_SELECTED
    priority 0
    flags FLAG_MIRROR_MOVE | FLAG_PROTECT | FLAG_CONTACT
    appeal 0x11
    contesttype CONTEST_BEAUTY
    terminatedata
    movedescription MOVE_BLAZE_KICK, "The user launches a\nkick with a high\ncritical-hit ratio.\nIt may also leave the\ntarget with a burn."

movedata MOVE_MUD_SPORT, "Mud Sport"
    battleeffect MOVE_EFFECT_HALVE_ELECTRIC_DAMAGE
    pss SPLIT_STATUS
    basepower 0
    type TYPE_GROUND
    accuracy 0
    pp 10
    effectchance 0
    target MOVE_TARGET_ACTIVE_FIELD
    priority 0
    flags 0
    appeal 0x0D
    contesttype CONTEST_CUTE
    terminatedata
    movedescription MOVE_MUD_SPORT, "The user covers\nitself with mud. It\nweakens Electric-\ntype moves while the\nuser is in the battle."

movedata MOVE_ICE_BALL, "Ice Ball"
    battleeffect MOVE_EFFECT_DOUBLE_POWER_EACH_TURN_LOCK_INTO
    pss SPLIT_PHYSICAL
    basepower 30
    type TYPE_ICE
    accuracy 90
    pp 10
    effectchance 0
    target MOVE_TARGET_SELECTED
    priority 0
    flags FLAG_KINGS_ROCK | FLAG_MIRROR_MOVE | FLAG_PROTECT | FLAG_CONTACT
    appeal 0x07
    contesttype CONTEST_BEAUTY
    terminatedata
    movedescription MOVE_ICE_BALL, "The user continually\nrolls into the foe\nover five turns. It\nbecomes stronger\neach time it hits."

movedata MOVE_NEEDLE_ARM, "Needle Arm"
    battleeffect MOVE_EFFECT_FLINCH_HIT
    pss SPLIT_PHYSICAL
    basepower 70
    type TYPE_GRASS
    accuracy 100
    pp 10
    effectchance 30
    target MOVE_TARGET_SELECTED
    priority 0
    flags FLAG_MIRROR_MOVE | FLAG_PROTECT | FLAG_CONTACT
    appeal 0x05
    contesttype CONTEST_SMART
    terminatedata
    movedescription MOVE_NEEDLE_ARM, "The user attacks by\nwildly swinging its\nthorny arms.\nIt may also make the\ntarget flinch."

movedata MOVE_SLACK_OFF, "Slack Off"
    battleeffect MOVE_EFFECT_RESTORE_HALF_HP
    pss SPLIT_STATUS
    basepower 0
    type TYPE_NORMAL
    accuracy 0
    pp 5
    effectchance 0
    target MOVE_TARGET_USER
    priority 0
    flags FLAG_KEEP_HP_BAR | FLAG_SNATCH
    appeal 0x08
    contesttype CONTEST_CUTE
    terminatedata
    movedescription MOVE_SLACK_OFF, "The user slacks off,\nrestoring its own HP\nby up to half of its\nmaximum HP.\n"

movedata MOVE_HYPER_VOICE, "Hyper Voice"
    battleeffect MOVE_EFFECT_HIT
    pss SPLIT_SPECIAL
    basepower 90
    type TYPE_NORMAL
    accuracy 100
    pp 10
    effectchance 0
    target MOVE_TARGET_BOTH
    priority 0
    flags FLAG_MIRROR_MOVE | FLAG_PROTECT
    appeal 0x05
    contesttype CONTEST_COOL
    terminatedata
    movedescription MOVE_HYPER_VOICE, "The user lets loose\na horribly echoing\nshout with the\npower to inflict\ndamage."

movedata MOVE_POISON_FANG, "Poison Fang"
    battleeffect MOVE_EFFECT_BADLY_POISON_HIT
    pss SPLIT_PHYSICAL
    basepower 65
    type TYPE_POISON
    accuracy 95
    pp 10
    effectchance 50
    target MOVE_TARGET_SELECTED
    priority 0
    flags FLAG_MIRROR_MOVE | FLAG_PROTECT | FLAG_CONTACT
    appeal 0x04
    contesttype CONTEST_SMART
    terminatedata
    movedescription MOVE_POISON_FANG, "The user bites the\nfoe with toxic fangs.\nIt may also leave the\nfoe badly poisoned.\n"

movedata MOVE_CRUSH_CLAW, "Crush Claw"
    battleeffect MOVE_EFFECT_LOWER_DEFENSE_HIT
    pss SPLIT_PHYSICAL
    basepower 75
    type TYPE_NORMAL
    accuracy 100
    pp 10
    effectchance 50
    target MOVE_TARGET_SELECTED
    priority 0
    flags FLAG_MIRROR_MOVE | FLAG_PROTECT | FLAG_CONTACT
    appeal 0x05
    contesttype CONTEST_COOL
    terminatedata
    movedescription MOVE_CRUSH_CLAW, "The user slashes the\nfoe with hard and\nsharp claws.\nIt may also lower the\ntarget’s Defense."

movedata MOVE_BLAST_BURN, "Blast Burn"
    battleeffect MOVE_EFFECT_RECHARGE_AFTER
    pss SPLIT_SPECIAL
    basepower 150
    type TYPE_FIRE
    accuracy 90
    pp 5
    effectchance 0
    target MOVE_TARGET_SELECTED
    priority 0
    flags FLAG_KINGS_ROCK | FLAG_MIRROR_MOVE | FLAG_PROTECT
    appeal 0x16
    contesttype CONTEST_BEAUTY
    terminatedata
    movedescription MOVE_BLAST_BURN, "The foe is razed by\na fiery explosion.\nThe user must rest\non the next turn,\nhowever."

movedata MOVE_HYDRO_CANNON, "Hydro Cannon"
    battleeffect MOVE_EFFECT_RECHARGE_AFTER
    pss SPLIT_SPECIAL
    basepower 150
    type TYPE_WATER
    accuracy 90
    pp 5
    effectchance 0
    target MOVE_TARGET_SELECTED
    priority 0
    flags FLAG_HIDE_SHADOW | FLAG_KINGS_ROCK | FLAG_MIRROR_MOVE | FLAG_PROTECT
    appeal 0x16
    contesttype CONTEST_BEAUTY
    terminatedata
    movedescription MOVE_HYDRO_CANNON, "The foe is hit with\na watery blast.\nThe user must rest\non the next turn,\nhowever."

movedata MOVE_METEOR_MASH, "Meteor Mash"
    battleeffect MOVE_EFFECT_RAISE_ATTACK_HIT
    pss SPLIT_PHYSICAL
    basepower 100
    type TYPE_STEEL
    accuracy 90
    pp 10
    effectchance 20
    target MOVE_TARGET_SELECTED
    priority 0
    flags FLAG_KINGS_ROCK | FLAG_MIRROR_MOVE | FLAG_PROTECT | FLAG_CONTACT
    appeal 0x12
    contesttype CONTEST_COOL
    terminatedata
    movedescription MOVE_METEOR_MASH, "The foe is hit with a\nhard punch fired\nlike a meteor.\nIt may also raise\nthe user’s Attack."

movedata MOVE_ASTONISH, "Astonish"
    battleeffect MOVE_EFFECT_FLINCH_HIT
    pss SPLIT_PHYSICAL
    basepower 45
    type TYPE_GHOST
    accuracy 100
    pp 10
    effectchance 30
    target MOVE_TARGET_SELECTED
    priority 0
    flags FLAG_KEEP_HP_BAR | FLAG_MIRROR_MOVE | FLAG_PROTECT | FLAG_CONTACT
    appeal 0x05
    contesttype CONTEST_SMART
    terminatedata
    movedescription MOVE_ASTONISH, "The user attacks the\nfoe while shouting in\na startling fashion.\nIt may also make the\ntarget flinch."

movedata MOVE_WEATHER_BALL, "Weather Ball"
    battleeffect MOVE_EFFECT_CHANGE_TYPE_WITH_WEATHER
    pss SPLIT_SPECIAL
    basepower 50
    type TYPE_NORMAL
    accuracy 100
    pp 10
    effectchance 0
    target MOVE_TARGET_SELECTED
    priority 0
    flags FLAG_KINGS_ROCK | FLAG_MIRROR_MOVE | FLAG_PROTECT
    appeal 0x04
    contesttype CONTEST_SMART
    terminatedata
    movedescription MOVE_WEATHER_BALL, "An attack move that\nvaries in power and\ntype depending on\nthe weather.\n"

movedata MOVE_AROMATHERAPY, "Aromatherapy"
    battleeffect MOVE_EFFECT_CURE_PARTY_STATUS
    pss SPLIT_STATUS
    basepower 0
    type TYPE_GRASS
    accuracy 0
    pp 5
    effectchance 0
    target MOVE_TARGET_USER_SIDE
    priority 0
    flags FLAG_SNATCH
    appeal 0x08
    contesttype CONTEST_SMART
    terminatedata
    movedescription MOVE_AROMATHERAPY, "The user releases a\nsoothing scent that\nheals all status\nproblems affecting\nthe user’s party."

movedata MOVE_FAKE_TEARS, "Fake Tears"
    battleeffect MOVE_EFFECT_SP_DEF_DOWN_2
    pss SPLIT_STATUS
    basepower 0
    type TYPE_DARK
    accuracy 100
    pp 2
    effectchance 0
    target MOVE_TARGET_SELECTED
    priority 0
    flags FLAG_KEEP_HP_BAR | FLAG_MIRROR_MOVE | FLAG_MAGIC_COAT | FLAG_PROTECT
    appeal 0x13
    contesttype CONTEST_SMART
    terminatedata
    movedescription MOVE_FAKE_TEARS, "The user feigns\ncrying to make the\nfoe feel flustered,\nsharply lowering its\nSp. Def stat."

movedata MOVE_AIR_CUTTER, "Air Cutter"
    battleeffect MOVE_EFFECT_HIGH_CRITICAL
    pss SPLIT_SPECIAL
    basepower 60
    type TYPE_FLYING
    accuracy 100
    pp 10
    effectchance 0
    target MOVE_TARGET_BOTH
    priority 0
    flags FLAG_KINGS_ROCK | FLAG_MIRROR_MOVE | FLAG_PROTECT
    appeal 0x05
    contesttype CONTEST_COOL
    terminatedata
    movedescription MOVE_AIR_CUTTER, "The user launches\nrazorlike wind to\nslash the foe.\nIt has a high\ncritical-hit ratio."

movedata MOVE_OVERHEAT, "Overheat"
    battleeffect MOVE_EFFECT_USER_SP_ATK_DOWN_2
    pss SPLIT_SPECIAL
    basepower 130
    type TYPE_FIRE
    accuracy 90
    pp 5
    effectchance 100
    target MOVE_TARGET_SELECTED
    priority 0
    flags FLAG_HIDE_SHADOW | FLAG_KINGS_ROCK | FLAG_MIRROR_MOVE | FLAG_PROTECT
    appeal 0x16
    contesttype CONTEST_BEAUTY
    terminatedata
    movedescription MOVE_OVERHEAT, "The user attacks the\nfoe at full power.\nThe attack’s recoil\nsharply reduces the\nuser’s Sp. Atk stat."

movedata MOVE_ODOR_SLEUTH, "Quiver Crawl"
	battleeffect 138
	pss SPLIT_PHYSICAL
	basepower 55
	type TYPE_BUG
	accuracy 95
	pp 10
	effectchance 30
	target MOVE_TARGET_SELECTED
	priority 0
	flags FLAG_PROTECT | FLAG_MIRROR_MOVE | FLAG_KEEP_HP_BAR
	appeal 0x16
	contesttype CONTEST_SMART
	terminatedata
	movedescription MOVE_ODOR_SLEUTH, "The user rapidly\nwiggles to hit the foe.\nProbably scares small\nchildren, too. 30%\nodds to raise Def."

movedata MOVE_ROCK_TOMB, "Rock Tomb"
    battleeffect MOVE_EFFECT_LOWER_SPEED_HIT
    pss SPLIT_PHYSICAL
    basepower 60
    type TYPE_ROCK
    accuracy 95
    pp 10
    effectchance 100
    target MOVE_TARGET_SELECTED
    priority 0
    flags FLAG_MIRROR_MOVE | FLAG_PROTECT
    appeal 0x02
    contesttype CONTEST_SMART
    terminatedata
    movedescription MOVE_ROCK_TOMB, "Boulders are hurled\nat the foe. It also\nlowers the foe’s\nSpeed by preventing\nits movement."

movedata MOVE_SILVER_WIND, "Silver Wind"
    battleeffect MOVE_EFFECT_RAISE_ALL_STATS_HIT
    pss SPLIT_SPECIAL
    basepower 60
    type TYPE_BUG
    accuracy 100
    pp 5
    effectchance 10
    target MOVE_TARGET_SELECTED
    priority 0
    flags FLAG_KINGS_ROCK | FLAG_MIRROR_MOVE | FLAG_PROTECT
    appeal 0x04
    contesttype CONTEST_BEAUTY
    terminatedata
    movedescription MOVE_SILVER_WIND, "The foe is attacked\nwith powdery scales\nblown by wind.\nIt may also raise all\nthe user’s stats."

movedata MOVE_METAL_SOUND, "Metal Sound"
    battleeffect MOVE_EFFECT_SP_DEF_DOWN_2
    pss SPLIT_STATUS
    basepower 0
    type TYPE_STEEL
    accuracy 90
    pp 5
    effectchance 0
    target MOVE_TARGET_SELECTED
    priority 0
    flags FLAG_MIRROR_MOVE | FLAG_MAGIC_COAT | FLAG_PROTECT
    appeal 0x0A
    contesttype CONTEST_SMART
    terminatedata
    movedescription MOVE_METAL_SOUND, "A horrible sound like\nscraping metal is\nemitted to sharply\nreduce the foe’s\nSp. Def stat."

movedata MOVE_GRASS_WHISTLE, "Grass Whistle"
    battleeffect MOVE_EFFECT_STATUS_SLEEP
    pss SPLIT_STATUS
    basepower 0
    type TYPE_GRASS
    accuracy 70
    pp 10
    effectchance 0
    target MOVE_TARGET_SELECTED
    priority 0
    flags FLAG_MIRROR_MOVE | FLAG_MAGIC_COAT | FLAG_PROTECT
    appeal 0x13
    contesttype CONTEST_SMART
    terminatedata
    movedescription MOVE_GRASS_WHISTLE, "The user plays a\npleasant melody that\nlulls the foe into a\ndeep sleep.\n"

movedata MOVE_TICKLE, "Tickle"
    battleeffect MOVE_EFFECT_ATK_DEF_DOWN
    pss SPLIT_STATUS
    basepower 0
    type TYPE_NORMAL
    accuracy 100
    pp 5
    effectchance 0
    target MOVE_TARGET_SELECTED
    priority 0
    flags FLAG_KEEP_HP_BAR | FLAG_MIRROR_MOVE | FLAG_MAGIC_COAT | FLAG_PROTECT
    appeal 0x13
    contesttype CONTEST_CUTE
    terminatedata
    movedescription MOVE_TICKLE, "The user tickles the\nfoe into laughing,\nreducing its Attack\nand Defense stats.\n"

movedata MOVE_COSMIC_POWER, "Cosmic Power"
    battleeffect MOVE_EFFECT_DEF_SP_DEF_UP
    pss SPLIT_STATUS
    basepower 0
    type TYPE_PSYCHIC
    accuracy 0
    pp 5
    effectchance 0
    target MOVE_TARGET_USER
    priority 0
    flags FLAG_HIDE_SHADOW | FLAG_SNATCH
    appeal 0x0B
    contesttype CONTEST_COOL
    terminatedata
    movedescription MOVE_COSMIC_POWER, "The user absorbs a\nmystical power from\nspace to raise its\nDefense and Sp. Def\nstats."

movedata MOVE_WATER_SPOUT, "Water Spout"
    battleeffect MOVE_EFFECT_DECREASE_POWER_WITH_LESS_USER_HP
    pss SPLIT_SPECIAL
    basepower 150
    type TYPE_WATER
    accuracy 100
    pp 5
    effectchance 0
    target MOVE_TARGET_BOTH
    priority 0
    flags FLAG_MIRROR_MOVE | FLAG_PROTECT
    appeal 0x16
    contesttype CONTEST_BEAUTY
    terminatedata
    movedescription MOVE_WATER_SPOUT, "The user spouts\nwater to damage the\nfoe. The lower the\nuser’s HP, the less\npowerful it becomes."

movedata MOVE_SIGNAL_BEAM, "Signal Beam"
    battleeffect MOVE_EFFECT_CONFUSE_HIT
    pss SPLIT_SPECIAL
    basepower 75
    type TYPE_BUG
    accuracy 100
    pp 10
    effectchance 10
    target MOVE_TARGET_SELECTED
    priority 0
    flags FLAG_KINGS_ROCK | FLAG_MIRROR_MOVE | FLAG_PROTECT
    appeal 0x04
    contesttype CONTEST_BEAUTY
    terminatedata
    movedescription MOVE_SIGNAL_BEAM, "The user attacks with\na sinister beam of\nlight. It may also\nconfuse the target.\n"

movedata MOVE_SHADOW_PUNCH, "Shadow Punch"
    battleeffect MOVE_EFFECT_BYPASS_ACCURACY
    pss SPLIT_PHYSICAL
    basepower 75
    type TYPE_GHOST
    accuracy 0
    pp 10
    effectchance 0
    target MOVE_TARGET_SELECTED
    priority 0
    flags FLAG_KINGS_ROCK | FLAG_MIRROR_MOVE | FLAG_PROTECT | FLAG_CONTACT
    appeal 0x11
    contesttype CONTEST_SMART
    terminatedata
    movedescription MOVE_SHADOW_PUNCH, "The user throws a\npunch at the foe from\nthe shadows.\nThe punch lands\nwithout fail."

movedata MOVE_EXTRASENSORY, "Extrasensory"
    battleeffect MOVE_EFFECT_FLINCH_HIT
    pss SPLIT_SPECIAL
    basepower 80
    type TYPE_PSYCHIC
    accuracy 100
    pp 10
    effectchance 10
    target MOVE_TARGET_SELECTED
    priority 0
    flags FLAG_MIRROR_MOVE | FLAG_PROTECT
    appeal 0x11
    contesttype CONTEST_COOL
    terminatedata
    movedescription MOVE_EXTRASENSORY, "The user attacks with\nan odd, unseeable\npower.\nIt may also make the\nfoe flinch."

movedata MOVE_SKY_UPPERCUT, "Sky Uppercut"
    battleeffect MOVE_EFFECT_HIT_FLY
    pss SPLIT_PHYSICAL
    basepower 85
    type TYPE_FIGHTING
    accuracy 100
    pp 10
    effectchance 0
    target MOVE_TARGET_SELECTED
    priority 0
    flags FLAG_HIDE_SHADOW | FLAG_KINGS_ROCK | FLAG_MIRROR_MOVE | FLAG_PROTECT | FLAG_CONTACT
    appeal 0x11
    contesttype CONTEST_COOL
    terminatedata
    movedescription MOVE_SKY_UPPERCUT, "The user attacks the\nfoe with an uppercut\nthrown skyward\nwith force.\n"

movedata MOVE_SAND_TOMB, "Sand Vortex"
    battleeffect MOVE_EFFECT_HIGH_CRITICAL
    pss SPLIT_PHYSICAL
    basepower 50
    type TYPE_GROUND
    accuracy 100
    pp 10
    effectchance 0
    target MOVE_TARGET_SELECTED
    priority 0
    flags FLAG_KINGS_ROCK | FLAG_MIRROR_MOVE | FLAG_PROTECT
    appeal 0x15
    contesttype CONTEST_SMART
    terminatedata
    movedescription MOVE_SAND_TOMB, "A harsh sandstorm\nswirls around\nthe foe. It has a\nhigh critical-hit\nratio."

movedata MOVE_SHEER_COLD, "Permafrost"
	battleeffect 5
	pss SPLIT_PHYSICAL
	basepower 60
	type TYPE_ICE
	accuracy 95
	pp 10
	effectchance 20
	target MOVE_TARGET_SELECTED
	priority 0
	flags FLAG_CONTACT | FLAG_PROTECT | FLAG_MIRROR_MOVE
	appeal 0x16
	contesttype CONTEST_SMART
	terminatedata
	movedescription MOVE_SHEER_COLD, "The foe is attacked\nwith a blast of\nabsolute-zero cold.\nThe foe is likely\nto be frozen."

movedata MOVE_MUDDY_WATER, "Muddy Water"
    battleeffect MOVE_EFFECT_LOWER_ACCURACY_HIT
    pss SPLIT_SPECIAL
    basepower 90
    type TYPE_WATER
    accuracy 90
    pp 10
    effectchance 30
    target MOVE_TARGET_BOTH
    priority 0
    flags FLAG_KINGS_ROCK | FLAG_MIRROR_MOVE | FLAG_PROTECT
    appeal 0x12
    contesttype CONTEST_TOUGH
    terminatedata
    movedescription MOVE_MUDDY_WATER, "The user attacks by\nshooting out muddy\nwater.\nIt may also lower the\nfoe’s accuracy."

movedata MOVE_BULLET_SEED, "Bullet Seed"
    battleeffect MOVE_EFFECT_MULTI_HIT
    pss SPLIT_PHYSICAL
    basepower 25
    type TYPE_GRASS
    accuracy 100
    pp 10
    effectchance 0
    target MOVE_TARGET_SELECTED
    priority 0
    flags FLAG_KEEP_HP_BAR | FLAG_KINGS_ROCK | FLAG_MIRROR_MOVE | FLAG_PROTECT
    appeal 0x07
    contesttype CONTEST_COOL
    terminatedata
    movedescription MOVE_BULLET_SEED, "The user forcefully\nshoots seeds at the\nfoe. Two to five\nseeds are shot in\nrapid succession."

movedata MOVE_AERIAL_ACE, "Aerial Ace"
    battleeffect MOVE_EFFECT_BYPASS_ACCURACY
    pss SPLIT_PHYSICAL
    basepower 60
    type TYPE_FLYING
    accuracy 0
    pp 10
    effectchance 0
    target MOVE_TARGET_SELECTED
    priority 0
    flags FLAG_KINGS_ROCK | FLAG_MIRROR_MOVE | FLAG_PROTECT | FLAG_CONTACT
    appeal 0x11
    contesttype CONTEST_COOL
    terminatedata
    movedescription MOVE_AERIAL_ACE, "The user confounds\nthe foe with speed,\nthen slashes.\nThe attack lands\nwithout fail."

movedata MOVE_ICICLE_SPEAR, "Icicle Spear"
    battleeffect MOVE_EFFECT_MULTI_HIT
    pss SPLIT_PHYSICAL
    basepower 25
    type TYPE_ICE
    accuracy 100
    pp 10
    effectchance 0
    target MOVE_TARGET_SELECTED
    priority 0
    flags FLAG_KEEP_HP_BAR | FLAG_KINGS_ROCK | FLAG_MIRROR_MOVE | FLAG_PROTECT
    appeal 0x07
    contesttype CONTEST_BEAUTY
    terminatedata
    movedescription MOVE_ICICLE_SPEAR, "The user launches\nsharp icicles at the\nfoe. It strikes two\nto five times in a\nrow."

movedata MOVE_IRON_DEFENSE, "Iron Defense"
    battleeffect MOVE_EFFECT_DEF_UP_2
    pss SPLIT_STATUS
    basepower 0
    type TYPE_STEEL
    accuracy 0
    pp 2
    effectchance 0
    target MOVE_TARGET_USER
    priority 0
    flags FLAG_KEEP_HP_BAR | FLAG_SNATCH
    appeal 0x0D
    contesttype CONTEST_TOUGH
    terminatedata
    movedescription MOVE_IRON_DEFENSE, "The user hardens\nits body’s surface\nlike iron, sharply\nraising its Defense\nstat."

movedata MOVE_BLOCK, "Block"
    battleeffect MOVE_EFFECT_PREVENT_ESCAPE
    pss SPLIT_STATUS
    basepower 0
    type TYPE_NORMAL
    accuracy 0
    pp 5
    effectchance 0
    target MOVE_TARGET_SELECTED
    priority 0
    flags FLAG_MIRROR_MOVE | FLAG_MAGIC_COAT
    appeal 0x0D
    contesttype CONTEST_CUTE
    terminatedata
    movedescription MOVE_BLOCK, "The user blocks the\nfoe’s way with arms\nspread wide to\nprevent escape.\n"

movedata MOVE_HOWL, "Howl"
    battleeffect MOVE_EFFECT_ATK_UP
    pss SPLIT_STATUS
    basepower 0
    type TYPE_NORMAL
    accuracy 0
    pp 5
    effectchance 0
    target MOVE_TARGET_USER
    priority 0
    flags FLAG_SNATCH
    appeal 0x0B
    contesttype CONTEST_COOL
    terminatedata
    movedescription MOVE_HOWL, "The user howls loudly\nto raise its spirit,\nboosting its Attack\nstat.\n"

movedata MOVE_DRAGON_CLAW, "Dragon Claw"
    battleeffect MOVE_EFFECT_HIT
    pss SPLIT_PHYSICAL
    basepower 80
    type TYPE_DRAGON
    accuracy 100
    pp 10
    effectchance 0
    target MOVE_TARGET_SELECTED
    priority 0
    flags FLAG_KINGS_ROCK | FLAG_MIRROR_MOVE | FLAG_PROTECT | FLAG_CONTACT
    appeal 0x11
    contesttype CONTEST_COOL
    terminatedata
    movedescription MOVE_DRAGON_CLAW, "The user slashes the\nfoe with huge, sharp\nclaws.\n\n"

movedata MOVE_FRENZY_PLANT, "Frenzy Plant"
    battleeffect MOVE_EFFECT_RECHARGE_AFTER
    pss SPLIT_SPECIAL
    basepower 150
    type TYPE_GRASS
    accuracy 90
    pp 5
    effectchance 0
    target MOVE_TARGET_SELECTED
    priority 0
    flags FLAG_HIDE_SHADOW | FLAG_KINGS_ROCK | FLAG_MIRROR_MOVE | FLAG_PROTECT
    appeal 0x16
    contesttype CONTEST_COOL
    terminatedata
    movedescription MOVE_FRENZY_PLANT, "The foe is slammed\nwith an enormous\ntree.\nThe user can’t move\non the next turn."

movedata MOVE_BULK_UP, "Bulk Up"
    battleeffect MOVE_EFFECT_ATK_DEF_UP
    pss SPLIT_STATUS
    basepower 0
    type TYPE_FIGHTING
    accuracy 0
    pp 5
    effectchance 0
    target MOVE_TARGET_USER
    priority 0
    flags FLAG_KEEP_HP_BAR | FLAG_SNATCH
    appeal 0x0B
    contesttype CONTEST_BEAUTY
    terminatedata
    movedescription MOVE_BULK_UP, "The user tenses its\nmuscles to bulk up\nits body, boosting\nboth its Attack and\nDefense stats."

movedata MOVE_BOUNCE, "Bounce"
    battleeffect MOVE_EFFECT_PARALYZE_HIT
    pss SPLIT_PHYSICAL
    basepower 85
    type TYPE_FLYING
    accuracy 100
    pp 10
    effectchance 30
    target MOVE_TARGET_SELECTED
    priority 0
    flags FLAG_KINGS_ROCK | FLAG_MIRROR_MOVE | FLAG_PROTECT | FLAG_CONTACT
    appeal 0x06
    contesttype CONTEST_CUTE
    terminatedata
    movedescription MOVE_BOUNCE, "The user bounces up\nhigh, then drops on\nthe foe on the second\nturn. It may also\nparalyze the foe."

movedata MOVE_MUD_SHOT, "Mud Shot"
    battleeffect MOVE_EFFECT_LOWER_SPEED_HIT
    pss SPLIT_SPECIAL
    basepower 55
    type TYPE_GROUND
    accuracy 95
    pp 10
    effectchance 100
    target MOVE_TARGET_SELECTED
    priority 0
    flags FLAG_KINGS_ROCK | FLAG_MIRROR_MOVE | FLAG_PROTECT
    appeal 0x02
    contesttype CONTEST_TOUGH
    terminatedata
    movedescription MOVE_MUD_SHOT, "The user attacks by\nhurling a blob of mud\nat the foe.\nIt also reduces the\ntarget’s Speed."

movedata MOVE_POISON_TAIL, "Poison Tail"
    battleeffect MOVE_EFFECT_HIGH_CRITICAL_POISON_HIT
    pss SPLIT_PHYSICAL
    basepower 55
    type TYPE_POISON
    accuracy 100
    pp 10
    effectchance 10
    target MOVE_TARGET_SELECTED
    priority 0
    flags FLAG_KINGS_ROCK | FLAG_MIRROR_MOVE | FLAG_PROTECT | FLAG_CONTACT
    appeal 0x04
    contesttype CONTEST_SMART
    terminatedata
    movedescription MOVE_POISON_TAIL, "An attack with a\nhigh critical-hit\nratio. This tail \nattack may also \npoison the foe."

movedata MOVE_COVET, "Covet"
    battleeffect MOVE_EFFECT_STEAL_HELD_ITEM
    pss SPLIT_PHYSICAL
    basepower 60
    type TYPE_NORMAL
    accuracy 100
    pp 10
    effectchance 0
    target MOVE_TARGET_SELECTED
    priority 0
    flags FLAG_MIRROR_MOVE | FLAG_PROTECT | FLAG_CONTACT
    appeal 0x0C
    contesttype CONTEST_CUTE
    terminatedata
    movedescription MOVE_COVET, "The user endearingly\napproaches the foe,\nthen steals the item\nthe foe is holding.\n"

movedata MOVE_VOLT_TACKLE, "Volt Tackle"
    battleeffect MOVE_EFFECT_RECOIL_PARALYZE_HIT
    pss SPLIT_PHYSICAL
    basepower 120
    type TYPE_ELECTRIC
    accuracy 100
    pp 10
    effectchance 10
    target MOVE_TARGET_SELECTED
    priority 0
    flags FLAG_HIDE_SHADOW | FLAG_KINGS_ROCK | FLAG_MIRROR_MOVE | FLAG_PROTECT | FLAG_CONTACT
    appeal 0x16
    contesttype CONTEST_COOL
    terminatedata
    movedescription MOVE_VOLT_TACKLE, "The user electrifies\nitself, then charges\nat the foe. It causes\nconsiderable damage\nto the user as well."

movedata MOVE_MAGICAL_LEAF, "Magical Leaf"
    battleeffect MOVE_EFFECT_BYPASS_ACCURACY
    pss SPLIT_SPECIAL
    basepower 60
    type TYPE_GRASS
    accuracy 0
    pp 10
    effectchance 0
    target MOVE_TARGET_SELECTED
    priority 0
    flags FLAG_KINGS_ROCK | FLAG_MIRROR_MOVE | FLAG_PROTECT
    appeal 0x11
    contesttype CONTEST_BEAUTY
    terminatedata
    movedescription MOVE_MAGICAL_LEAF, "The user scatters\ncurious leaves that\nchase the foe.\nThis attack will not\nmiss."

movedata MOVE_WATER_SPORT, "Water Sport"
    battleeffect MOVE_EFFECT_HALVE_FIRE_DAMAGE
    pss SPLIT_STATUS
    basepower 0
    type TYPE_WATER
    accuracy 0
    pp 10
    effectchance 0
    target MOVE_TARGET_ACTIVE_FIELD
    priority 0
    flags 0
    appeal 0x0D
    contesttype CONTEST_CUTE
    terminatedata
    movedescription MOVE_WATER_SPORT, "The user soaks itself\nwith water. The move\nweakens Fire-type\nmoves while the user\nis in the battle."

movedata MOVE_CALM_MIND, "Calm Mind"
    battleeffect MOVE_EFFECT_SP_ATK_SP_DEF_UP
    pss SPLIT_STATUS
    basepower 0
    type TYPE_PSYCHIC
    accuracy 0
    pp 3
    effectchance 0
    target MOVE_TARGET_USER
    priority 0
    flags FLAG_SNATCH
    appeal 0x0B
    contesttype CONTEST_SMART
    terminatedata
    movedescription MOVE_CALM_MIND, "The user quietly\nfocuses its mind and\ncalms its spirit to\nraise its Sp. Atk and\nSp. Def stats."

movedata MOVE_LEAF_BLADE, "Leaf Blade"
    battleeffect MOVE_EFFECT_HIGH_CRITICAL
    pss SPLIT_PHYSICAL
    basepower 90
    type TYPE_GRASS
    accuracy 100
    pp 10
    effectchance 0
    target MOVE_TARGET_SELECTED
    priority 0
    flags FLAG_KINGS_ROCK | FLAG_MIRROR_MOVE | FLAG_PROTECT | FLAG_CONTACT
    appeal 0x11
    contesttype CONTEST_COOL
    terminatedata
    movedescription MOVE_LEAF_BLADE, "The foe is slashed\nwith a sharp leaf.\nIt has a high\ncritical-hit ratio.\n"

movedata MOVE_DRAGON_DANCE, "Dragon Dance"
    battleeffect MOVE_EFFECT_ATK_SPEED_UP
    pss SPLIT_STATUS
    basepower 0
    type TYPE_DRAGON
    accuracy 0
    pp 2
    effectchance 0
    target MOVE_TARGET_USER
    priority 0
    flags FLAG_SNATCH
    appeal 0x0B
    contesttype CONTEST_COOL
    terminatedata
    movedescription MOVE_DRAGON_DANCE, "The user vigorously\nperforms a mystic,\npowerful dance that\nboosts its Attack and\nSpeed stats."

movedata MOVE_ROCK_BLAST, "Rock Blast"
    battleeffect MOVE_EFFECT_MULTI_HIT
    pss SPLIT_PHYSICAL
    basepower 25
    type TYPE_ROCK
    accuracy 90
    pp 10
    effectchance 0
    target MOVE_TARGET_SELECTED
    priority 0
    flags FLAG_KINGS_ROCK | FLAG_MIRROR_MOVE | FLAG_PROTECT
    appeal 0x07
    contesttype CONTEST_TOUGH
    terminatedata
    movedescription MOVE_ROCK_BLAST, "The user hurls hard\nrocks at the foe.\nTwo to five rocks are\nlaunched in quick\nsuccession."

movedata MOVE_SHOCK_WAVE, "Shock Wave"
    battleeffect MOVE_EFFECT_BYPASS_ACCURACY
    pss SPLIT_SPECIAL
    basepower 60
    type TYPE_ELECTRIC
    accuracy 0
    pp 10
    effectchance 0
    target MOVE_TARGET_SELECTED
    priority 0
    flags FLAG_KINGS_ROCK | FLAG_MIRROR_MOVE | FLAG_PROTECT
    appeal 0x11
    contesttype CONTEST_COOL
    terminatedata
    movedescription MOVE_SHOCK_WAVE, "The user strikes the\nfoe with a quick jolt\nof electricity.\nThis attack cannot be\nevaded."

movedata MOVE_WATER_PULSE, "Water Pulse"
    battleeffect MOVE_EFFECT_CONFUSE_HIT
    pss SPLIT_SPECIAL
    basepower 60
    type TYPE_WATER
    accuracy 100
    pp 10
    effectchance 20
    target MOVE_TARGET_SELECTED
    priority 0
    flags FLAG_HIDE_SHADOW | FLAG_KINGS_ROCK | FLAG_MIRROR_MOVE | FLAG_PROTECT
    appeal 0x11
    contesttype CONTEST_BEAUTY
    terminatedata
    movedescription MOVE_WATER_PULSE, "The user attacks the\nfoe with a pulsing\nblast of water.\nIt may also confuse\nthe foe."

movedata MOVE_DOOM_DESIRE, "Doom Desire"
    battleeffect MOVE_EFFECT_HIT_IN_3_TURNS
    pss SPLIT_SPECIAL
    basepower 140
    type TYPE_STEEL
    accuracy 100
    pp 5
    effectchance 0
    target MOVE_TARGET_SELECTED
    priority 0
    flags FLAG_HIDE_SHADOW
    appeal 0x11
    contesttype CONTEST_COOL
    terminatedata
    movedescription MOVE_DOOM_DESIRE, "Two turns after this\nmove is used, the\nuser blasts the foe\nwith a concentrated\nbundle of light."

movedata MOVE_PSYCHO_BOOST, "Psycho Boost"
    battleeffect MOVE_EFFECT_USER_SP_ATK_DOWN_2
    pss SPLIT_SPECIAL
    basepower 140
    type TYPE_PSYCHIC
    accuracy 90
    pp 5
    effectchance 100
    target MOVE_TARGET_SELECTED
    priority 0
    flags FLAG_HIDE_SHADOW | FLAG_KINGS_ROCK | FLAG_MIRROR_MOVE | FLAG_PROTECT
    appeal 0x16
    contesttype CONTEST_SMART
    terminatedata
    movedescription MOVE_PSYCHO_BOOST, "The user attacks the\nfoe at full power.\nThe attack’s recoil\nsharply reduces the\nuser’s Sp. Atk stat."

movedata MOVE_ROOST, "Roost"
    battleeffect MOVE_EFFECT_HEAL_HALF_REMOVE_FLYING_TYPE
    pss SPLIT_STATUS
    basepower 0
    type TYPE_FLYING
    accuracy 0
    pp 5
    effectchance 0
    target MOVE_TARGET_USER
    priority 0
    flags FLAG_KEEP_HP_BAR | FLAG_SNATCH
    appeal 0x08
    contesttype CONTEST_COOL
    terminatedata
    movedescription MOVE_ROOST, "The user lands and\nrests its body.\nIt restores the\nuser’s HP by up to\nhalf of its max HP."

movedata MOVE_GRAVITY, "Black Hole"
	battleeffect 70
	pss SPLIT_SPECIAL
	basepower 60
	type TYPE_FAIRY
	accuracy 100
	pp 10
	effectchance 100
	target MOVE_TARGET_FOES_AND_ALLY
	priority 0
	flags FLAG_PROTECT | FLAG_MIRROR_MOVE | FLAG_KEEP_HP_BAR | FLAG_HIDE_SHADOW
	appeal 0x16
	contesttype CONTEST_SMART
	terminatedata
	movedescription MOVE_GRAVITY, "Using cosmic energy,\nthe user drags all\nother Pokemon to the\nground, lowering Speed."

movedata MOVE_MIRACLE_EYE, "Miracle Eye"
    battleeffect MOVE_EFFECT_IGNORE_EVATION_REMOVE_DARK_IMMUNE
    pss SPLIT_STATUS
    basepower 0
    type TYPE_PSYCHIC
    accuracy 0
    pp 10
    effectchance 0
    target MOVE_TARGET_SELECTED
    priority 0
    flags FLAG_MIRROR_MOVE | FLAG_PROTECT | FLAG_MAGIC_COAT
    appeal 0x14
    contesttype CONTEST_CUTE
    terminatedata
    movedescription MOVE_MIRACLE_EYE, "Enables the user to\nhit a Dark type with\nany type of move. It\nalso enables the user\nto hit an evasive foe."

movedata MOVE_WAKE_UP_SLAP, "Wake-Up Slap"
    battleeffect MOVE_EFFECT_DOUBLE_POWER_HEAL_SLEEP
    pss SPLIT_PHYSICAL
    basepower 70
    type TYPE_FIGHTING
    accuracy 100
    pp 10
    effectchance 0
    target MOVE_TARGET_SELECTED
    priority 0
    flags FLAG_KINGS_ROCK | FLAG_MIRROR_MOVE | FLAG_PROTECT | FLAG_CONTACT
    appeal 0x10
    contesttype CONTEST_SMART
    terminatedata
    movedescription MOVE_WAKE_UP_SLAP, "This attack inflicts\nhigh damage on a\nsleeping foe. It\nalso wakes the foe\nup, however."

movedata MOVE_HAMMER_ARM, "Hammer Arm"
    battleeffect MOVE_EFFECT_SPEED_DOWN_HIT
    pss SPLIT_PHYSICAL
    basepower 100
    type TYPE_FIGHTING
    accuracy 90
    pp 10
    effectchance 0
    target MOVE_TARGET_SELECTED
    priority 0
    flags FLAG_KINGS_ROCK | FLAG_MIRROR_MOVE | FLAG_PROTECT | FLAG_CONTACT
    appeal 0x02
    contesttype CONTEST_COOL
    terminatedata
    movedescription MOVE_HAMMER_ARM, "The user swings and\nhits with its strong\nand heavy fist.\nIt lowers the user’s\nSpeed, however."

movedata MOVE_GYRO_BALL, "Gyro Ball"
    battleeffect MOVE_EFFECT_POWER_BASED_ON_LOW_SPEED
    pss SPLIT_PHYSICAL
    basepower 1
    type TYPE_STEEL
    accuracy 100
    pp 10
    effectchance 0
    target MOVE_TARGET_SELECTED
    priority 0
    flags FLAG_KINGS_ROCK | FLAG_MIRROR_MOVE | FLAG_PROTECT | FLAG_CONTACT
    appeal 0x0F
    contesttype CONTEST_BEAUTY
    terminatedata
    movedescription MOVE_GYRO_BALL, "The user tackles the\nfoe with a high-speed\nspin. The slower the\nuser, the greater\nthe damage."

movedata MOVE_HEALING_WISH, "Healing Wish"
    battleeffect MOVE_EFFECT_FAINT_AND_FULL_HEAL_NEXT_MON
    pss SPLIT_STATUS
    basepower 0
    type TYPE_PSYCHIC
    accuracy 0
    pp 10
    effectchance 0
    target MOVE_TARGET_USER
    priority 0
    flags FLAG_SNATCH
    appeal 0x08
    contesttype CONTEST_CUTE
    terminatedata
    movedescription MOVE_HEALING_WISH, "The user faints. In\nreturn, the Pokémon\ntaking its place will\nhave its HP restored\nand status cured."

movedata MOVE_BRINE, "Brine"
    battleeffect MOVE_EFFECT_DOUBLE_POWER_WHEN_BELOW_HALF
    pss SPLIT_SPECIAL
    basepower 65
    type TYPE_WATER
    accuracy 100
    pp 10
    effectchance 0
    target MOVE_TARGET_SELECTED
    priority 0
    flags FLAG_KINGS_ROCK | FLAG_MIRROR_MOVE | FLAG_PROTECT
    appeal 0x04
    contesttype CONTEST_SMART
    terminatedata
    movedescription MOVE_BRINE, "If the foe’s HP is\ndown to about half,\nthis attack will hit\nwith double the\npower."

movedata MOVE_NATURAL_GIFT, "Natural Gift"
    battleeffect MOVE_EFFECT_NATURAL_GIFT
    pss SPLIT_PHYSICAL
    basepower 1
    type TYPE_NORMAL
    accuracy 100
    pp 10
    effectchance 0
    target MOVE_TARGET_SELECTED
    priority 0
    flags FLAG_KEEP_HP_BAR | FLAG_MIRROR_MOVE | FLAG_PROTECT
    appeal 0x12
    contesttype CONTEST_COOL
    terminatedata
    movedescription MOVE_NATURAL_GIFT, "The user draws power\nto attack by using\nits held Berry.\nThe Berry determines\nits type and power."

movedata MOVE_FEINT, "Swift Strike"
    battleeffect 103
    pss SPLIT_PHYSICAL
    basepower 50
    type TYPE_NORMAL
    accuracy 90
    pp 10
    effectchance 0
    target MOVE_TARGET_SELECTED
    priority 3
	flags FLAG_CONTACT | FLAG_PROTECT | FLAG_KINGS_ROCK
    appeal 0x10
    contesttype CONTEST_BEAUTY
    terminatedata
    movedescription MOVE_FEINT, "The fastest attack\nknown to Pokemon.\nHits with +3 priority!"

movedata MOVE_PLUCK, "Pluck"
    battleeffect MOVE_EFFECT_EAT_BERRY
    pss SPLIT_PHYSICAL
    basepower 60
    type TYPE_FLYING
    accuracy 100
    pp 10
    effectchance 0
    target MOVE_TARGET_SELECTED
    priority 0
    flags FLAG_KEEP_HP_BAR | FLAG_KINGS_ROCK | FLAG_MIRROR_MOVE | FLAG_PROTECT | FLAG_CONTACT
    appeal 0x0C
    contesttype CONTEST_CUTE
    terminatedata
    movedescription MOVE_PLUCK, "The user pecks the\nfoe. If the foe is\nholding a Berry, the\nuser plucks it and\ngains its effect."

movedata MOVE_TAILWIND, "Tailwind"
    battleeffect MOVE_EFFECT_DOUBLE_SPEED_3_TURNS
    pss SPLIT_STATUS
    basepower 0
    type TYPE_FLYING
    accuracy 0
    pp 5
    effectchance 0
    target MOVE_TARGET_USER_SIDE
    priority 0
    flags FLAG_SNATCH
    appeal 0x01
    contesttype CONTEST_SMART
    terminatedata
    movedescription MOVE_TAILWIND, "The user whips up a\nturbulent whirlwind\nthat ups the Speed\nof all party Pokémon\nfor three turns."

movedata MOVE_ACUPRESSURE, "Acupressure"
    battleeffect MOVE_EFFECT_RANDOM_STAT_UP_2
    pss SPLIT_STATUS
    basepower 0
    type TYPE_NORMAL
    accuracy 0
    pp 5
    effectchance 0
    target MOVE_TARGET_ACUPRESSURE
    priority 0
    flags FLAG_KEEP_HP_BAR
    appeal 0x0B
    contesttype CONTEST_COOL
    terminatedata
    movedescription MOVE_ACUPRESSURE, "The user applies\npressure to stress\npoints, sharply\nboosting one of its\nstats."

movedata MOVE_METAL_BURST, "Metal Burst"
    battleeffect MOVE_EFFECT_METAL_BURST
    pss SPLIT_PHYSICAL
    basepower 1
    type TYPE_STEEL
    accuracy 100
    pp 10
    effectchance 0
    target MOVE_TARGET_DEPENDS
    priority 0
    flags FLAG_PROTECT | FLAG_MIRROR_MOVE
    appeal 0x0F
    contesttype CONTEST_BEAUTY
    terminatedata
    movedescription MOVE_METAL_BURST, "The user retaliates\nagainst the foe that\nlast inflicted damage\non it with much\ngreater power."

movedata MOVE_U_TURN, "U-turn"
    battleeffect MOVE_EFFECT_SWITCH_HIT
    pss SPLIT_PHYSICAL
    basepower 70
    type TYPE_BUG
    accuracy 100
    pp 10
    effectchance 0
    target MOVE_TARGET_SELECTED
    priority 0
    flags FLAG_KINGS_ROCK | FLAG_MIRROR_MOVE | FLAG_PROTECT | FLAG_CONTACT
    appeal 0x10
    contesttype CONTEST_CUTE
    terminatedata
    movedescription MOVE_U_TURN, "After making its\nattack, the user\nrushes back to switch\nplaces with a party\nPokémon in waiting."

movedata MOVE_CLOSE_COMBAT, "Close Combat"
    battleeffect MOVE_EFFECT_DEF_SP_DEF_DOWN_HIT
    pss SPLIT_PHYSICAL
    basepower 120
    type TYPE_FIGHTING
    accuracy 100
    pp 5
    effectchance 0
    target MOVE_TARGET_SELECTED
    priority 0
    flags FLAG_HIDE_SHADOW | FLAG_KINGS_ROCK | FLAG_MIRROR_MOVE | FLAG_PROTECT | FLAG_CONTACT
    appeal 0x16
    contesttype CONTEST_SMART
    terminatedata
    movedescription MOVE_CLOSE_COMBAT, "The user fights the\nfoe up close without\nguarding itself. It\nalso cuts the user’s\nDefense and Sp. Def."

movedata MOVE_PAYBACK, "Payback"
    battleeffect MOVE_EFFECT_DOUBLE_POWER_IF_HIT
    pss SPLIT_PHYSICAL
    basepower 50
    type TYPE_DARK
    accuracy 100
    pp 10
    effectchance 0
    target MOVE_TARGET_SELECTED
    priority 0
    flags FLAG_KINGS_ROCK | FLAG_MIRROR_MOVE | FLAG_PROTECT | FLAG_CONTACT
    appeal 0x06
    contesttype CONTEST_COOL
    terminatedata
    movedescription MOVE_PAYBACK, "If the user can use\nthis attack after the\nfoe attacks, its\npower is doubled.\n"

movedata MOVE_ASSURANCE, "Assurance"
    battleeffect MOVE_EFFECT_DOUBLE_POWER_IF_TARGET_HIT
    pss SPLIT_PHYSICAL
    basepower 60
    type TYPE_DARK
    accuracy 100
    pp 10
    effectchance 0
    target MOVE_TARGET_SELECTED
    priority 0
    flags FLAG_KINGS_ROCK | FLAG_MIRROR_MOVE | FLAG_PROTECT | FLAG_CONTACT
    appeal 0x0F
    contesttype CONTEST_BEAUTY
    terminatedata
    movedescription MOVE_ASSURANCE, "If the foe has\nalready taken some\ndamage in the same\nturn, this attack’s\npower is doubled."

movedata MOVE_EMBARGO, "Taxation"
    battleeffect MOVE_EFFECT_RECOVER_HALF_DAMAGE_DEALT
	pss SPLIT_SPECIAL
	basepower 65
	type TYPE_DARK
	accuracy 100
	pp 10
	effectchance 0
	target MOVE_TARGET_SELECTED
	priority 0
	flags FLAG_PROTECT | FLAG_MIRROR_MOVE | FLAG_KINGS_ROCK
	appeal 0x16
	contesttype CONTEST_SMART
	terminatedata
	movedescription MOVE_EMBARGO, "The user guzzles the\nfoe’s bank account\ndry, restoring 50%\ndamage done.\nLIBERTY BABY!"


movedata MOVE_FLING, "Fling"
    battleeffect MOVE_EFFECT_FLING
    pss SPLIT_PHYSICAL
    basepower 1
    type TYPE_DARK
    accuracy 100
    pp 10
    effectchance 0
    target MOVE_TARGET_SELECTED
    priority 0
    flags FLAG_MIRROR_MOVE | FLAG_PROTECT
    appeal 0x17
    contesttype CONTEST_TOUGH
    terminatedata
    movedescription MOVE_FLING, "The user flings its\nheld item at the foe\nto attack. Its power\nand effects depend\non the item."

movedata MOVE_PSYCHO_SHIFT, "Psycho Shift"
    battleeffect MOVE_EFFECT_TRANSFER_STATUS
    pss SPLIT_STATUS
    basepower 0
    type TYPE_PSYCHIC
    accuracy 100
    pp 10
    effectchance 0
    target MOVE_TARGET_SELECTED
    priority 0
    flags FLAG_MIRROR_MOVE | FLAG_PROTECT
    appeal 0x10
    contesttype CONTEST_COOL
    terminatedata
    movedescription MOVE_PSYCHO_SHIFT, "Using its psychic\npower of suggestion,\nthe user transfers\nits status problems\nto the target."

movedata MOVE_TRUMP_CARD, "Trump Card"
    battleeffect MOVE_EFFECT_HIGHER_POWER_WHEN_LOW_PP
    pss SPLIT_SPECIAL
    basepower 1
    type TYPE_NORMAL
    accuracy 0
    pp 5
    effectchance 0
    target MOVE_TARGET_SELECTED
    priority 0
    flags FLAG_KINGS_ROCK | FLAG_MIRROR_MOVE | FLAG_PROTECT | FLAG_CONTACT
    appeal 0x15
    contesttype CONTEST_COOL
    terminatedata
    movedescription MOVE_TRUMP_CARD, "The fewer PP this\nmove has, the more\npower it has for\nattack.\n"

movedata MOVE_HEAL_BLOCK, "Heal Block"
    battleeffect MOVE_EFFECT_PREVENT_HEALING
    pss SPLIT_STATUS
    basepower 0
    type TYPE_PSYCHIC
    accuracy 100
    pp 10
    effectchance 0
    target MOVE_TARGET_BOTH
    priority 0
    flags FLAG_MIRROR_MOVE | FLAG_PROTECT | FLAG_MAGIC_COAT
    appeal 0x0D
    contesttype CONTEST_CUTE
    terminatedata
    movedescription MOVE_HEAL_BLOCK, "The user prevents\nthe foe from using\nany HP-recovery\nmoves for five turns.\n"

movedata MOVE_WRING_OUT, "Wring Out"
    battleeffect MOVE_EFFECT_INCREASE_POWER_WITH_MORE_HP
    pss SPLIT_SPECIAL
    basepower 1
    type TYPE_NORMAL
    accuracy 100
    pp 5
    effectchance 0
    target MOVE_TARGET_SELECTED
    priority 0
    flags FLAG_KINGS_ROCK | FLAG_MIRROR_MOVE | FLAG_PROTECT | FLAG_CONTACT
    appeal 0x16
    contesttype CONTEST_SMART
    terminatedata
    movedescription MOVE_WRING_OUT, "The user powerfully\nwrings the foe.\nThe more HP the foe\nhas, the greater this\nattack’s power."

movedata MOVE_POWER_TRICK, "Power Trick"
    battleeffect MOVE_EFFECT_SWAP_ATK_DEF
    pss SPLIT_STATUS
    basepower 0
    type TYPE_PSYCHIC
    accuracy 0
    pp 10
    effectchance 0
    target MOVE_TARGET_USER
    priority 0
    flags FLAG_KEEP_HP_BAR | FLAG_SNATCH
    appeal 0x10
    contesttype CONTEST_COOL
    terminatedata
    movedescription MOVE_POWER_TRICK, "The user employs its\npsychic power to\nswitch its Attack\nwith its Defense\nstat."

movedata MOVE_GASTRO_ACID, "Gastro Acid"
    battleeffect MOVE_EFFECT_SUPRESS_ABILITY
    pss SPLIT_STATUS
    basepower 0
    type TYPE_POISON
    accuracy 100
    pp 10
    effectchance 0
    target MOVE_TARGET_SELECTED
    priority 0
    flags FLAG_MIRROR_MOVE | FLAG_MAGIC_COAT | FLAG_PROTECT
    appeal 0x0D
    contesttype CONTEST_BEAUTY
    terminatedata
    movedescription MOVE_GASTRO_ACID, "The user hurls up its\nstomach acids on\nthe foe. The fluid\neliminates the effect\nof the foe’s ability."

movedata MOVE_LUCKY_CHANT, "Lucky Chant"
    battleeffect MOVE_EFFECT_PREVENT_CRITS
    pss SPLIT_STATUS
    basepower 0
    type TYPE_NORMAL
    accuracy 0
    pp 10
    effectchance 0
    target MOVE_TARGET_USER_SIDE
    priority 0
    flags FLAG_KEEP_HP_BAR | FLAG_SNATCH
    appeal 0x0D
    contesttype CONTEST_CUTE
    terminatedata
    movedescription MOVE_LUCKY_CHANT, "The user chants an\nincantation toward\nthe sky, preventing\nthe foe from landing\ncritical hits."

movedata MOVE_ME_FIRST, "Me First"
    battleeffect MOVE_EFFECT_USE_MOVE_FIRST
    pss SPLIT_STATUS
    basepower 0
    type TYPE_NORMAL
    accuracy 0
    pp 10
    effectchance 0
    target MOVE_TARGET_ME_FIRST
    priority 0
    flags FLAG_PROTECT
    appeal 0x01
    contesttype CONTEST_CUTE
    terminatedata
    movedescription MOVE_ME_FIRST, "The user tries to cut\nahead of the foe to\nsteal and use the\nfoe’s intended move\nwith greater power."

movedata MOVE_COPYCAT, "Copycat"
    battleeffect MOVE_EFFECT_USE_LAST_USED_MOVE
    pss SPLIT_STATUS
    basepower 0
    type TYPE_NORMAL
    accuracy 0
    pp 10
    effectchance 0
    target MOVE_TARGET_DEPENDS
    priority 0
    flags 0
    appeal 0x0C
    contesttype CONTEST_COOL
    terminatedata
    movedescription MOVE_COPYCAT, "The user mimics the\nmove used immediately\nbefore it. The move\nfails if no other move\nhas been used yet."

movedata MOVE_POWER_SWAP, "Power Swap"
    battleeffect MOVE_EFFECT_SWAP_ATK_SP_ATK_STAT_CHANGES
    pss SPLIT_STATUS
    basepower 0
    type TYPE_PSYCHIC
    accuracy 0
    pp 10
    effectchance 0
    target MOVE_TARGET_SELECTED
    priority 0
    flags FLAG_MIRROR_MOVE | FLAG_PROTECT
    appeal 0x10
    contesttype CONTEST_BEAUTY
    terminatedata
    movedescription MOVE_POWER_SWAP, "The user employs its\npsychic power to\nswitch changes to\nits Attack and\nSp. Atk with the foe."

movedata MOVE_GUARD_SWAP, "Guard Swap"
    battleeffect MOVE_EFFECT_SWAP_DEF_SP_DEF_STAT_CHANGES
    pss SPLIT_STATUS
    basepower 0
    type TYPE_PSYCHIC
    accuracy 0
    pp 10
    effectchance 0
    target MOVE_TARGET_SELECTED
    priority 0
    flags FLAG_MIRROR_MOVE | FLAG_PROTECT
    appeal 0x10
    contesttype CONTEST_CUTE
    terminatedata
    movedescription MOVE_GUARD_SWAP, "The user employs its\npsychic power to\nswitch changes to\nits Defense and\nSp. Def with the foe."

movedata MOVE_PUNISHMENT, "Punishment"
    battleeffect MOVE_EFFECT_INCREASE_POWER_WITH_MORE_STAT_UP
    pss SPLIT_PHYSICAL
    basepower 1
    type TYPE_DARK
    accuracy 100
    pp 5
    effectchance 0
    target MOVE_TARGET_SELECTED
    priority 0
    flags FLAG_KEEP_HP_BAR | FLAG_KINGS_ROCK | FLAG_MIRROR_MOVE | FLAG_PROTECT | FLAG_CONTACT
    appeal 0x17
    contesttype CONTEST_SMART
    terminatedata
    movedescription MOVE_PUNISHMENT, "This attack’s power\nincreases the more\nthe foe has powered\nup with stat changes.\n"

movedata MOVE_LAST_RESORT, "Star Prayer"
	battleeffect 140
	pss SPLIT_PHYSICAL
	basepower 60
	type TYPE_FAIRY
	accuracy 100
	pp 5
	effectchance 20
	target MOVE_TARGET_SELECTED
	priority 0
	flags FLAG_CONTACT | FLAG_PROTECT | FLAG_MIRROR_MOVE | FLAG_KINGS_ROCK
	appeal 0x16
	contesttype CONTEST_SMART
	terminatedata
	movedescription MOVE_LAST_RESORT, "In desperation, the user\nmakes a prayer to\nthe heavens.\nMay omniboost user’s stats."

movedata MOVE_WORRY_SEED, "Worry Seed"
    battleeffect MOVE_EFFECT_SET_ABILITY_TO_INSOMNIA
    pss SPLIT_STATUS
    basepower 0
    type TYPE_GRASS
    accuracy 100
    pp 10
    effectchance 0
    target MOVE_TARGET_SELECTED
    priority 0
    flags FLAG_MIRROR_MOVE | FLAG_MAGIC_COAT | FLAG_PROTECT
    appeal 0x13
    contesttype CONTEST_BEAUTY
    terminatedata
    movedescription MOVE_WORRY_SEED, "A seed that causes\nworry is planted on\nthe foe. It prevents\nsleep by making its\nability Insomnia."

movedata MOVE_SUCKER_PUNCH, "Sucker Punch"
    battleeffect MOVE_EFFECT_HIT_FIRST_IF_TARGET_ATTACKING
    pss SPLIT_PHYSICAL
    basepower 70
    type TYPE_DARK
    accuracy 100
    pp 5
    effectchance 0
    target MOVE_TARGET_SELECTED
    priority 1
    flags FLAG_KEEP_HP_BAR | FLAG_KINGS_ROCK | FLAG_MIRROR_MOVE | FLAG_PROTECT | FLAG_CONTACT
    appeal 0x01
    contesttype CONTEST_SMART
    terminatedata
    movedescription MOVE_SUCKER_PUNCH, "This move enables the\nuser to attack first.\nIt fails if the foe is\nnot readying an\nattack, however."

movedata MOVE_TOXIC_SPIKES, "Toxic Spikes"
    battleeffect MOVE_EFFECT_TOXIC_SPIKES
    pss SPLIT_STATUS
    basepower 0
    type TYPE_POISON
    accuracy 0
    pp 5
    effectchance 0
    target MOVE_TARGET_OPPONENTS_FIELD
    priority 0
    flags FLAG_KEEP_HP_BAR | FLAG_MAGIC_COAT
    appeal 0x0D
    contesttype CONTEST_SMART
    terminatedata
    movedescription MOVE_TOXIC_SPIKES, "The user lays a trap\nof poison spikes at\nthe foe’s feet. They\npoison foes that\nswitch into battle."

movedata MOVE_HEART_SWAP, "Heart Swap"
    battleeffect MOVE_EFFECT_SWAP_STAT_CHANGES
    pss SPLIT_STATUS
    basepower 0
    type TYPE_PSYCHIC
    accuracy 0
    pp 10
    effectchance 0
    target MOVE_TARGET_SELECTED
    priority 0
    flags FLAG_MIRROR_MOVE | FLAG_PROTECT
    appeal 0x10
    contesttype CONTEST_COOL
    terminatedata
    movedescription MOVE_HEART_SWAP, "The user employs its\npsychic power to\nswitch stat changes\nwith the foe.\n"

movedata MOVE_AQUA_RING, "Aqua Ring"
    battleeffect MOVE_EFFECT_RESTORE_HP_EVERY_TURN
    pss SPLIT_STATUS
    basepower 0
    type TYPE_WATER
    accuracy 0
    pp 10
    effectchance 0
    target MOVE_TARGET_USER
    priority 0
    flags FLAG_SNATCH
    appeal 0x08
    contesttype CONTEST_BEAUTY
    terminatedata
    movedescription MOVE_AQUA_RING, "The user envelops\nitself in a veil made\nof water. It regains\nsome HP on every\nturn."

movedata MOVE_MAGNET_RISE, "Magnet Rise"
    battleeffect MOVE_EFFECT_GIVE_GROUND_IMMUNITY
    pss SPLIT_STATUS
    basepower 0
    type TYPE_ELECTRIC
    accuracy 0
    pp 10
    effectchance 0
    target MOVE_TARGET_USER
    priority 0
    flags FLAG_SNATCH
    appeal 0x0D
    contesttype CONTEST_CUTE
    terminatedata
    movedescription MOVE_MAGNET_RISE, "The user levitates\nusing electrically\ngenerated magnetism\nfor five turns.\n"

movedata MOVE_FLARE_BLITZ, "Flare Blitz"
    battleeffect MOVE_EFFECT_RECOIL_BURN_HIT
    pss SPLIT_PHYSICAL
    basepower 120
    type TYPE_FIRE
    accuracy 100
    pp 10
    effectchance 10
    target MOVE_TARGET_SELECTED
    priority 0
    flags FLAG_HIDE_SHADOW | FLAG_MIRROR_MOVE | FLAG_PROTECT | FLAG_CONTACT
    appeal 0x16
    contesttype CONTEST_SMART
    terminatedata
    movedescription MOVE_FLARE_BLITZ, "The user cloaks\nitself in fire and\ncharges at the foe.\nThe user sustains\nserious damage, too."

movedata MOVE_FORCE_PALM, "Force Palm"
    battleeffect MOVE_EFFECT_PARALYZE_HIT
    pss SPLIT_PHYSICAL
    basepower 60
    type TYPE_FIGHTING
    accuracy 100
    pp 10
    effectchance 30
    target MOVE_TARGET_SELECTED
    priority 0
    flags FLAG_KINGS_ROCK | FLAG_MIRROR_MOVE | FLAG_PROTECT | FLAG_CONTACT
    appeal 0x12
    contesttype CONTEST_COOL
    terminatedata
    movedescription MOVE_FORCE_PALM, "The foe is attacked\nwith a shock wave.\nIt may also leave the\ntarget paralyzed.\n"

movedata MOVE_AURA_SPHERE, "Aura Sphere"
    battleeffect MOVE_EFFECT_BYPASS_ACCURACY
    pss SPLIT_SPECIAL
    basepower 80
    type TYPE_FIGHTING
    accuracy 0
    pp 10
    effectchance 0
    target MOVE_TARGET_SELECTED
    priority 0
    flags FLAG_HIDE_SHADOW | FLAG_KINGS_ROCK | FLAG_MIRROR_MOVE | FLAG_PROTECT
    appeal 0x11
    contesttype CONTEST_BEAUTY
    terminatedata
    movedescription MOVE_AURA_SPHERE, "The user looses a\nblast of aura power\nfrom deep within its\nbody. This move is\ncertain to hit."

movedata MOVE_ROCK_POLISH, "Rock Polish"
    battleeffect MOVE_EFFECT_SPEED_UP_2
    pss SPLIT_STATUS
    basepower 0
    type TYPE_ROCK
    accuracy 0
    pp 2
    effectchance 0
    target MOVE_TARGET_USER
    priority 0
    flags FLAG_SNATCH
    appeal 0x01
    contesttype CONTEST_TOUGH
    terminatedata
    movedescription MOVE_ROCK_POLISH, "The user polishes its\nbody to reduce drag.\nIt can sharply raise\nthe Speed stat.\n"

movedata MOVE_POISON_JAB, "Poison Jab"
    battleeffect MOVE_EFFECT_POISON_HIT
    pss SPLIT_PHYSICAL
    basepower 80
    type TYPE_POISON
    accuracy 100
    pp 10
    effectchance 30
    target MOVE_TARGET_SELECTED
    priority 0
    flags FLAG_KINGS_ROCK | FLAG_MIRROR_MOVE | FLAG_PROTECT | FLAG_CONTACT
    appeal 0x04
    contesttype CONTEST_SMART
    terminatedata
    movedescription MOVE_POISON_JAB, "The foe is stabbed\nwith a tentacle or\narm steeped in\npoison. It may also\npoison the foe."

movedata MOVE_DARK_PULSE, "Dark Pulse"
    battleeffect MOVE_EFFECT_FLINCH_HIT
    pss SPLIT_SPECIAL
    basepower 85
    type TYPE_DARK
    accuracy 100
    pp 10
    effectchance 20
    target MOVE_TARGET_SELECTED
    priority 0
    flags FLAG_KINGS_ROCK | FLAG_MIRROR_MOVE | FLAG_PROTECT
    appeal 0x11
    contesttype CONTEST_COOL
    terminatedata
    movedescription MOVE_DARK_PULSE, "The user releases a\nhorrible aura imbued\nwith dark thoughts.\nIt may also make the\ntarget flinch."

movedata MOVE_NIGHT_SLASH, "Night Slash"
    battleeffect MOVE_EFFECT_HIGH_CRITICAL
    pss SPLIT_PHYSICAL
    basepower 75
    type TYPE_DARK
    accuracy 100
    pp 10
    effectchance 0
    target MOVE_TARGET_SELECTED
    priority 0
    flags FLAG_KINGS_ROCK | FLAG_MIRROR_MOVE | FLAG_PROTECT | FLAG_CONTACT
    appeal 0x05
    contesttype CONTEST_BEAUTY
    terminatedata
    movedescription MOVE_NIGHT_SLASH, "The user slashes the\nfoe the instant an\nopportunity arises.\nIt has a high\ncritical-hit ratio."

movedata MOVE_AQUA_TAIL, "Aqua Tail"
    battleeffect MOVE_EFFECT_HIT
    pss SPLIT_PHYSICAL
    basepower 90
    type TYPE_WATER
    accuracy 90
    pp 10
    effectchance 0
    target MOVE_TARGET_SELECTED
    priority 0
    flags FLAG_KINGS_ROCK | FLAG_MIRROR_MOVE | FLAG_PROTECT | FLAG_CONTACT
    appeal 0x05
    contesttype CONTEST_CUTE
    terminatedata
    movedescription MOVE_AQUA_TAIL, "The user attacks by\nswinging its tail as if\nit were a vicious wave\nin a raging storm.\n"

movedata MOVE_SEED_BOMB, "Seed Bomb"
    battleeffect MOVE_EFFECT_HIT
    pss SPLIT_PHYSICAL
    basepower 80
    type TYPE_GRASS
    accuracy 100
    pp 10
    effectchance 0
    target MOVE_TARGET_SELECTED
    priority 0
    flags FLAG_KINGS_ROCK | FLAG_MIRROR_MOVE | FLAG_PROTECT
    appeal 0x05
    contesttype CONTEST_SMART
    terminatedata
    movedescription MOVE_SEED_BOMB, "The user slams a\nbarrage of hard-\nshelled seeds\ndown on the foe\nfrom above."

movedata MOVE_AIR_SLASH, "Air Slash"
    battleeffect MOVE_EFFECT_FLINCH_HIT
    pss SPLIT_SPECIAL
    basepower 75
    type TYPE_FLYING
    accuracy 95
    pp 10
    effectchance 30
    target MOVE_TARGET_SELECTED
    priority 0
    flags FLAG_KINGS_ROCK | FLAG_MIRROR_MOVE | FLAG_PROTECT
    appeal 0x11
    contesttype CONTEST_COOL
    terminatedata
    movedescription MOVE_AIR_SLASH, "The user attacks with\na blade of air that\nslices even the sky.\nIt may also make the\ntarget flinch."

movedata MOVE_X_SCISSOR, "X-Scissor"
    battleeffect MOVE_EFFECT_HIT
    pss SPLIT_PHYSICAL
    basepower 80
    type TYPE_BUG
    accuracy 100
    pp 10
    effectchance 0
    target MOVE_TARGET_SELECTED
    priority 0
    flags FLAG_KINGS_ROCK | FLAG_MIRROR_MOVE | FLAG_PROTECT | FLAG_CONTACT
    appeal 0x11
    contesttype CONTEST_BEAUTY
    terminatedata
    movedescription MOVE_X_SCISSOR, "The user slashes at\nthe foe by crossing\nits scythes or claws\nas if they were a pair\nof scissors."

movedata MOVE_BUG_BUZZ, "Bug Buzz"
    battleeffect MOVE_EFFECT_LOWER_SP_DEF_HIT
    pss SPLIT_SPECIAL
    basepower 90
    type TYPE_BUG
    accuracy 100
    pp 10
    effectchance 10
    target MOVE_TARGET_SELECTED
    priority 0
    flags FLAG_MIRROR_MOVE | FLAG_PROTECT
    appeal 0x04
    contesttype CONTEST_CUTE
    terminatedata
    movedescription MOVE_BUG_BUZZ, "The user vibrates its\nwings to generate a\ndamaging sound wave.\nIt may also lower the\nfoe’s Sp. Def stat."

movedata MOVE_DRAGON_PULSE, "Dragon Pulse"
    battleeffect MOVE_EFFECT_HIT
    pss SPLIT_SPECIAL
    basepower 85
    type TYPE_DRAGON
    accuracy 100
    pp 10
    effectchance 0
    target MOVE_TARGET_SELECTED
    priority 0
    flags FLAG_KINGS_ROCK | FLAG_MIRROR_MOVE | FLAG_PROTECT
    appeal 0x04
    contesttype CONTEST_SMART
    terminatedata
    movedescription MOVE_DRAGON_PULSE, "The foe is attacked\nwith a shock wave\ngenerated by the\nuser’s gaping mouth.\n"

movedata MOVE_DRAGON_RUSH, "Dragon Rush"
    battleeffect MOVE_EFFECT_FLINCH_HIT
    pss SPLIT_PHYSICAL
    basepower 95
    type TYPE_DRAGON
    accuracy 90
    pp 10
    effectchance 20
    target MOVE_TARGET_SELECTED
    priority 0
    flags FLAG_KINGS_ROCK | FLAG_MIRROR_MOVE | FLAG_PROTECT | FLAG_CONTACT
    appeal 0x12
    contesttype CONTEST_COOL
    terminatedata
    movedescription MOVE_DRAGON_RUSH, "The user tackles the\nfoe while exhibiting\noverwhelming menace.\nIt may also make the\ntarget flinch."

movedata MOVE_POWER_GEM, "Power Gem"
    battleeffect MOVE_EFFECT_HIT
    pss SPLIT_SPECIAL
    basepower 80
    type TYPE_ROCK
    accuracy 100
    pp 10
    effectchance 0
    target MOVE_TARGET_SELECTED
    priority 0
    flags FLAG_KINGS_ROCK | FLAG_MIRROR_MOVE | FLAG_PROTECT
    appeal 0x05
    contesttype CONTEST_BEAUTY
    terminatedata
    movedescription MOVE_POWER_GEM, "The user attacks with\na ray of light that\nsparkles as if it were\nmade of gemstones.\n"

movedata MOVE_DRAIN_PUNCH, "Drain Punch"
    battleeffect MOVE_EFFECT_RECOVER_HALF_DAMAGE_DEALT
    pss SPLIT_PHYSICAL
    basepower 75
    type TYPE_FIGHTING
    accuracy 100
    pp 10
    effectchance 0
    target MOVE_TARGET_SELECTED
    priority 0
    flags FLAG_KINGS_ROCK | FLAG_MIRROR_MOVE | FLAG_PROTECT | FLAG_CONTACT
    appeal 0x14
    contesttype CONTEST_BEAUTY
    terminatedata
    movedescription MOVE_DRAIN_PUNCH, "An energy-draining\npunch. The user’s\nHP is restored by\nhalf the damage taken\nby the target."

movedata MOVE_VACUUM_WAVE, "Vacuum Wave"
    battleeffect MOVE_EFFECT_PRIORITY_1
    pss SPLIT_SPECIAL
    basepower 40
    type TYPE_FIGHTING
    accuracy 100
    pp 10
    effectchance 0
    target MOVE_TARGET_SELECTED
    priority 1
    flags FLAG_KINGS_ROCK | FLAG_MIRROR_MOVE | FLAG_PROTECT
    appeal 0x01
    contesttype CONTEST_SMART
    terminatedata
    movedescription MOVE_VACUUM_WAVE, "The user whirls its\nfists to send a wave\nof pure vacuum at\nthe foe. This move\nalways goes first."

movedata MOVE_FOCUS_BLAST, "Focus Blast"
    battleeffect MOVE_EFFECT_LOWER_SP_DEF_HIT
    pss SPLIT_SPECIAL
    basepower 120
    type TYPE_FIGHTING
    accuracy 85
    pp 5
    effectchance 10
    target MOVE_TARGET_SELECTED
    priority 0
    flags FLAG_HIDE_SHADOW | FLAG_MIRROR_MOVE | FLAG_PROTECT
    appeal 0x11
    contesttype CONTEST_COOL
    terminatedata
    movedescription MOVE_FOCUS_BLAST, "The user heightens\nits mental focus and\nunleashes its power.\nIt may also lower the\ntarget’s Sp. Def."

movedata MOVE_ENERGY_BALL, "Energy Ball"
    battleeffect MOVE_EFFECT_LOWER_SP_DEF_HIT
    pss SPLIT_SPECIAL
    basepower 90
    type TYPE_GRASS
    accuracy 100
    pp 10
    effectchance 10
    target MOVE_TARGET_SELECTED
    priority 0
    flags FLAG_MIRROR_MOVE | FLAG_PROTECT
    appeal 0x11
    contesttype CONTEST_BEAUTY
    terminatedata
    movedescription MOVE_ENERGY_BALL, "The user draws power\nfrom nature and\nfires it at the foe.\nIt may also lower the\ntarget’s Sp. Def."

movedata MOVE_BRAVE_BIRD, "Brave Bird"
    battleeffect MOVE_EFFECT_RECOIL_THIRD
    pss SPLIT_PHYSICAL
    basepower 120
    type TYPE_FLYING
    accuracy 100
    pp 10
    effectchance 0
    target MOVE_TARGET_SELECTED
    priority 0
    flags FLAG_HIDE_SHADOW | FLAG_KINGS_ROCK | FLAG_MIRROR_MOVE | FLAG_PROTECT | FLAG_CONTACT
    appeal 0x12
    contesttype CONTEST_CUTE
    terminatedata
    movedescription MOVE_BRAVE_BIRD, "The user tucks in\nits wings and charges\nfrom a low altitude.\nThe user also takes\nserious damage."

movedata MOVE_EARTH_POWER, "Earth Power"
    battleeffect MOVE_EFFECT_LOWER_SP_DEF_HIT
    pss SPLIT_SPECIAL
    basepower 90
    type TYPE_GROUND
    accuracy 100
    pp 10
    effectchance 10
    target MOVE_TARGET_SELECTED
    priority 0
    flags FLAG_KINGS_ROCK | FLAG_MIRROR_MOVE | FLAG_PROTECT
    appeal 0x12
    contesttype CONTEST_SMART
    terminatedata
    movedescription MOVE_EARTH_POWER, "The user makes the\nground under the foe\nerupt with power.\nIt may also lower the\ntarget’s Sp. Def."

movedata MOVE_SWITCHEROO, "Switcheroo"
    battleeffect MOVE_EFFECT_SWITCH_HELD_ITEMS
    pss SPLIT_STATUS
    basepower 0
    type TYPE_DARK
    accuracy 100
    pp 10
    effectchance 0
    target MOVE_TARGET_SELECTED
    priority 0
    flags FLAG_MIRROR_MOVE | FLAG_PROTECT
    appeal 0x0C
    contesttype CONTEST_COOL
    terminatedata
    movedescription MOVE_SWITCHEROO, "The user trades held\nitems with the foe\nfaster than the eye\ncan follow.\n"

movedata MOVE_GIGA_IMPACT, "Giga Impact"
    battleeffect MOVE_EFFECT_RECHARGE_AFTER
    pss SPLIT_PHYSICAL
    basepower 150
    type TYPE_NORMAL
    accuracy 90
    pp 5
    effectchance 0
    target MOVE_TARGET_SELECTED
    priority 0
    flags FLAG_HIDE_SHADOW | FLAG_KINGS_ROCK | FLAG_MIRROR_MOVE | FLAG_PROTECT | FLAG_CONTACT
    appeal 0x16
    contesttype CONTEST_BEAUTY
    terminatedata
    movedescription MOVE_GIGA_IMPACT, "The user charges at\nthe foe using every\nbit of its power.\nThe user must rest\non the next turn."

movedata MOVE_NASTY_PLOT, "Nasty Plot"
    battleeffect MOVE_EFFECT_SP_ATK_UP_2
    pss SPLIT_STATUS
    basepower 0
    type TYPE_DARK
    accuracy 0
    pp 2
    effectchance 0
    target MOVE_TARGET_USER
    priority 0
    flags FLAG_KEEP_HP_BAR | FLAG_SNATCH
    appeal 0x0B
    contesttype CONTEST_CUTE
    terminatedata
    movedescription MOVE_NASTY_PLOT, "The user stimulates\nits brain by thinking\nbad thoughts.\nIt sharply raises the\nuser’s Sp. Atk."

movedata MOVE_BULLET_PUNCH, "Bullet Punch"
    battleeffect MOVE_EFFECT_PRIORITY_1
    pss SPLIT_PHYSICAL
    basepower 40
    type TYPE_STEEL
    accuracy 100
    pp 10
    effectchance 0
    target MOVE_TARGET_SELECTED
    priority 1
    flags FLAG_KEEP_HP_BAR | FLAG_KINGS_ROCK | FLAG_MIRROR_MOVE | FLAG_PROTECT | FLAG_CONTACT
    appeal 0x01
    contesttype CONTEST_SMART
    terminatedata
    movedescription MOVE_BULLET_PUNCH, "The user strikes\nwith a tough punch as\nfast as a bullet.\nThis move always goes\nfirst."


movedata MOVE_AVALANCHE, "Avalanche"
	battleeffect 31
	pss SPLIT_PHYSICAL
	basepower 75
	type TYPE_ICE
	accuracy 90
	pp 10
	effectchance 30
	target MOVE_TARGET_BOTH
	priority 0
	flags FLAG_CONTACT | FLAG_PROTECT | FLAG_MIRROR_MOVE | FLAG_KINGS_ROCK
	appeal 0x16
	contesttype CONTEST_SMART
	terminatedata
	movedescription MOVE_AVALANCHE, "Large ice hunks are\nhurled at the foe to\ninflict damage.\nIt may also make the\ntarget flinch."

movedata MOVE_ICE_SHARD, "Ice Shard"
    battleeffect MOVE_EFFECT_PRIORITY_1
    pss SPLIT_PHYSICAL
    basepower 40
    type TYPE_ICE
    accuracy 100
    pp 10
    effectchance 0
    target MOVE_TARGET_SELECTED
    priority 1
    flags FLAG_KINGS_ROCK | FLAG_MIRROR_MOVE | FLAG_PROTECT
    appeal 0x01
    contesttype CONTEST_BEAUTY
    terminatedata
    movedescription MOVE_ICE_SHARD, "The user flash\nfreezes chunks of\nice and hurls them.\nThis move always goes\nfirst."

movedata MOVE_SHADOW_CLAW, "Shadow Claw"
    battleeffect MOVE_EFFECT_HIGH_CRITICAL
    pss SPLIT_PHYSICAL
    basepower 70
    type TYPE_GHOST
    accuracy 100
    pp 10
    effectchance 0
    target MOVE_TARGET_SELECTED
    priority 0
    flags FLAG_KEEP_HP_BAR | FLAG_KINGS_ROCK | FLAG_MIRROR_MOVE | FLAG_PROTECT | FLAG_CONTACT
    appeal 0x11
    contesttype CONTEST_CUTE
    terminatedata
    movedescription MOVE_SHADOW_CLAW, "The user slashes with\na sharp claw made\nfrom shadows.\nIt has a high\ncritical-hit ratio."

movedata MOVE_THUNDER_FANG, "Thunder Fang"
    battleeffect MOVE_EFFECT_FLINCH_PARALYZE_HIT
    pss SPLIT_PHYSICAL
    basepower 65
    type TYPE_ELECTRIC
    accuracy 95
    pp 10
    effectchance 10
    target MOVE_TARGET_SELECTED
    priority 0
    flags FLAG_KINGS_ROCK | FLAG_MIRROR_MOVE | FLAG_PROTECT | FLAG_CONTACT
    appeal 0x05
    contesttype CONTEST_SMART
    terminatedata
    movedescription MOVE_THUNDER_FANG, "The user bites with\nelectrified fangs.\nIt may also make the\nfoe flinch or become\nparalyzed."

movedata MOVE_ICE_FANG, "Ice Fang"
    battleeffect MOVE_EFFECT_FLINCH_FREEZE_HIT
    pss SPLIT_PHYSICAL
    basepower 65
    type TYPE_ICE
    accuracy 95
    pp 10
    effectchance 10
    target MOVE_TARGET_SELECTED
    priority 0
    flags FLAG_KINGS_ROCK | FLAG_MIRROR_MOVE | FLAG_PROTECT | FLAG_CONTACT
    appeal 0x05
    contesttype CONTEST_COOL
    terminatedata
    movedescription MOVE_ICE_FANG, "The user bites with\ncold-infused fangs.\nIt may also make the\nfoe flinch or freeze.\n"

movedata MOVE_FIRE_FANG, "Fire Fang"
    battleeffect MOVE_EFFECT_FLINCH_BURN_HIT
    pss SPLIT_PHYSICAL
    basepower 65
    type TYPE_FIRE
    accuracy 95
    pp 10
    effectchance 10
    target MOVE_TARGET_SELECTED
    priority 0
    flags FLAG_KINGS_ROCK | FLAG_MIRROR_MOVE | FLAG_PROTECT | FLAG_CONTACT
    appeal 0x05
    contesttype CONTEST_BEAUTY
    terminatedata
    movedescription MOVE_FIRE_FANG, "The user bites with\nflame-cloaked fangs.\nIt may also make the\nfoe flinch or sustain\na burn."

movedata MOVE_SHADOW_SNEAK, "Shadow Sneak"
    battleeffect MOVE_EFFECT_PRIORITY_1
    pss SPLIT_PHYSICAL
    basepower 40
    type TYPE_GHOST
    accuracy 100
    pp 10
    effectchance 0
    target MOVE_TARGET_SELECTED
    priority 1
    flags FLAG_KINGS_ROCK | FLAG_MIRROR_MOVE | FLAG_PROTECT | FLAG_CONTACT
    appeal 0x01
    contesttype CONTEST_SMART
    terminatedata
    movedescription MOVE_SHADOW_SNEAK, "The user extends its\nshadow and attacks\nthe foe from behind.\nThis move always goes\nfirst."

movedata MOVE_MUD_BOMB, "Mud Bomb"
    battleeffect MOVE_EFFECT_LOWER_ACCURACY_HIT
    pss SPLIT_SPECIAL
    basepower 65
    type TYPE_GROUND
    accuracy 90
    pp 10
    effectchance 30
    target MOVE_TARGET_SELECTED
    priority 0
    flags FLAG_KINGS_ROCK | FLAG_MIRROR_MOVE | FLAG_PROTECT
    appeal 0x12
    contesttype CONTEST_SMART
    terminatedata
    movedescription MOVE_MUD_BOMB, "The user launches a\nhard-packed mud ball\nto attack.\nIt may also lower the\ntarget’s accuracy."

movedata MOVE_PSYCHO_CUT, "Psycho Cut"
    battleeffect MOVE_EFFECT_HIGH_CRITICAL
    pss SPLIT_PHYSICAL
    basepower 70
    type TYPE_PSYCHIC
    accuracy 100
    pp 10
    effectchance 0
    target MOVE_TARGET_SELECTED
    priority 0
    flags FLAG_KINGS_ROCK | FLAG_MIRROR_MOVE | FLAG_PROTECT
    appeal 0x11
    contesttype CONTEST_COOL
    terminatedata
    movedescription MOVE_PSYCHO_CUT, "The user tears at\nthe foe with blades\nformed by psychic\npower. It has a high\ncritical-hit ratio."

movedata MOVE_ZEN_HEADBUTT, "Zen Headbutt"
    battleeffect MOVE_EFFECT_FLINCH_HIT
    pss SPLIT_PHYSICAL
    basepower 80
    type TYPE_PSYCHIC
    accuracy 95
    pp 10
    effectchance 20
    target MOVE_TARGET_SELECTED
    priority 0
    flags FLAG_KINGS_ROCK | FLAG_MIRROR_MOVE | FLAG_PROTECT | FLAG_CONTACT
    appeal 0x12
    contesttype CONTEST_BEAUTY
    terminatedata
    movedescription MOVE_ZEN_HEADBUTT, "The user focuses its\nwillpower to its head\nand rams the foe.\nIt may also make the\ntarget flinch."

movedata MOVE_MIRROR_SHOT, "Mirror Shot"
    battleeffect MOVE_EFFECT_LOWER_ACCURACY_HIT
    pss SPLIT_SPECIAL
    basepower 65
    type TYPE_STEEL
    accuracy 95
    pp 10
    effectchance 30
    target MOVE_TARGET_SELECTED
    priority 0
    flags FLAG_KINGS_ROCK | FLAG_MIRROR_MOVE | FLAG_PROTECT
    appeal 0x11
    contesttype CONTEST_CUTE
    terminatedata
    movedescription MOVE_MIRROR_SHOT, "The user looses a\nflash of energy from\nits polished body.\nIt may also lower the\ntarget’s accuracy."

movedata MOVE_FLASH_CANNON, "Flash Cannon"
    battleeffect MOVE_EFFECT_LOWER_SP_DEF_HIT
    pss SPLIT_SPECIAL
    basepower 80
    type TYPE_STEEL
    accuracy 100
    pp 10
    effectchance 10
    target MOVE_TARGET_SELECTED
    priority 0
    flags FLAG_KINGS_ROCK | FLAG_MIRROR_MOVE | FLAG_PROTECT
    appeal 0x11
    contesttype CONTEST_SMART
    terminatedata
    movedescription MOVE_FLASH_CANNON, "The user gathers all\nits light energy and\nreleases it at once.\nIt may also lower the\nfoe’s Sp. Def stat."

movedata MOVE_ROCK_CLIMB, "Rock Climb"
    battleeffect MOVE_EFFECT_CONFUSE_HIT
    pss SPLIT_PHYSICAL
    basepower 90
    type TYPE_ROCK
    accuracy 95
    pp 10
    effectchance 20
    target MOVE_TARGET_SELECTED
    priority 0
    flags FLAG_KINGS_ROCK | FLAG_MIRROR_MOVE | FLAG_PROTECT | FLAG_CONTACT
    appeal 0x12
    contesttype CONTEST_COOL
    terminatedata
    movedescription MOVE_ROCK_CLIMB, "A charging attack\nthat may also leave\nthe foe confused.\nIt can also be used\nto scale rocky walls."

movedata MOVE_DEFOG, "Defog"
    battleeffect MOVE_EFFECT_REMOVE_HAZARDS_SCREENS_EVA_DOWN
    pss SPLIT_STATUS
    basepower 0
    type TYPE_FLYING
    accuracy 0
    pp 10
    effectchance 0
    target MOVE_TARGET_SELECTED
    priority 0
    flags FLAG_MIRROR_MOVE | FLAG_PROTECT | FLAG_MAGIC_COAT
    appeal 0x0D
    contesttype CONTEST_BEAUTY
    terminatedata
    movedescription MOVE_DEFOG, "It reduces the foe’s\nevasion stat. It also\nremoves spikes,\nlight screens, etc."

movedata MOVE_TRICK_ROOM, "Trick Room"
    battleeffect MOVE_EFFECT_TRICK_ROOM
    pss SPLIT_STATUS
    basepower 0
    type TYPE_PSYCHIC
    accuracy 0
    pp 5
    effectchance 0
    target MOVE_TARGET_ACTIVE_FIELD
    priority -7
    flags FLAG_MIRROR_MOVE
    appeal 0x0E
    contesttype CONTEST_CUTE
    terminatedata
    movedescription MOVE_TRICK_ROOM, "The user creates a\nbizarre area in which\nslower Pokémon get\nto move first for five\nturns."

movedata MOVE_DRACO_METEOR, "Draco Meteor"
    battleeffect MOVE_EFFECT_USER_SP_ATK_DOWN_2
    pss SPLIT_SPECIAL
    basepower 130
    type TYPE_DRAGON
    accuracy 90
    pp 5
    effectchance 100
    target MOVE_TARGET_SELECTED
    priority 0
    flags FLAG_KINGS_ROCK | FLAG_MIRROR_MOVE | FLAG_PROTECT
    appeal 0x16
    contesttype CONTEST_SMART
    terminatedata
    movedescription MOVE_DRACO_METEOR, "Comets are summoned\ndown from the sky.\nThe attack’s recoil\nsharply reduces the\nuser’s Sp. Atk stat."

movedata MOVE_DISCHARGE, "Discharge"
    battleeffect MOVE_EFFECT_PARALYZE_HIT
    pss SPLIT_SPECIAL
    basepower 80
    type TYPE_ELECTRIC
    accuracy 100
    pp 10
    effectchance 30
    target MOVE_TARGET_FOES_AND_ALLY
    priority 0
    flags FLAG_KINGS_ROCK | FLAG_MIRROR_MOVE | FLAG_PROTECT
    appeal 0x11
    contesttype CONTEST_COOL
    terminatedata
    movedescription MOVE_DISCHARGE, "A flare of electricity\nis loosed to strike\nall Pokémon in battle.\nIt may also cause\nparalysis."

movedata MOVE_LAVA_PLUME, "Lava Plume"
    battleeffect MOVE_EFFECT_BURN_HIT
    pss SPLIT_SPECIAL
    basepower 80
    type TYPE_FIRE
    accuracy 100
    pp 10
    effectchance 30
    target MOVE_TARGET_FOES_AND_ALLY
    priority 0
    flags FLAG_KINGS_ROCK | FLAG_MIRROR_MOVE | FLAG_PROTECT
    appeal 0x11
    contesttype CONTEST_TOUGH
    terminatedata
    movedescription MOVE_LAVA_PLUME, "An inferno of scarlet\nflames washes over\nall Pokémon in battle.\nIt may also inflict\nburns."

movedata MOVE_LEAF_STORM, "Leaf Storm"
    battleeffect MOVE_EFFECT_USER_SP_ATK_DOWN_2
    pss SPLIT_SPECIAL
    basepower 130
    type TYPE_GRASS
    accuracy 90
    pp 5
    effectchance 100
    target MOVE_TARGET_SELECTED
    priority 0
    flags FLAG_HIDE_SHADOW | FLAG_KINGS_ROCK | FLAG_MIRROR_MOVE | FLAG_PROTECT
    appeal 0x16
    contesttype CONTEST_CUTE
    terminatedata
    movedescription MOVE_LEAF_STORM, "A storm of sharp\nleaves is whipped up.\nThe attack’s recoil\nsharply reduces the\nuser’s Sp. Atk stat."

movedata MOVE_POWER_WHIP, "Power Whip"
    battleeffect MOVE_EFFECT_HIT
    pss SPLIT_PHYSICAL
    basepower 120
    type TYPE_GRASS
    accuracy 85
    pp 10
    effectchance 0
    target MOVE_TARGET_SELECTED
    priority 0
    flags FLAG_HIDE_SHADOW | FLAG_KINGS_ROCK | FLAG_MIRROR_MOVE | FLAG_PROTECT | FLAG_CONTACT
    appeal 0x05
    contesttype CONTEST_BEAUTY
    terminatedata
    movedescription MOVE_POWER_WHIP, "The user violently\nwhirls its vines or\ntentacles to harshly\nlash the foe.\n"

movedata MOVE_ROCK_WRECKER, "Rock Wrecker"
    battleeffect MOVE_EFFECT_RECHARGE_AFTER
    pss SPLIT_PHYSICAL
    basepower 150
    type TYPE_ROCK
    accuracy 90
    pp 5
    effectchance 0
    target MOVE_TARGET_SELECTED
    priority 0
    flags FLAG_HIDE_SHADOW | FLAG_KINGS_ROCK | FLAG_MIRROR_MOVE | FLAG_PROTECT
    appeal 0x16
    contesttype CONTEST_TOUGH
    terminatedata
    movedescription MOVE_ROCK_WRECKER, "The user launches a\nhuge boulder at the\nfoe to attack.\nIt must rest on the\nnext turn, however."

movedata MOVE_CROSS_POISON, "Cross Poison"
    battleeffect MOVE_EFFECT_HIGH_CRITICAL_POISON_HIT
    pss SPLIT_PHYSICAL
    basepower 80
    type TYPE_POISON
    accuracy 100
    pp 10
    effectchance 10
    target MOVE_TARGET_SELECTED
    priority 0
    flags FLAG_KINGS_ROCK | FLAG_MIRROR_MOVE | FLAG_PROTECT | FLAG_CONTACT
    appeal 0x05
    contesttype CONTEST_COOL
    terminatedata
    movedescription MOVE_CROSS_POISON, "A slashing attack\nthat may also leave\nthe target poisoned.\nIt has a high\ncritical-hit ratio."

movedata MOVE_GUNK_SHOT, "Gunk Shot"
    battleeffect MOVE_EFFECT_POISON_HIT
    pss SPLIT_PHYSICAL
    basepower 120
    type TYPE_POISON
    accuracy 80
    pp 5
    effectchance 30
    target MOVE_TARGET_SELECTED
    priority 0
    flags FLAG_HIDE_SHADOW | FLAG_KINGS_ROCK | FLAG_MIRROR_MOVE | FLAG_PROTECT
    appeal 0x05
    contesttype CONTEST_COOL
    terminatedata
    movedescription MOVE_GUNK_SHOT, "The user shoots\nfilthy garbage at the\nfoe to attack.\nIt may also poison\nthe target."

movedata MOVE_IRON_HEAD, "Iron Head"
    battleeffect MOVE_EFFECT_FLINCH_HIT
    pss SPLIT_PHYSICAL
    basepower 80
    type TYPE_STEEL
    accuracy 100
    pp 10
    effectchance 30
    target MOVE_TARGET_SELECTED
    priority 0
    flags FLAG_KINGS_ROCK | FLAG_MIRROR_MOVE | FLAG_PROTECT | FLAG_CONTACT
    appeal 0x12
    contesttype CONTEST_TOUGH
    terminatedata
    movedescription MOVE_IRON_HEAD, "The foe slams the\ntarget with its\nsteel-hard head.\nIt may also make the\ntarget flinch."

movedata MOVE_MAGNET_BOMB, "Magnet Bomb"
    battleeffect MOVE_EFFECT_BYPASS_ACCURACY
    pss SPLIT_PHYSICAL
    basepower 60
    type TYPE_STEEL
    accuracy 0
    pp 10
    effectchance 0
    target MOVE_TARGET_SELECTED
    priority 0
    flags FLAG_KINGS_ROCK | FLAG_MIRROR_MOVE | FLAG_PROTECT
    appeal 0x05
    contesttype CONTEST_COOL
    terminatedata
    movedescription MOVE_MAGNET_BOMB, "The user launches a\nsteel bomb that\nsticks to the target.\nThis attack will not\nmiss."

movedata MOVE_STONE_EDGE, "Stone Edge"
    battleeffect MOVE_EFFECT_HIGH_CRITICAL
    pss SPLIT_PHYSICAL
    basepower 100
    type TYPE_ROCK
    accuracy 80
    pp 5
    effectchance 0
    target MOVE_TARGET_SELECTED
    priority 0
    flags FLAG_KINGS_ROCK | FLAG_MIRROR_MOVE | FLAG_PROTECT
    appeal 0x04
    contesttype CONTEST_TOUGH
    terminatedata
    movedescription MOVE_STONE_EDGE, "The user stabs the\nfoe with a sharpened\nstone. It has a high\ncritical-hit ratio.\n"

movedata MOVE_CAPTIVATE, "Captivate"
    battleeffect MOVE_EFFECT_SP_ATK_DOWN_2_OPPOSITE_GENDER
    pss SPLIT_STATUS
    basepower 0
    type TYPE_NORMAL
    accuracy 100
    pp 4
    effectchance 0
    target MOVE_TARGET_BOTH
    priority 0
    flags FLAG_KEEP_HP_BAR | FLAG_MIRROR_MOVE | FLAG_MAGIC_COAT | FLAG_PROTECT
    appeal 0x13
    contesttype CONTEST_BEAUTY
    terminatedata
    movedescription MOVE_CAPTIVATE, "If it is the opposite\ngender of the user,\nthe foe is charmed\ninto sharply lowering\nits Sp. Atk stat."

movedata MOVE_STEALTH_ROCK, "Accelerock"
	battleeffect 103
	pss SPLIT_PHYSICAL
	basepower 40
	type TYPE_ROCK
	accuracy 100
	pp 10
	effectchance 0
	target MOVE_TARGET_SELECTED
	priority 1
	flags FLAG_PROTECT | FLAG_MIRROR_MOVE | FLAG_KINGS_ROCK
	appeal 0x16
	contesttype CONTEST_SMART
	terminatedata
	movedescription MOVE_STEALTH_ROCK, "The user shoots tiny\nshards of sharp stone\nat the foe.\n+1 priority."


movedata MOVE_GRASS_KNOT, "Grass Knot"
    battleeffect MOVE_EFFECT_INCREASE_POWER_WITH_WEIGHT
    pss SPLIT_SPECIAL
    basepower 1
    type TYPE_GRASS
    accuracy 100
    pp 10
    effectchance 0
    target MOVE_TARGET_SELECTED
    priority 0
    flags FLAG_KEEP_HP_BAR | FLAG_KINGS_ROCK | FLAG_MIRROR_MOVE | FLAG_PROTECT | FLAG_CONTACT
    appeal 0x04
    contesttype CONTEST_SMART
    terminatedata
    movedescription MOVE_GRASS_KNOT, "The user snares the\nfoe with grass and\ntrips it. The heavier\nthe foe, the greater\nthe damage."

movedata MOVE_CHATTER, "Chatter"
    battleeffect MOVE_EFFECT_CONFUSE_HIT
    pss SPLIT_SPECIAL
    basepower 65
    type TYPE_FLYING
    accuracy 100
    pp 10
    effectchance DEBUG_NEEDS_TESTING ? 100 : 0 // always confuse
    target MOVE_TARGET_SELECTED
    priority 0
    flags FLAG_KEEP_HP_BAR | FLAG_PROTECT
    appeal 0x17
    contesttype CONTEST_SMART
    terminatedata
    movedescription MOVE_CHATTER, "The user attacks\nusing a sound wave\nbased on words it has\nlearned. It may also\nconfuse the foe."

movedata MOVE_JUDGMENT, "Judgment"
    battleeffect MOVE_EFFECT_JUDGMENT
    pss SPLIT_SPECIAL
    basepower 100
    type TYPE_NORMAL
    accuracy 100
    pp 10
    effectchance 0
    target MOVE_TARGET_SELECTED
    priority 0
    flags FLAG_KINGS_ROCK | FLAG_MIRROR_MOVE | FLAG_PROTECT
    appeal 0x0E
    contesttype CONTEST_SMART
    terminatedata
    movedescription MOVE_JUDGMENT, "The user releases\ncountless shots of\nlight. Its type varies\nwith the kind of Plate\nthe user is holding."

movedata MOVE_BUG_BITE, "Bug Bite"
    battleeffect MOVE_EFFECT_EAT_BERRY
    pss SPLIT_PHYSICAL
    basepower 60
    type TYPE_BUG
    accuracy 100
    pp 10
    effectchance 0
    target MOVE_TARGET_SELECTED
    priority 0
    flags FLAG_KEEP_HP_BAR | FLAG_KINGS_ROCK | FLAG_MIRROR_MOVE | FLAG_PROTECT | FLAG_CONTACT
    appeal 0x0C
    contesttype CONTEST_TOUGH
    terminatedata
    movedescription MOVE_BUG_BITE, "The user bites the\nfoe. If the foe is\nholding a Berry, the\nuser eats it and\ngains its effect."

movedata MOVE_CHARGE_BEAM, "Charge Beam"
    battleeffect MOVE_EFFECT_RAISE_SP_ATK_HIT
    pss SPLIT_SPECIAL
    basepower 50
    type TYPE_ELECTRIC
    accuracy 90
    pp 10
    effectchance 70
    target MOVE_TARGET_SELECTED
    priority 0
    flags FLAG_KINGS_ROCK | FLAG_MIRROR_MOVE | FLAG_PROTECT
    appeal 0x11
    contesttype CONTEST_BEAUTY
    terminatedata
    movedescription MOVE_CHARGE_BEAM, "The user fires a\nconcentrated bundle\nof electricity. It may\nalso raise the user’s\nSp. Atk stat."

movedata MOVE_WOOD_HAMMER, "Wood Hammer"
    battleeffect MOVE_EFFECT_RECOIL_THIRD
    pss SPLIT_PHYSICAL
    basepower 120
    type TYPE_GRASS
    accuracy 100
    pp 10
    effectchance 0
    target MOVE_TARGET_SELECTED
    priority 0
    flags FLAG_KINGS_ROCK | FLAG_MIRROR_MOVE | FLAG_PROTECT | FLAG_CONTACT
    appeal 0x12
    contesttype CONTEST_TOUGH
    terminatedata
    movedescription MOVE_WOOD_HAMMER, "The user slams its\nrugged body into the\nfoe to attack. The\nuser also sustains\nserious damage."

movedata MOVE_AQUA_JET, "Aqua Jet"
    battleeffect MOVE_EFFECT_PRIORITY_1
    pss SPLIT_PHYSICAL
    basepower 40
    type TYPE_WATER
    accuracy 100
    pp 10
    effectchance 0
    target MOVE_TARGET_SELECTED
    priority 1
    flags FLAG_KINGS_ROCK | FLAG_MIRROR_MOVE | FLAG_PROTECT | FLAG_CONTACT
    appeal 0x01
    contesttype CONTEST_BEAUTY
    terminatedata
    movedescription MOVE_AQUA_JET, "The user lunges at\nthe foe at a speed\nthat makes it almost\ninvisible. It is sure\nto strike first."

movedata MOVE_ATTACK_ORDER, "Attack Order"
    battleeffect MOVE_EFFECT_HIGH_CRITICAL
    pss SPLIT_PHYSICAL
    basepower 90
    type TYPE_BUG
    accuracy 100
    pp 10
    effectchance 0
    target MOVE_TARGET_SELECTED
    priority 0
    flags FLAG_KINGS_ROCK | FLAG_MIRROR_MOVE | FLAG_PROTECT
    appeal 0x04
    contesttype CONTEST_SMART
    terminatedata
    movedescription MOVE_ATTACK_ORDER, "The user calls out\nits underlings to\npummel the foe.\nIt has a high\ncritical-hit ratio."

movedata MOVE_DEFEND_ORDER, "Defend Order"
    battleeffect MOVE_EFFECT_DEF_SP_DEF_UP
    pss SPLIT_STATUS
    basepower 0
    type TYPE_BUG
    accuracy 0
    pp 5
    effectchance 0
    target MOVE_TARGET_USER
    priority 0
    flags FLAG_SNATCH
    appeal 0x0B
    contesttype CONTEST_SMART
    terminatedata
    movedescription MOVE_DEFEND_ORDER, "The user calls out\nits underlings to\nshield its body,\nraising its Defense\nand Sp. Def stats."

movedata MOVE_HEAL_ORDER, "Heal Order"
    battleeffect MOVE_EFFECT_RESTORE_HALF_HP
    pss SPLIT_STATUS
    basepower 0
    type TYPE_BUG
    accuracy 0
    pp 5
    effectchance 0
    target MOVE_TARGET_USER
    priority 0
    flags FLAG_SNATCH
    appeal 0x08
    contesttype CONTEST_SMART
    terminatedata
    movedescription MOVE_HEAL_ORDER, "The user calls out\nits underlings to heal\nit. The user regains\nup to half of its\nmax HP."

movedata MOVE_HEAD_SMASH, "Head Smash"
    battleeffect MOVE_EFFECT_RECOIL_HALF
    pss SPLIT_PHYSICAL
    basepower 150
    type TYPE_ROCK
    accuracy 90
    pp 5
    effectchance 0
    target MOVE_TARGET_SELECTED
    priority 0
    flags FLAG_HIDE_SHADOW | FLAG_KINGS_ROCK | FLAG_MIRROR_MOVE | FLAG_PROTECT | FLAG_CONTACT
    appeal 0x16
    contesttype CONTEST_TOUGH
    terminatedata
    movedescription MOVE_HEAD_SMASH, "The user delivers a\nlife-endangering\nattack at full power.\nThe user also takes\nterrible damage."

movedata MOVE_DOUBLE_HIT, "Double Hit"
    battleeffect MOVE_EFFECT_HIT_TWICE
    pss SPLIT_PHYSICAL
    basepower 35
    type TYPE_NORMAL
    accuracy 95
    pp 10
    effectchance 0
    target MOVE_TARGET_SELECTED
    priority 0
    flags FLAG_KINGS_ROCK | FLAG_MIRROR_MOVE | FLAG_PROTECT | FLAG_CONTACT
    appeal 0x07
    contesttype CONTEST_SMART
    terminatedata
    movedescription MOVE_DOUBLE_HIT, "The user slams the\nfoe with a long tail,\nvines, etc. The\ntarget is hit\ntwice in a row."

movedata MOVE_ROAR_OF_TIME, "Roar of Time"
    battleeffect MOVE_EFFECT_RECHARGE_AFTER
    pss SPLIT_SPECIAL
    basepower 150
    type TYPE_DRAGON
    accuracy 95
    pp 5
    effectchance 0
    target MOVE_TARGET_SELECTED
    priority 0
    flags FLAG_KINGS_ROCK | FLAG_MIRROR_MOVE | FLAG_PROTECT
    appeal 0x16
    contesttype CONTEST_COOL
    terminatedata
    movedescription MOVE_ROAR_OF_TIME, "The user blasts the\nfoe with power that\ndistorts even time.\nThe user must rest\non the next turn."

movedata MOVE_SPACIAL_REND, "Spacial Rend"
    battleeffect MOVE_EFFECT_HIGH_CRITICAL
    pss SPLIT_SPECIAL
    basepower 100
    type TYPE_DRAGON
    accuracy 95
    pp 5
    effectchance 0
    target MOVE_TARGET_SELECTED
    priority 0
    flags FLAG_HIDE_SHADOW | FLAG_KINGS_ROCK | FLAG_MIRROR_MOVE | FLAG_PROTECT
    appeal 0x04
    contesttype CONTEST_TOUGH
    terminatedata
    movedescription MOVE_SPACIAL_REND, "The user tears the\nfoe along with the\nspace around it.\nThis move has a high\ncritical-hit ratio."


movedata MOVE_LUNAR_DANCE, "New Moon"
	battleeffect 7
	pss SPLIT_SPECIAL
	basepower 200
	type TYPE_FAIRY
	accuracy 100
	pp 1
	effectchance 0
	target MOVE_TARGET_FOES_AND_ALLY
	priority 0
	flags FLAG_PROTECT | FLAG_MIRROR_MOVE | FLAG_KINGS_ROCK
	appeal 0x16
	contesttype CONTEST_SMART
	terminatedata
	movedescription MOVE_LUNAR_DANCE, "The user sacrifices itself\nto annihilate everyone in\nsight. The moon dissapears,\nalong with everyone else."

movedata MOVE_CRUSH_GRIP, "Crush Grip"
    battleeffect MOVE_EFFECT_INCREASE_POWER_WITH_MORE_HP
    pss SPLIT_PHYSICAL
    basepower 1
    type TYPE_NORMAL
    accuracy 100
    pp 5
    effectchance 0
    target MOVE_TARGET_SELECTED
    priority 0
    flags FLAG_KINGS_ROCK | FLAG_MIRROR_MOVE | FLAG_PROTECT | FLAG_CONTACT
    appeal 0x0F
    contesttype CONTEST_TOUGH
    terminatedata
    movedescription MOVE_CRUSH_GRIP, "The foe is crushed\nwith great force.\nThe attack is more\npowerful the more HP\nthe foe has left."

movedata MOVE_MAGMA_STORM, "Magma Storm"
    battleeffect MOVE_EFFECT_BIND_HIT
    pss SPLIT_SPECIAL
    basepower 100
    type TYPE_FIRE
    accuracy 90
    pp 5
    effectchance 0
    target MOVE_TARGET_SELECTED
    priority 0
    flags FLAG_HIDE_SHADOW | FLAG_KINGS_ROCK | FLAG_MIRROR_MOVE | FLAG_PROTECT
    appeal 0x07
    contesttype CONTEST_TOUGH
    terminatedata
    movedescription MOVE_MAGMA_STORM, "The foe becomes\ntrapped within a\nmaelstrom of fire\nthat rages for two\nto five turns."

movedata MOVE_DARK_VOID, "Dark Void"
    battleeffect MOVE_EFFECT_STATUS_SLEEP
    pss SPLIT_STATUS
    basepower 0
    type TYPE_DARK
    accuracy 70
    pp 10
    effectchance 0
    target MOVE_TARGET_BOTH
    priority 0
    flags FLAG_HIDE_SHADOW | FLAG_MIRROR_MOVE | FLAG_MAGIC_COAT | FLAG_PROTECT
    appeal 0x13
    contesttype CONTEST_SMART
    terminatedata
    movedescription MOVE_DARK_VOID, "The foe is dragged\ninto a world of total\ndarkness that puts it\nto sleep.\n"

movedata MOVE_SEED_FLARE, "Seed Flare"
    battleeffect MOVE_EFFECT_LOWER_SP_DEF_2_HIT
    pss SPLIT_SPECIAL
    basepower 120
    type TYPE_GRASS
    accuracy 85
    pp 5
    effectchance 40
    target MOVE_TARGET_SELECTED
    priority 0
    flags FLAG_HIDE_SHADOW | FLAG_KINGS_ROCK | FLAG_MIRROR_MOVE | FLAG_PROTECT
    appeal 0x16
    contesttype CONTEST_COOL
    terminatedata
    movedescription MOVE_SEED_FLARE, "The user generates\na shock wave from\nwithin its body.\nIt may also lower the\ntarget’s Sp. Def."

movedata MOVE_OMINOUS_WIND, "Ominous Wind"
    battleeffect MOVE_EFFECT_RAISE_ALL_STATS_HIT
    pss SPLIT_SPECIAL
    basepower 60
    type TYPE_GHOST
    accuracy 100
    pp 5
    effectchance 10
    target MOVE_TARGET_SELECTED
    priority 0
    flags FLAG_KINGS_ROCK | FLAG_MIRROR_MOVE | FLAG_PROTECT
    appeal 0x0B
    contesttype CONTEST_SMART
    terminatedata
    movedescription MOVE_OMINOUS_WIND, "The user creates a\ngust of repulsive\nwind. It may also\nraise all the user’s\nstats at once."

movedata MOVE_SHADOW_FORCE, "Shadow Force"
    battleeffect MOVE_EFFECT_HIT
    pss SPLIT_PHYSICAL
    basepower 120
    type TYPE_GHOST
    accuracy 100
    pp 5
    effectchance 0
    target MOVE_TARGET_SELECTED
    priority 0
    flags FLAG_KINGS_ROCK | FLAG_MIRROR_MOVE | FLAG_CONTACT
    appeal 0x16
    contesttype CONTEST_SMART
    terminatedata
    movedescription MOVE_SHADOW_FORCE, "The user disappears,\nthen strikes the foe\non the second turn.\nIt hits even if the\nfoe protects itself."

movedata MOVE_468, "MOVE_468"
    battleeffect MOVE_EFFECT_HIT
    pss SPLIT_SPECIAL
    basepower 100
    type TYPE_NORMAL
    accuracy 100
    pp 10
    effectchance 0
    target MOVE_TARGET_SELECTED
    priority 0
    flags FLAG_KINGS_ROCK | FLAG_MIRROR_MOVE | FLAG_PROTECT
    appeal 0x10
    contesttype CONTEST_BEAUTY
    terminatedata
    movedescription MOVE_SHADOW_FORCE+1, "--"

movedata MOVE_469, "MOVE_469"
    battleeffect MOVE_EFFECT_HIT
    pss SPLIT_SPECIAL
    basepower 100
    type TYPE_NORMAL
    accuracy 100
    pp 10
    effectchance 0
    target MOVE_TARGET_SELECTED
    priority 0
    flags FLAG_KINGS_ROCK | FLAG_MIRROR_MOVE | FLAG_PROTECT
    appeal 0x11
    contesttype CONTEST_CUTE
    terminatedata
    movedescription MOVE_SHADOW_FORCE+2, "--"

movedata MOVE_470, "MOVE_470"
    battleeffect MOVE_EFFECT_HIT
    pss SPLIT_SPECIAL
    basepower 100
    type TYPE_NORMAL
    accuracy 100
    pp 10
    effectchance 0
    target MOVE_TARGET_SELECTED
    priority 0
    flags FLAG_KINGS_ROCK | FLAG_MIRROR_MOVE | FLAG_PROTECT
    appeal 0x12
    contesttype CONTEST_SMART
    terminatedata
    movedescription MOVE_SHADOW_FORCE+3, "--"

movedata MOVE_HONE_CLAWS, "Hone Claws"
    battleeffect MOVE_EFFECT_ATK_ACC_UP
    pss SPLIT_STATUS
    basepower 0
    type TYPE_DARK
    accuracy 0
    pp 3
    effectchance 0
    target MOVE_TARGET_USER
    priority 0
    flags FLAG_KEEP_HP_BAR | FLAG_SNATCH
    appeal 0x00
    contesttype CONTEST_CUTE
    terminatedata
    movedescription MOVE_HONE_CLAWS, "The user sharpens\nits claws to boost\nits Attack and\nAccuracy."

movedata MOVE_WIDE_GUARD, "Wide Guard"
    battleeffect MOVE_EFFECT_HIT
    pss SPLIT_STATUS
    basepower 0
    type TYPE_ROCK
    accuracy 0
    pp 10
    effectchance 0
    target MOVE_TARGET_USER_SIDE
    priority 3
    flags FLAG_KEEP_HP_BAR | FLAG_SNATCH
    appeal 0x00
    contesttype CONTEST_COOL
    terminatedata
    movedescription MOVE_WIDE_GUARD, "The user protects\nitself and its\nallies from wide-\nranged attacks."

movedata MOVE_GUARD_SPLIT, "Guard Split"
    battleeffect MOVE_EFFECT_GUARD_SPLIT
    pss SPLIT_STATUS
    basepower 0
    type TYPE_PSYCHIC
    accuracy 0
    pp 10
    effectchance 0
    target MOVE_TARGET_SELECTED
    priority 0
    flags FLAG_PROTECT
    appeal 0x00
    contesttype CONTEST_COOL
    terminatedata
    movedescription MOVE_GUARD_SPLIT, "The user employs its\npsychic power to\naverage its Defense\nand Sp. Def stats\nwith the target."

movedata MOVE_POWER_SPLIT, "Power Split"
    battleeffect MOVE_EFFECT_POWER_SPLIT
    pss SPLIT_STATUS
    basepower 0
    type TYPE_PSYCHIC
    accuracy 0
    pp 10
    effectchance 0
    target MOVE_TARGET_SELECTED
    priority 0
    flags FLAG_PROTECT
    appeal 0x00
    contesttype CONTEST_COOL
    terminatedata
    movedescription MOVE_POWER_SPLIT, "The user employs its\npsychic power to\naverage its Attack\nand Sp. Atk stats\nwith the target."

movedata MOVE_WONDER_ROOM, "Wonder Room"
    battleeffect MOVE_EFFECT_HIT
    pss SPLIT_STATUS
    basepower 0
    type TYPE_PSYCHIC
    accuracy 0
    pp 10
    effectchance 0
    target MOVE_TARGET_USER
    priority 0
    flags FLAG_MIRROR_MOVE
    appeal 0x00
    contesttype CONTEST_COOL
    terminatedata
    movedescription MOVE_WONDER_ROOM, "The user creates a\nbizarre area where\nPokémon’s Defense\nand Sp. Def swap\nfor five turns."

movedata MOVE_PSYSHOCK, "Psyshock"
    battleeffect MOVE_EFFECT_HIT
    pss SPLIT_SPECIAL
    basepower 80
    type TYPE_PSYCHIC
    accuracy 100
    pp 10
    effectchance 0
    target MOVE_TARGET_SELECTED
    priority 0
    flags FLAG_PROTECT | FLAG_MIRROR_MOVE | FLAG_KINGS_ROCK
    appeal 0x00
    contesttype CONTEST_COOL
    terminatedata
    movedescription MOVE_PSYSHOCK, "An odd psychic wave\nattacks the target.\nThis attack does\nphysical damage."

movedata MOVE_VENOSHOCK, "Venoshock"
    battleeffect MOVE_EFFECT_DOUBLE_POISONED_HIT
    pss SPLIT_SPECIAL
    basepower 65
    type TYPE_POISON
    accuracy 100
    pp 10
    effectchance 0
    target MOVE_TARGET_SELECTED
    priority 0
    flags FLAG_PROTECT | FLAG_MIRROR_MOVE | FLAG_KINGS_ROCK
    appeal 0x00
    contesttype CONTEST_COOL
    terminatedata
    movedescription MOVE_VENOSHOCK, "The foe is soaked\nby a special acid.\nIts power doubles if\nthe foe is poisoned."

movedata MOVE_AUTOTOMIZE, "Autotomize"
    battleeffect MOVE_EFFECT_AUTOTOMIZE
    pss SPLIT_STATUS
    basepower 0
    type TYPE_NORMAL
    accuracy 0
    pp 10
    effectchance 0
    target MOVE_TARGET_USER
    priority 0
    flags FLAG_KEEP_HP_BAR | FLAG_SNATCH
    appeal 0x00
    contesttype CONTEST_COOL
    terminatedata
    movedescription MOVE_AUTOTOMIZE, "The user sheds part\nof its body to make\nitself lighter and\nsharply raise its\nSpeed stat."

movedata MOVE_RAGE_POWDER, "Rage Powder"
    battleeffect MOVE_EFFECT_MAKE_GLOBAL_TARGET
    pss SPLIT_STATUS
    basepower 0
    type TYPE_BUG
    accuracy 100
    pp 10
    effectchance 0
    target MOVE_TARGET_USER
    priority 2
    flags 0
    appeal 0x00
    contesttype CONTEST_COOL
    terminatedata
    movedescription MOVE_RAGE_POWDER, "The user scatters\na cloud of powder,\nmaking foes attack\nonly the user."

movedata MOVE_TELEKINESIS, "Telekinesis"
    battleeffect MOVE_EFFECT_HIT
    pss SPLIT_STATUS
    basepower 0
    type TYPE_PSYCHIC
    accuracy 0
    pp 10
    effectchance 0
    target MOVE_TARGET_SELECTED
    priority 0
    flags FLAG_PROTECT | FLAG_MAGIC_COAT | FLAG_MIRROR_MOVE
    appeal 0x00
    contesttype CONTEST_COOL
    terminatedata
    movedescription MOVE_TELEKINESIS, "The user makes the\ntarget float with\npsychic power. The\ntarget is easier to\nhit for three turns."

movedata MOVE_MAGIC_ROOM, "Magic Room"
    battleeffect MOVE_EFFECT_HIT
    pss SPLIT_STATUS
    basepower 0
    type TYPE_PSYCHIC
    accuracy 0
    pp 10
    effectchance 0
    target MOVE_TARGET_USER
    priority 0
    flags FLAG_MIRROR_MOVE
    appeal 0x00
    contesttype CONTEST_COOL
    terminatedata
    movedescription MOVE_MAGIC_ROOM, "The user creates a\nbizarre area in\nwhich Pokémon’s held\nitems lose effect\nfor five turns."

movedata MOVE_SMACK_DOWN, "Smack Down"
    battleeffect MOVE_EFFECT_HIT
    pss SPLIT_PHYSICAL
    basepower 50
    type TYPE_ROCK
    accuracy 100
    pp 10
    effectchance 100
    target MOVE_TARGET_SELECTED
    priority 0
    flags FLAG_MIRROR_MOVE | FLAG_KINGS_ROCK
    appeal 0x00
    contesttype CONTEST_COOL
    terminatedata
    movedescription MOVE_SMACK_DOWN, "A projectile is\nthrown at the\nopponent. A flying\nPokémon will fall\nto the ground."

movedata MOVE_STORM_THROW, "Storm Throw"
    battleeffect MOVE_EFFECT_ALWAYS_CRITICAL
    pss SPLIT_PHYSICAL
    basepower 40
    type TYPE_FIGHTING
    accuracy 100
    pp 10
    effectchance 0
    target MOVE_TARGET_SELECTED
    priority 0
    flags FLAG_CONTACT | FLAG_PROTECT | FLAG_MIRROR_MOVE | FLAG_KINGS_ROCK
    appeal 0x00
    contesttype CONTEST_COOL
    terminatedata
    movedescription MOVE_STORM_THROW, "The user strikes\nthe foe fiercely.\nIt always results in\na critical hit."

movedata MOVE_FLAME_BURST, "Flame Burst"
    battleeffect MOVE_EFFECT_HIT
    pss SPLIT_SPECIAL
    basepower 70
    type TYPE_FIRE
    accuracy 100
    pp 10
    effectchance 100
    target MOVE_TARGET_SELECTED
    priority 0
    flags FLAG_PROTECT | FLAG_MIRROR_MOVE | FLAG_KINGS_ROCK
    appeal 0x00
    contesttype CONTEST_COOL
    terminatedata
    movedescription MOVE_FLAME_BURST, "The user attacks\nthe foe with a\nbursting flame."

movedata MOVE_SLUDGE_WAVE, "Sludge Wave"
    battleeffect MOVE_EFFECT_POISON_HIT
    pss SPLIT_SPECIAL
    basepower 95
    type TYPE_POISON
    accuracy 100
    pp 10
    effectchance 10
    target MOVE_TARGET_FOES_AND_ALLY
    priority 0
    flags FLAG_PROTECT | FLAG_MIRROR_MOVE
    appeal 0x00
    contesttype CONTEST_COOL
    terminatedata
    movedescription MOVE_SLUDGE_WAVE, "The area around the\nuser is swamped by\na giant sludge wave.\nIt may also poison\nthose hit."

movedata MOVE_QUIVER_DANCE, "Quiver Dance"
    battleeffect MOVE_EFFECT_SP_ATK_SP_DEF_SPEED_UP
    pss SPLIT_STATUS
    basepower 0
    type TYPE_BUG
    accuracy 0
    pp 10
    effectchance 0
    target MOVE_TARGET_USER
    priority 0
    flags FLAG_SNATCH
    appeal 0x00
    contesttype CONTEST_COOL
    terminatedata
    movedescription MOVE_QUIVER_DANCE, "The user mystically\ndances, raising its\nSp. Atk, Sp. Def,\nand Speed."

movedata MOVE_HEAVY_SLAM, "Heavy Slam"
    battleeffect MOVE_EFFECT_HEAVY_SLAM
    pss SPLIT_PHYSICAL
    basepower 1
    type TYPE_STEEL
    accuracy 100
    pp 10
    effectchance 0
    target MOVE_TARGET_SELECTED
    priority 0
    flags FLAG_CONTACT | FLAG_PROTECT | FLAG_MIRROR_MOVE | FLAG_KINGS_ROCK
    appeal 0x00
    contesttype CONTEST_COOL
    terminatedata
    movedescription MOVE_HEAVY_SLAM, "The user slams into\nthe target. The\ngreater the weight\ndifference, the\ngreater the damage."

movedata MOVE_SYNCHRONOISE, "Synchronoise"
    battleeffect MOVE_EFFECT_HIT
    pss SPLIT_SPECIAL
    basepower 120
    type TYPE_PSYCHIC
    accuracy 100
    pp 10
    effectchance 0
    target MOVE_TARGET_FOES_AND_ALLY
    priority 0
    flags FLAG_PROTECT | FLAG_MIRROR_MOVE | FLAG_KINGS_ROCK
    appeal 0x00
    contesttype CONTEST_COOL
    terminatedata
    movedescription MOVE_SYNCHRONOISE, "Using an odd shock\nwave, the user\ndamages same-type\nPokémon in the\nsurrounding area."

movedata MOVE_ELECTRO_BALL, "Electro Ball"
    battleeffect MOVE_EFFECT_HIT
    pss SPLIT_SPECIAL
    basepower 1
    type TYPE_ELECTRIC
    accuracy 100
    pp 10
    effectchance 0
    target MOVE_TARGET_SELECTED
    priority 0
    flags FLAG_MIRROR_MOVE | FLAG_KINGS_ROCK
    appeal 0x00
    contesttype CONTEST_COOL
    terminatedata
    movedescription MOVE_ELECTRO_BALL, "The user hurls an\nelectric orb. The\nfaster the user is\nthan the foe, the\ngreater the damage."

movedata MOVE_SOAK, "Soak"
    battleeffect MOVE_EFFECT_CHANGE_TO_WATER_TYPE
    pss SPLIT_STATUS
    basepower 0
    type TYPE_WATER
    accuracy 100
    pp 10
    effectchance 0
    target MOVE_TARGET_SELECTED
    priority 0
    flags FLAG_PROTECT | FLAG_MAGIC_COAT | FLAG_MIRROR_MOVE
    appeal 0x00
    contesttype CONTEST_COOL
    terminatedata
    movedescription MOVE_SOAK, "The user shoots a\ntorrent of water at\nthe target and\nchanges the target’s\ntype to Water."

movedata MOVE_FLAME_CHARGE, "Flame Charge"
    battleeffect MOVE_EFFECT_RAISE_SPEED_HIT
    pss SPLIT_PHYSICAL
    basepower 50
    type TYPE_FIRE
    accuracy 100
    pp 10
    effectchance 100
    target MOVE_TARGET_SELECTED
    priority 0
    flags FLAG_PROTECT | FLAG_CONTACT | FLAG_MIRROR_MOVE | FLAG_KINGS_ROCK
    appeal 0x00
    contesttype CONTEST_COOL
    terminatedata
    movedescription MOVE_FLAME_CHARGE, "The user cloaks\nitself in flames and\nattacks. It also ups\nthe user’s Speed."

movedata MOVE_COIL, "Coil"
    battleeffect MOVE_EFFECT_ATK_DEF_ACC_UP
    pss SPLIT_STATUS
    basepower 0
    type TYPE_POISON
    accuracy 0
    pp 10
    effectchance 0
    target MOVE_TARGET_USER
    priority 0
    flags FLAG_KEEP_HP_BAR | FLAG_SNATCH
    appeal 0x00
    contesttype CONTEST_COOL
    terminatedata
    movedescription MOVE_COIL, "The user coils up,\nraising its Attack,\nDefense, and\naccuracy."

movedata MOVE_LOW_SWEEP, "Low Sweep"
    battleeffect MOVE_EFFECT_LOWER_SPEED_HIT
    pss SPLIT_PHYSICAL
    basepower 65
    type TYPE_FIGHTING
    accuracy 100
    pp 10
    effectchance 100
    target MOVE_TARGET_SELECTED
    priority 0
    flags FLAG_CONTACT | FLAG_PROTECT | FLAG_MIRROR_MOVE | FLAG_KINGS_ROCK
    appeal 0x00
    contesttype CONTEST_COOL
    terminatedata
    movedescription MOVE_LOW_SWEEP, "The user attacks\nthe foe’s legs,\nlowering its\nSpeed stat."

movedata MOVE_ACID_SPRAY, "Acid Spray"
    battleeffect MOVE_EFFECT_LOWER_SP_DEF_2_HIT
    pss SPLIT_SPECIAL
    basepower 40
    type TYPE_POISON
    accuracy 100
    pp 10
    effectchance 100
    target MOVE_TARGET_SELECTED
    priority 0
    flags FLAG_PROTECT | FLAG_MIRROR_MOVE | FLAG_KINGS_ROCK
    appeal 0x00
    contesttype CONTEST_COOL
    terminatedata
    movedescription MOVE_ACID_SPRAY, "The user spits fluid\nthat melts the foe.\nIt harshly lowers\nthe foe’s Sp. Def."

movedata MOVE_FOUL_PLAY, "Foul Play"
    battleeffect MOVE_EFFECT_HIT
    pss SPLIT_PHYSICAL
    basepower 95
    type TYPE_DARK
    accuracy 100
    pp 10
    effectchance 0
    target MOVE_TARGET_SELECTED
    priority 0
    flags FLAG_CONTACT | FLAG_PROTECT | FLAG_MIRROR_MOVE | FLAG_KINGS_ROCK
    appeal 0x00
    contesttype CONTEST_COOL
    terminatedata
    movedescription MOVE_FOUL_PLAY, "The user turns the\ntarget’s power\nagainst it. Power\nincreases with the\nfoe’s Attack stat."

movedata MOVE_SIMPLE_BEAM, "Simple Beam"
    battleeffect MOVE_EFFECT_HIT
    pss SPLIT_SPECIAL
    basepower 0
    type TYPE_NORMAL
    accuracy 100
    pp 10
    effectchance 0
    target MOVE_TARGET_SELECTED
    priority 0
    flags FLAG_KEEP_HP_BAR | FLAG_PROTECT | FLAG_MAGIC_COAT | FLAG_MIRROR_MOVE
    appeal 0x00
    contesttype CONTEST_COOL
    terminatedata
    movedescription MOVE_SIMPLE_BEAM, "The user’s\nmysterious psychic\nwave changes the\ntarget’s Ability to\nSimple."

movedata MOVE_ENTRAINMENT, "Entrainment"
    battleeffect MOVE_EFFECT_HIT
    pss SPLIT_STATUS
    basepower 0
    type TYPE_NORMAL
    accuracy 100
    pp 10
    effectchance 0
    target MOVE_TARGET_SELECTED
    priority 0
    flags FLAG_KEEP_HP_BAR | FLAG_PROTECT | FLAG_MAGIC_COAT | FLAG_MIRROR_MOVE
    appeal 0x00
    contesttype CONTEST_COOL
    terminatedata
    movedescription MOVE_ENTRAINMENT, "The user dances\nwith an odd rhythm,\nmaking the target’s\nAbility the same as\nthe user’s Ability."

movedata MOVE_AFTER_YOU, "After You"
    battleeffect MOVE_EFFECT_AFTER_YOU
    pss SPLIT_STATUS
    basepower 0
    type TYPE_NORMAL
    accuracy 0
    pp 10
    effectchance 0
    target MOVE_TARGET_SELECTED
    priority 0
    flags FLAG_KEEP_HP_BAR
    appeal 0x00
    contesttype CONTEST_COOL
    terminatedata
    movedescription MOVE_AFTER_YOU, "The user helps the\ntarget and makes it\nuse its move right\nafter the user."

movedata MOVE_ROUND, "Round"
    battleeffect MOVE_EFFECT_HIT
    pss SPLIT_SPECIAL
    basepower 60
    type TYPE_NORMAL
    accuracy 100
    pp 10
    effectchance 0
    target MOVE_TARGET_SELECTED
    priority 0
    flags FLAG_KEEP_HP_BAR | FLAG_PROTECT | FLAG_MIRROR_MOVE | FLAG_KINGS_ROCK
    appeal 0x00
    contesttype CONTEST_COOL
    terminatedata
    movedescription MOVE_ROUND, "The user attacks\nwith a song. Others\ncan join in, doing\nmore damage."

movedata MOVE_ECHOED_VOICE, "Echoed Voice"
    battleeffect MOVE_EFFECT_HIT
    pss SPLIT_SPECIAL
    basepower 40
    type TYPE_NORMAL
    accuracy 100
    pp 10
    effectchance 0
    target MOVE_TARGET_SELECTED
    priority 0
    flags FLAG_KEEP_HP_BAR | FLAG_PROTECT | FLAG_MIRROR_MOVE | FLAG_KINGS_ROCK
    appeal 0x00
    contesttype CONTEST_COOL
    terminatedata
    movedescription MOVE_ECHOED_VOICE, "The user attacks\nthe target with a\nharsh echo.\nIf used every turn,\npower increases."

movedata MOVE_CHIP_AWAY, "Chip Away"
    battleeffect MOVE_EFFECT_HIT
    pss SPLIT_PHYSICAL
    basepower 70
    type TYPE_NORMAL
    accuracy 100
    pp 10
    effectchance 0
    target MOVE_TARGET_SELECTED
    priority 0
    flags FLAG_KEEP_HP_BAR | FLAG_CONTACT | FLAG_PROTECT | FLAG_MIRROR_MOVE | FLAG_KINGS_ROCK
    appeal 0x00
    contesttype CONTEST_COOL
    terminatedata
    movedescription MOVE_CHIP_AWAY, "An attack which is\nnot affected by the\ntarget’s stat\nchanges."

movedata MOVE_CLEAR_SMOG, "Clear Smog"
    battleeffect MOVE_EFFECT_HIT
    pss SPLIT_SPECIAL
    basepower 50
    type TYPE_POISON
    accuracy 0
    pp 10
    effectchance 100
    target MOVE_TARGET_SELECTED
    priority 0
    flags FLAG_KEEP_HP_BAR | FLAG_PROTECT | FLAG_MIRROR_MOVE | FLAG_KINGS_ROCK
    appeal 0x00
    contesttype CONTEST_COOL
    terminatedata
    movedescription MOVE_CLEAR_SMOG, "The user throws a\nclump of special\nmud that reverts\nall stat changes."

movedata MOVE_STORED_POWER, "Stored Power"
    battleeffect MOVE_EFFECT_HIT
    pss SPLIT_SPECIAL
    basepower 20
    type TYPE_PSYCHIC
    accuracy 100
    pp 10
    effectchance 0
    target MOVE_TARGET_SELECTED
    priority 0
    flags FLAG_KEEP_HP_BAR | FLAG_PROTECT | FLAG_MIRROR_MOVE | FLAG_KINGS_ROCK
    appeal 0x00
    contesttype CONTEST_COOL
    terminatedata
    movedescription MOVE_STORED_POWER, "The user attacks\nwith a stored power\nthat grows with\neach raised stat."

movedata MOVE_QUICK_GUARD, "Quick Guard"
    battleeffect MOVE_EFFECT_HIT
    pss SPLIT_STATUS
    basepower 0
    type TYPE_FIGHTING
    accuracy 0
    pp 10
    effectchance 0
    target MOVE_TARGET_USER
    priority 3
    flags FLAG_KEEP_HP_BAR | FLAG_SNATCH
    appeal 0x00
    contesttype CONTEST_COOL
    terminatedata
    movedescription MOVE_QUICK_GUARD, "The user protects\nitself and its\nallies from priority\nmoves."

movedata MOVE_ALLY_SWITCH, "Ally Switch"
    battleeffect MOVE_EFFECT_HIT
    pss SPLIT_STATUS
    basepower 0
    type TYPE_PSYCHIC
    accuracy 0
    pp 10
    effectchance 0
    target MOVE_TARGET_USER
    priority 2
    flags FLAG_KEEP_HP_BAR
    appeal 0x00
    contesttype CONTEST_COOL
    terminatedata
    movedescription MOVE_ALLY_SWITCH, "The user teleports\nusing a strange\npower and switches\nplaces with one of\nits allies."

movedata MOVE_SCALD, "Scald"
    battleeffect MOVE_EFFECT_THAW_AND_BURN_HIT
    pss SPLIT_SPECIAL
    basepower 80
    type TYPE_WATER
    accuracy 100
    pp 10
    effectchance 30
    target MOVE_TARGET_SELECTED
    priority 0
    flags FLAG_KEEP_HP_BAR | FLAG_PROTECT | FLAG_MIRROR_MOVE | FLAG_KINGS_ROCK
    appeal 0x00
    contesttype CONTEST_COOL
    terminatedata
    movedescription MOVE_SCALD, "Boiling water is\nshot at the foe.\nIt may also cause\na burn."

movedata MOVE_SHELL_SMASH, "Shell Smash"
    battleeffect MOVE_EFFECT_DEF_SP_DEF_DOWN_ATK_SP_ATK_SPEED_UP_2
    pss SPLIT_STATUS
    basepower 0
    type TYPE_NORMAL
    accuracy 0
    pp 10
    effectchance 0
    target MOVE_TARGET_USER
    priority 0
    flags FLAG_SNATCH
    appeal 0x00
    contesttype CONTEST_COOL
    terminatedata
    movedescription MOVE_SHELL_SMASH, "Sharply raises\nAttack, Sp. Atk, and\nSpeed, but lowers\nDefense and Sp. Def."

movedata MOVE_HEAL_PULSE, "Heal Pulse"
    battleeffect MOVE_EFFECT_HIT
    pss SPLIT_STATUS
    basepower 0
    type TYPE_PSYCHIC
    accuracy 0
    pp 10
    effectchance 0
    target MOVE_TARGET_SELECTED
    priority 0
    flags FLAG_KEEP_HP_BAR | FLAG_PROTECT | FLAG_MAGIC_COAT
    appeal 0x00
    contesttype CONTEST_COOL
    terminatedata
    movedescription MOVE_HEAL_PULSE, "The user emits a\nhealing pulse that\nrestores a target’s\nHP by up to half."

movedata MOVE_HEX, "Hex"
    battleeffect MOVE_EFFECT_DOUBLE_DAMAGE_ON_STATUS
    pss SPLIT_SPECIAL
    basepower 65
    type TYPE_GHOST
    accuracy 100
    pp 10
    effectchance 0
    target MOVE_TARGET_SELECTED
    priority 0
    flags FLAG_PROTECT | FLAG_MIRROR_MOVE | FLAG_KINGS_ROCK
    appeal 0x00
    contesttype CONTEST_COOL
    terminatedata
    movedescription MOVE_HEX, "This attack does\ndouble damage to a\ntarget affected by\na status problem."

movedata MOVE_SKY_DROP, "Sky Drop"
    battleeffect MOVE_EFFECT_HIT
    pss SPLIT_PHYSICAL
    basepower 60
    type TYPE_FLYING
    accuracy 100
    pp 10
    effectchance 0
    target MOVE_TARGET_SELECTED
    priority 0
    flags FLAG_KEEP_HP_BAR | FLAG_CONTACT | FLAG_PROTECT | FLAG_MIRROR_MOVE | FLAG_KINGS_ROCK
    appeal 0x00
    contesttype CONTEST_COOL
    terminatedata
    movedescription MOVE_SKY_DROP, "It takes the enemy\ninto the sky,\nwhere it can’t\nattack. It is\ndropped next turn."

movedata MOVE_SHIFT_GEAR, "Shift Gear"
    battleeffect MOVE_EFFECT_ATK_UP_SPEED_UP_2
    pss SPLIT_STATUS
    basepower 0
    type TYPE_STEEL
    accuracy 0
    pp 10
    effectchance 0
    target MOVE_TARGET_USER
    priority 0
    flags FLAG_SNATCH
    appeal 0x00
    contesttype CONTEST_COOL
    terminatedata
    movedescription MOVE_SHIFT_GEAR, "Rotating its gears,\nthe user raises its\nAttack and sharply\nraises its Speed."

movedata MOVE_CIRCLE_THROW, "Circle Throw"
    battleeffect MOVE_EFFECT_HIT
    pss SPLIT_PHYSICAL
    basepower 60
    type TYPE_FIGHTING
    accuracy 90
    pp 10
    effectchance 0
    target MOVE_TARGET_SELECTED
    priority -6
    flags FLAG_KEEP_HP_BAR | FLAG_CONTACT | FLAG_PROTECT | FLAG_MIRROR_MOVE
    appeal 0x00
    contesttype CONTEST_COOL
    terminatedata
    movedescription MOVE_CIRCLE_THROW, "The foe is made to\nswitch out with an\nally. In the wild,\nthe battle ends."

movedata MOVE_INCINERATE, "Incinerate"
    battleeffect MOVE_EFFECT_HIT
    pss SPLIT_SPECIAL
    basepower 60
    type TYPE_FIRE
    accuracy 100
    pp 10
    effectchance 100
    target MOVE_TARGET_BOTH
    priority 0
    flags FLAG_PROTECT | FLAG_MIRROR_MOVE | FLAG_KINGS_ROCK
    appeal 0x00
    contesttype CONTEST_COOL
    terminatedata
    movedescription MOVE_INCINERATE, "The user burns\nthe foe completely,\nrendering a held\nBerry useless."

movedata MOVE_QUASH, "Quash"
    battleeffect MOVE_EFFECT_QUASH
    pss SPLIT_STATUS
    basepower 0
    type TYPE_DARK
    accuracy 100
    pp 10
    effectchance 0
    target MOVE_TARGET_SELECTED
    priority 0
    flags FLAG_KEEP_HP_BAR | FLAG_PROTECT | FLAG_MAGIC_COAT | FLAG_MIRROR_MOVE
    appeal 0x00
    contesttype CONTEST_COOL
    terminatedata
    movedescription MOVE_QUASH, "The user suppresses\nthe target and makes\nits move go last."

movedata MOVE_ACROBATICS, "Acrobatics"
    battleeffect MOVE_EFFECT_DOUBLE_DAMAGE_WITHOUT_ITEM
    pss SPLIT_PHYSICAL
    basepower 55
    type TYPE_FLYING
    accuracy 100
    pp 10
    effectchance 0
    target MOVE_TARGET_SELECTED
    priority 0
    flags FLAG_CONTACT | FLAG_PROTECT | FLAG_MIRROR_MOVE | FLAG_KINGS_ROCK
    appeal 0x00
    contesttype CONTEST_COOL
    terminatedata
    movedescription MOVE_ACROBATICS, "A nimble attack\nthat does double\ndamage if the user\nhas no held item."

movedata MOVE_REFLECT_TYPE, "Reflect Type"
    battleeffect MOVE_EFFECT_HIT
    pss SPLIT_STATUS
    basepower 0
    type TYPE_NORMAL
    accuracy 0
    pp 10
    effectchance 0
    target MOVE_TARGET_SELECTED
    priority 0
    flags FLAG_KEEP_HP_BAR | FLAG_SNATCH
    appeal 0x00
    contesttype CONTEST_COOL
    terminatedata
    movedescription MOVE_REFLECT_TYPE, "The user reflects\nthe target’s type,\nmaking it the same\ntype as the target."

movedata MOVE_RETALIATE, "Retaliate"
    battleeffect MOVE_EFFECT_HIT
    pss SPLIT_PHYSICAL
    basepower 70
    type TYPE_NORMAL
    accuracy 100
    pp 5
    effectchance 0
    target MOVE_TARGET_SELECTED
    priority 0
    flags FLAG_KEEP_HP_BAR | FLAG_CONTACT | FLAG_PROTECT | FLAG_MIRROR_MOVE | FLAG_KINGS_ROCK
    appeal 0x00
    contesttype CONTEST_COOL
    terminatedata
    movedescription MOVE_RETALIATE, "If an ally fainted\nin the previous\nturn, this attack’s\ndamage increases."

movedata MOVE_FINAL_GAMBIT, "Final Gambit"
    battleeffect MOVE_EFFECT_HIT
    pss SPLIT_SPECIAL
    basepower 1
    type TYPE_FIGHTING
    accuracy 100
    pp 5
    effectchance 0
    target MOVE_TARGET_SELECTED
    priority 0
    flags FLAG_PROTECT | FLAG_KINGS_ROCK
    appeal 0x00
    contesttype CONTEST_COOL
    terminatedata
    movedescription MOVE_FINAL_GAMBIT, "The user risks all,\ndealing damage\nequal to its HP\nand then fainting\nfrom exhaustion."

movedata MOVE_BESTOW, "Bestow"
    battleeffect MOVE_EFFECT_HIT
    pss SPLIT_STATUS
    basepower 0
    type TYPE_NORMAL
    accuracy 0
    pp 10
    effectchance 0
    target MOVE_TARGET_SELECTED
    priority 0
    flags FLAG_KEEP_HP_BAR
    appeal 0x00
    contesttype CONTEST_COOL
    terminatedata
    movedescription MOVE_BESTOW, "The user passes its\nheld item to the\ntarget when the\ntarget isn’t\nholding an item."

movedata MOVE_INFERNO, "Inferno"
    battleeffect MOVE_EFFECT_BURN_HIT
    pss SPLIT_SPECIAL
    basepower 100
    type TYPE_FIRE
    accuracy 50
    pp 5
    effectchance 100
    target MOVE_TARGET_SELECTED
    priority 0
    flags FLAG_KEEP_HP_BAR | FLAG_PROTECT | FLAG_MIRROR_MOVE
    appeal 0x00
    contesttype CONTEST_COOL
    terminatedata
    movedescription MOVE_INFERNO, "The foe is engulfed\nby an intense fire\nthat is sure to\nleave a burn."

movedata MOVE_WATER_PLEDGE, "Water Pledge"
    battleeffect MOVE_EFFECT_HIT
    pss SPLIT_SPECIAL
    basepower 80
    type TYPE_WATER
    accuracy 100
    pp 10
    effectchance 0
    target MOVE_TARGET_SELECTED
    priority 0
    flags FLAG_KEEP_HP_BAR | FLAG_PROTECT | FLAG_MIRROR_MOVE | FLAG_KINGS_ROCK
    appeal 0x00
    contesttype CONTEST_COOL
    terminatedata
    movedescription MOVE_WATER_PLEDGE, "When combined with\nits fire equivalent,\nits power increases\nand a rainbow\nappears."

movedata MOVE_FIRE_PLEDGE, "Fire Pledge"
    battleeffect MOVE_EFFECT_HIT
    pss SPLIT_SPECIAL
    basepower 80
    type TYPE_FIRE
    accuracy 100
    pp 10
    effectchance 0
    target MOVE_TARGET_SELECTED
    priority 0
    flags FLAG_KEEP_HP_BAR | FLAG_PROTECT | FLAG_MIRROR_MOVE | FLAG_KINGS_ROCK
    appeal 0x00
    contesttype CONTEST_COOL
    terminatedata
    movedescription MOVE_FIRE_PLEDGE, "When used with its\ngrass equivalent,\nits power increases\nand a vast sea of\nfire appears."

movedata MOVE_GRASS_PLEDGE, "Grass Pledge"
    battleeffect MOVE_EFFECT_HIT
    pss SPLIT_SPECIAL
    basepower 80
    type TYPE_GRASS
    accuracy 100
    pp 10
    effectchance 0
    target MOVE_TARGET_SELECTED
    priority 0
    flags FLAG_KEEP_HP_BAR | FLAG_PROTECT | FLAG_MIRROR_MOVE | FLAG_KINGS_ROCK
    appeal 0x00
    contesttype CONTEST_COOL
    terminatedata
    movedescription MOVE_GRASS_PLEDGE, "When used with its\nwater equivalent,\nits power increases\nand a vast swamp\nappears."

movedata MOVE_VOLT_SWITCH, "Volt Switch"
    battleeffect MOVE_EFFECT_SWITCH_HIT
    pss SPLIT_SPECIAL
    basepower 70
    type TYPE_ELECTRIC
    accuracy 100
    pp 10
    effectchance 0
    target MOVE_TARGET_SELECTED
    priority 0
    flags FLAG_PROTECT | FLAG_MIRROR_MOVE | FLAG_KINGS_ROCK
    appeal 0x00
    contesttype CONTEST_COOL
    terminatedata
    movedescription MOVE_VOLT_SWITCH, "After attacking,\nthe user switches\nplaces with a\nparty Pokémon."

movedata MOVE_STRUGGLE_BUG, "Struggle Bug"
    battleeffect MOVE_EFFECT_LOWER_SP_ATK_HIT
    pss SPLIT_SPECIAL
    basepower 50
    type TYPE_BUG
    accuracy 100
    pp 10
    effectchance 100
    target MOVE_TARGET_BOTH
    priority 0
    flags FLAG_PROTECT | FLAG_MIRROR_MOVE
    appeal 0x00
    contesttype CONTEST_COOL
    terminatedata
    movedescription MOVE_STRUGGLE_BUG, "While resisting, the\nuser attacks the\nfoe, lowering its\nSp. Atk stat."

movedata MOVE_BULLDOZE, "Bulldoze"
    battleeffect MOVE_EFFECT_LOWER_SPEED_HIT
    pss SPLIT_PHYSICAL
    basepower 60
    type TYPE_GROUND
    accuracy 100
    pp 10
    effectchance 100
    target MOVE_TARGET_FOES_AND_ALLY
    priority 0
    flags FLAG_KEEP_HP_BAR | FLAG_PROTECT | FLAG_MIRROR_MOVE | FLAG_KINGS_ROCK
    appeal 0x00
    contesttype CONTEST_COOL
    terminatedata
    movedescription MOVE_BULLDOZE, "The user hits all\nPokémon in battle\nby stomping. Lowers\nSpeed of those hit."

movedata MOVE_FROST_BREATH, "Frost Breath"
    battleeffect MOVE_EFFECT_ALWAYS_CRITICAL
    pss SPLIT_SPECIAL
    basepower 60
    type TYPE_ICE
    accuracy 90
    pp 10
    effectchance 0
    target MOVE_TARGET_SELECTED
    priority 0
    flags FLAG_KEEP_HP_BAR | FLAG_PROTECT | FLAG_MIRROR_MOVE | FLAG_KINGS_ROCK
    appeal 0x00
    contesttype CONTEST_COOL
    terminatedata
    movedescription MOVE_FROST_BREATH, "The user blows\ncold air at the foe.\nIt always results in\na critical hit."

movedata MOVE_DRAGON_TAIL, "Dragon Tail"
    battleeffect 321
    pss SPLIT_PHYSICAL
    basepower 60
    type TYPE_DRAGON
    accuracy 90
    pp 10
    effectchance 0
    target MOVE_TARGET_SELECTED
    priority -6
    flags FLAG_CONTACT | FLAG_PROTECT | FLAG_MIRROR_MOVE
    appeal 0x00
    contesttype CONTEST_COOL
    terminatedata
    movedescription MOVE_DRAGON_TAIL, "The foe is made to\nswitch out with an\nally. In the wild,\nthe battle ends."

movedata MOVE_WORK_UP, "Work Up"
    battleeffect MOVE_EFFECT_ATK_SP_ATK_UP
    pss SPLIT_STATUS
    basepower 0
    type TYPE_NORMAL
    accuracy 0
    pp 10
    effectchance 0
    target MOVE_TARGET_USER
    priority 0
    flags FLAG_KEEP_HP_BAR | FLAG_SNATCH
    appeal 0x00
    contesttype CONTEST_COOL
    terminatedata
    movedescription MOVE_WORK_UP, "The user rouses\nitself to raise\nits Attack and\nSp. Atk stats."

movedata MOVE_ELECTROWEB, "Electroweb"
    battleeffect MOVE_EFFECT_LOWER_SPEED_HIT
    pss SPLIT_SPECIAL
    basepower 55
    type TYPE_ELECTRIC
    accuracy 95
    pp 10
    effectchance 100
    target MOVE_TARGET_BOTH
    priority 0
    flags FLAG_KEEP_HP_BAR | FLAG_PROTECT | FLAG_MIRROR_MOVE | FLAG_KINGS_ROCK
    appeal 0x00
    contesttype CONTEST_COOL
    terminatedata
    movedescription MOVE_ELECTROWEB, "The user traps the\nfoe in an electric\nnet. It also lowers\nthe foe’s Speed."

movedata MOVE_WILD_CHARGE, "Wild Charge"
    battleeffect MOVE_EFFECT_RECOIL_THIRD
    pss SPLIT_PHYSICAL
    basepower 90
    type TYPE_ELECTRIC
    accuracy 100
    pp 10
    effectchance 0
    target MOVE_TARGET_SELECTED
    priority 0
    flags FLAG_CONTACT | FLAG_PROTECT | FLAG_MIRROR_MOVE | FLAG_KINGS_ROCK
    appeal 0x00
    contesttype CONTEST_COOL
    terminatedata
    movedescription MOVE_WILD_CHARGE, "The user throws an\nelectrified tackle.\nIt hurts the user\na little."

movedata MOVE_DRILL_RUN, "Drill Run"
    battleeffect MOVE_EFFECT_HIGH_CRITICAL
    pss SPLIT_PHYSICAL
    basepower 80
    type TYPE_GROUND
    accuracy 95
    pp 10
    effectchance 0
    target MOVE_TARGET_SELECTED
    priority 0
    flags FLAG_CONTACT | FLAG_PROTECT | FLAG_MIRROR_MOVE | FLAG_KINGS_ROCK
    appeal 0x00
    contesttype CONTEST_COOL
    terminatedata
    movedescription MOVE_DRILL_RUN, "The user rotates\nits body like a\ndrill. It has a high\ncritical-hit ratio."

movedata MOVE_DUAL_CHOP, "Dual Chop"
    battleeffect MOVE_EFFECT_HIT_TWICE
    pss SPLIT_PHYSICAL
    basepower 40
    type TYPE_DRAGON
    accuracy 95
    pp 10
    effectchance 0
    target MOVE_TARGET_SELECTED
    priority 0
    flags FLAG_KEEP_HP_BAR | FLAG_CONTACT | FLAG_PROTECT | FLAG_MIRROR_MOVE | FLAG_KINGS_ROCK
    appeal 0x00
    contesttype CONTEST_COOL
    terminatedata
    movedescription MOVE_DUAL_CHOP, "The user hits\nthe foe with two\nbrutal strikes\nin one turn."

movedata MOVE_HEART_STAMP, "Heart Stamp"
    battleeffect MOVE_EFFECT_FLINCH_HIT
    pss SPLIT_PHYSICAL
    basepower 60
    type TYPE_PSYCHIC
    accuracy 100
    pp 10
    effectchance 30
    target MOVE_TARGET_SELECTED
    priority 0
    flags FLAG_KEEP_HP_BAR | FLAG_CONTACT | FLAG_PROTECT | FLAG_MIRROR_MOVE
    appeal 0x00
    contesttype CONTEST_COOL
    terminatedata
    movedescription MOVE_HEART_STAMP, "The foe is hit\nafter a cute act.\nIt may also make\nthe foe flinch."

movedata MOVE_HORN_LEECH, "Horn Leech"
    battleeffect MOVE_EFFECT_RECOVER_HALF_DAMAGE_DEALT
    pss SPLIT_PHYSICAL
    basepower 75
    type TYPE_GRASS
    accuracy 100
    pp 10
    effectchance 0
    target MOVE_TARGET_SELECTED
    priority 0
    flags FLAG_CONTACT | FLAG_PROTECT | FLAG_MIRROR_MOVE
    appeal 0x00
    contesttype CONTEST_COOL
    terminatedata
    movedescription MOVE_HORN_LEECH, "A harsh attack that\nabsorbs half the\ndamage it inflicted\nto restore HP."

movedata MOVE_SACRED_SWORD, "Sacred Sword"
    battleeffect MOVE_EFFECT_HIT
    pss SPLIT_PHYSICAL
    basepower 90
    type TYPE_FIGHTING
    accuracy 100
    pp 10
    effectchance 0
    target MOVE_TARGET_SELECTED
    priority 0
    flags FLAG_CONTACT | FLAG_PROTECT | FLAG_MIRROR_MOVE | FLAG_KINGS_ROCK
    appeal 0x00
    contesttype CONTEST_COOL
    terminatedata
    movedescription MOVE_SACRED_SWORD, "The user attacks by\nslicing with a long\nhorn. The target’s\nstat changes are\nignored."

movedata MOVE_RAZOR_SHELL, "Razor Shell"
    battleeffect MOVE_EFFECT_LOWER_DEFENSE_HIT
    pss SPLIT_PHYSICAL
    basepower 75
    type TYPE_WATER
    accuracy 95
    pp 10
    effectchance 50
    target MOVE_TARGET_SELECTED
    priority 0
    flags FLAG_CONTACT | FLAG_PROTECT | FLAG_MIRROR_MOVE
    appeal 0x00
    contesttype CONTEST_COOL
    terminatedata
    movedescription MOVE_RAZOR_SHELL, "The foe is cut\nby sharp shells.\nIt may also lower\nthe foe’s Defense."

movedata MOVE_HEAT_CRASH, "Heat Crash"
    battleeffect MOVE_EFFECT_HEAVY_SLAM
    pss SPLIT_PHYSICAL
    basepower 1
    type TYPE_FIRE
    accuracy 100
    pp 10
    effectchance 0
    target MOVE_TARGET_SELECTED
    priority 0
    flags FLAG_CONTACT | FLAG_PROTECT | FLAG_MIRROR_MOVE | FLAG_KINGS_ROCK
    appeal 0x00
    contesttype CONTEST_COOL
    terminatedata
    movedescription MOVE_HEAT_CRASH, "The user slams down\nwith fire. The more\nthe user outweighs\nthe foe, the greater\nthe damage."

movedata MOVE_LEAF_TORNADO, "Leaf Tornado"
    battleeffect MOVE_EFFECT_LOWER_ACCURACY_HIT
    pss SPLIT_SPECIAL
    basepower 65
    type TYPE_GRASS
    accuracy 90
    pp 10
    effectchance 50
    target MOVE_TARGET_SELECTED
    priority 0
    flags FLAG_PROTECT | FLAG_MIRROR_MOVE | FLAG_KINGS_ROCK
    appeal 0x00
    contesttype CONTEST_COOL
    terminatedata
    movedescription MOVE_LEAF_TORNADO, "Sharp leaves circle\nthe foe. It may also\nlower the foe’s\naccuracy."

movedata MOVE_STEAMROLLER, "Steamroller"
    battleeffect MOVE_EFFECT_FLINCH_MINIMIZE_DOUBLE_HIT
    pss SPLIT_PHYSICAL
    basepower 65
    type TYPE_BUG
    accuracy 100
    pp 10
    effectchance 30
    target MOVE_TARGET_SELECTED
    priority 0
    flags FLAG_CONTACT | FLAG_PROTECT | FLAG_MIRROR_MOVE
    appeal 0x00
    contesttype CONTEST_COOL
    terminatedata
    movedescription MOVE_STEAMROLLER, "The user crushes\nthe foe with its\nbody. It may also\nmake the foe flinch."

movedata MOVE_COTTON_GUARD, "Cotton Guard"
    battleeffect MOVE_EFFECT_HIT
    pss SPLIT_STATUS
    basepower 0
    type TYPE_GRASS
    accuracy 0
    pp 10
    effectchance 0
    target MOVE_TARGET_USER
    priority 0
    flags FLAG_SNATCH
    appeal 0x00
    contesttype CONTEST_COOL
    terminatedata
    movedescription MOVE_COTTON_GUARD, "The user protects\nitself with cotton,\ndrastically raising\nits Defense."

movedata MOVE_NIGHT_DAZE, "Night Daze"
    battleeffect MOVE_EFFECT_LOWER_ACCURACY_HIT
    pss SPLIT_SPECIAL
    basepower 85
    type TYPE_DARK
    accuracy 95
    pp 10
    effectchance 40
    target MOVE_TARGET_SELECTED
    priority 0
    flags FLAG_PROTECT | FLAG_MIRROR_MOVE | FLAG_KINGS_ROCK
    appeal 0x00
    contesttype CONTEST_COOL
    terminatedata
    movedescription MOVE_NIGHT_DAZE, "The user releases a\npitch-black blast\nat its target. May\nalso lower target’s\naccuracy."

movedata MOVE_PSYSTRIKE, "Psystrike"
    battleeffect MOVE_EFFECT_HIT
    pss SPLIT_SPECIAL
    basepower 100
    type TYPE_PSYCHIC
    accuracy 100
    pp 10
    effectchance 0
    target MOVE_TARGET_SELECTED
    priority 0
    flags FLAG_PROTECT | FLAG_MIRROR_MOVE | FLAG_KINGS_ROCK
    appeal 0x00
    contesttype CONTEST_COOL
    terminatedata
    movedescription MOVE_PSYSTRIKE, "An odd psychic wave\nattacks the target.\nThis attack does\nphysical damage."

movedata MOVE_TAIL_SLAP, "Tail Slap"
    battleeffect MOVE_EFFECT_MULTI_HIT
    pss SPLIT_PHYSICAL
    basepower 25
    type TYPE_NORMAL
    accuracy 85
    pp 10
    effectchance 0
    target MOVE_TARGET_SELECTED
    priority 0
    flags FLAG_CONTACT | FLAG_PROTECT | FLAG_MIRROR_MOVE | FLAG_KINGS_ROCK
    appeal 0x00
    contesttype CONTEST_COOL
    terminatedata
    movedescription MOVE_TAIL_SLAP, "The use attacks by\nhitting the target\nwith its hard tail.\nIt hits two to five\ntimes in a row."

movedata MOVE_HURRICANE, "Hurricane"
    battleeffect MOVE_EFFECT_THUNDER
    pss SPLIT_SPECIAL
    basepower 110
    type TYPE_FLYING
    accuracy 70
    pp 10
    effectchance 30
    target MOVE_TARGET_SELECTED
    priority 0
    flags FLAG_PROTECT | FLAG_MIRROR_MOVE | FLAG_KINGS_ROCK
    appeal 0x00
    contesttype CONTEST_COOL
    terminatedata
    movedescription MOVE_HURRICANE, "The foe is caught\nin a fierce wind.\nIt may also confuse\nthe foe."

movedata MOVE_HEAD_CHARGE, "Head Charge"
    battleeffect MOVE_EFFECT_RECOIL_THIRD
    pss SPLIT_PHYSICAL
    basepower 120
    type TYPE_NORMAL
    accuracy 100
    pp 10
    effectchance 0
    target MOVE_TARGET_SELECTED
    priority 0
    flags FLAG_CONTACT | FLAG_PROTECT | FLAG_MIRROR_MOVE | FLAG_KINGS_ROCK
    appeal 0x00
    contesttype CONTEST_COOL
    terminatedata
    movedescription MOVE_HEAD_CHARGE, "The user charges its\nhead into its foe,\nusing its guard hair.\nIt slightly damages\nthe user."

movedata MOVE_GEAR_GRIND, "Gear Grind"
    battleeffect MOVE_EFFECT_HIT_TWICE
    pss SPLIT_PHYSICAL
    basepower 50
    type TYPE_STEEL
    accuracy 85
    pp 10
    effectchance 0
    target MOVE_TARGET_SELECTED
    priority 0
    flags FLAG_CONTACT | FLAG_PROTECT | FLAG_MIRROR_MOVE | FLAG_KINGS_ROCK
    appeal 0x00
    contesttype CONTEST_COOL
    terminatedata
    movedescription MOVE_GEAR_GRIND, "The user attacks by\nthrowing two steel\ngears at it target.\nThis attack hits\ntwice in a row."

movedata MOVE_SEARING_SHOT, "Searing Shot"
    battleeffect MOVE_EFFECT_BURN_HIT
    pss SPLIT_SPECIAL
    basepower 100
    type TYPE_FIRE
    accuracy 100
    pp 5
    effectchance 30
    target MOVE_TARGET_FOES_AND_ALLY
    priority 0
    flags FLAG_KEEP_HP_BAR | FLAG_PROTECT | FLAG_MIRROR_MOVE | FLAG_KINGS_ROCK
    appeal 0x00
    contesttype CONTEST_COOL
    terminatedata
    movedescription MOVE_SEARING_SHOT, "The user torches\neverything around it\nin an inferno of\nscarlet flames. It\nmay burn the foes."

movedata MOVE_TECHNO_BLAST, "Techno Blast"
    battleeffect MOVE_EFFECT_TECHNO_BLAST
    pss SPLIT_SPECIAL
    basepower 120
    type TYPE_NORMAL
    accuracy 100
    pp 5
    effectchance 0
    target MOVE_TARGET_SELECTED
    priority 0
    flags FLAG_KEEP_HP_BAR | FLAG_PROTECT | FLAG_MIRROR_MOVE | FLAG_KINGS_ROCK
    appeal 0x00
    contesttype CONTEST_COOL
    terminatedata
    movedescription MOVE_TECHNO_BLAST, "The user fires a beam\nof light at its foe.\nThe type changes\ndepending on the\nDrive held."

movedata MOVE_RELIC_SONG, "Relic Song"
    battleeffect MOVE_EFFECT_SLEEP_HIT
    pss SPLIT_SPECIAL
    basepower 75
    type TYPE_NORMAL
    accuracy 100
    pp 10
    effectchance 10
    target MOVE_TARGET_BOTH
    priority 0
    flags FLAG_KEEP_HP_BAR | FLAG_PROTECT | FLAG_MIRROR_MOVE
    appeal 0x00
    contesttype CONTEST_COOL
    terminatedata
    movedescription MOVE_RELIC_SONG, "The user sings an\nancient song and\nattacks the hearts of\nthe listeners. It\nmay induce sleep."

movedata MOVE_SECRET_SWORD, "Secret Sword"
    battleeffect MOVE_EFFECT_HIT
    pss SPLIT_SPECIAL
    basepower 85
    type TYPE_FIGHTING
    accuracy 100
    pp 10
    effectchance 0
    target MOVE_TARGET_SELECTED
    priority 0
    flags FLAG_KEEP_HP_BAR | FLAG_PROTECT | FLAG_MIRROR_MOVE | FLAG_KINGS_ROCK
    appeal 0x00
    contesttype CONTEST_COOL
    terminatedata
    movedescription MOVE_SECRET_SWORD, "The user cuts with\nits long horn. The\nodd power in the\nhorn does physical\ndamage to the foe."

movedata MOVE_GLACIATE, "Glaciate"
    battleeffect MOVE_EFFECT_LOWER_SPEED_HIT
    pss SPLIT_SPECIAL
    basepower 65
    type TYPE_ICE
    accuracy 95
    pp 10
    effectchance 100
    target MOVE_TARGET_BOTH
    priority 0
    flags FLAG_KEEP_HP_BAR | FLAG_PROTECT | FLAG_MIRROR_MOVE
    appeal 0x00
    contesttype CONTEST_COOL
    terminatedata
    movedescription MOVE_GLACIATE, "The user attacks by\nblowing freezing cold\nair at opposing\nPokémon. This lowers\ntheir Speed."

movedata MOVE_BOLT_STRIKE, "Bolt Strike"
    battleeffect MOVE_EFFECT_PARALYZE_HIT
    pss SPLIT_PHYSICAL
    basepower 130
    type TYPE_ELECTRIC
    accuracy 85
    pp 5
    effectchance 20
    target MOVE_TARGET_SELECTED
    priority 0
    flags  FLAG_CONTACT | FLAG_PROTECT | FLAG_MIRROR_MOVE | FLAG_KINGS_ROCK
    appeal 0x00
    contesttype CONTEST_COOL
    terminatedata
    movedescription MOVE_BOLT_STRIKE, "The user surrounds\nitself with abundant\nelectricity that can\nparalyze and charges\nits target."

movedata MOVE_BLUE_FLARE, "Blue Flare"
    battleeffect MOVE_EFFECT_BURN_HIT
    pss SPLIT_SPECIAL
    basepower 130
    type TYPE_FIRE
    accuracy 85
    pp 5
    effectchance 20
    target MOVE_TARGET_SELECTED
    priority 0
    flags  FLAG_PROTECT | FLAG_MIRROR_MOVE | FLAG_KINGS_ROCK
    appeal 0x00
    contesttype CONTEST_COOL
    terminatedata
    movedescription MOVE_BLUE_FLARE, "The user attacks by\nengulfing the foe in\na severe, beautiful,\nblue flame. It may\nburn the foe."

movedata MOVE_FIERY_DANCE, "Fiery Dance"
    battleeffect MOVE_EFFECT_RAISE_SP_ATK_HIT
    pss SPLIT_SPECIAL
    basepower 80
    type TYPE_FIRE
    accuracy 100
    pp 10
    effectchance 50
    target MOVE_TARGET_SELECTED
    priority 0
    flags FLAG_PROTECT | FLAG_MIRROR_MOVE | FLAG_KINGS_ROCK
    appeal 0x00
    contesttype CONTEST_COOL
    terminatedata
    movedescription MOVE_FIERY_DANCE, "Cloaked in flames,\nthe user dances.\nIt may also raise\nthe user’s Sp. Atk."

movedata MOVE_FREEZE_SHOCK, "Freeze Shock"
    battleeffect MOVE_EFFECT_CHARGE_TURN_HIGH_CRIT_FLINCH
    pss SPLIT_SPECIAL
    basepower 140
    type TYPE_ICE
    accuracy 90
    pp 5
    effectchance 30
    target MOVE_TARGET_SELECTED
    priority 0
    flags FLAG_KEEP_HP_BAR | FLAG_PROTECT | FLAG_MIRROR_MOVE | FLAG_KINGS_ROCK
    appeal 0x00
    contesttype CONTEST_COOL
    terminatedata
    movedescription MOVE_FREEZE_SHOCK, "A two-turn attack\nthat hits the foe\nwith electrically\ncharged ice. It may\nparalyze the foe."

movedata MOVE_ICE_BURN, "Ice Burn"
    battleeffect MOVE_EFFECT_CHARGE_TURN_HIGH_CRIT_FLINCH
    pss SPLIT_SPECIAL
    basepower 140
    type TYPE_ICE
    accuracy 90
    pp 5
    effectchance 30
    target MOVE_TARGET_SELECTED
    priority 0
    flags FLAG_KEEP_HP_BAR | FLAG_PROTECT | FLAG_MIRROR_MOVE | FLAG_KINGS_ROCK
    appeal 0x00
    contesttype CONTEST_COOL
    terminatedata
    movedescription MOVE_ICE_BURN, "A two-turn attack\nthat surrounds the\nfoe with ultracold,\nfreezing wind. It\nmay burn the foe."

movedata MOVE_SNARL, "Snarl"
    battleeffect MOVE_EFFECT_LOWER_SP_ATK_HIT
    pss SPLIT_SPECIAL
    basepower 55
    type TYPE_DARK
    accuracy 95
    pp 10
    effectchance 100
    target MOVE_TARGET_BOTH
    priority 0
    flags FLAG_KEEP_HP_BAR | FLAG_PROTECT | FLAG_MIRROR_MOVE | FLAG_KINGS_ROCK
    appeal 0x00
    contesttype CONTEST_COOL
    terminatedata
    movedescription MOVE_SNARL, "The user barks\nmenacingly. It\nalso lowers the\nfoe’s Sp. Atk."

movedata MOVE_ICICLE_CRASH, "Icicle Crash"
    battleeffect MOVE_EFFECT_FLINCH_HIT
    pss SPLIT_PHYSICAL
    basepower 85
    type TYPE_ICE
    accuracy 90
    pp 10
    effectchance 30
    target MOVE_TARGET_SELECTED
    priority 0
    flags FLAG_KEEP_HP_BAR | FLAG_PROTECT | FLAG_MIRROR_MOVE
    appeal 0x00
    contesttype CONTEST_COOL
    terminatedata
    movedescription MOVE_ICICLE_CRASH, "Icicles are dropped\non the foe. It may\nalso make the foe\nflinch."

movedata MOVE_V_CREATE, "V-create"
    battleeffect MOVE_EFFECT_ATK_DEF_SPEED_DOWN_HIT
    pss SPLIT_PHYSICAL
    basepower 180
    type TYPE_FIRE
    accuracy 95
    pp 5
    effectchance 100
    target MOVE_TARGET_SELECTED
    priority 0
    flags  FLAG_CONTACT | FLAG_PROTECT | FLAG_MIRROR_MOVE | FLAG_KINGS_ROCK
    appeal 0x00
    contesttype CONTEST_COOL
    terminatedata
    movedescription MOVE_V_CREATE, "The user hurls the\nhot flame on its\nforehead. It lowers\nthe user’s Def, Sp.\nDef, and Speed."

movedata MOVE_FUSION_FLARE, "Fusion Flare"
    battleeffect MOVE_EFFECT_HIT
    pss SPLIT_SPECIAL
    basepower 100
    type TYPE_FIRE
    accuracy 100
    pp 5
    effectchance 0
    target MOVE_TARGET_SELECTED
    priority 0
    flags  FLAG_PROTECT | FLAG_MIRROR_MOVE | FLAG_KINGS_ROCK
    appeal 0x00
    contesttype CONTEST_COOL
    terminatedata
    movedescription MOVE_FUSION_FLARE, "The user brings down\na huge flame. It does\nmore damage when\ninfluenced by an\nenormous bolt."

movedata MOVE_FUSION_BOLT, "Fusion Bolt"
    battleeffect MOVE_EFFECT_HIT
    pss SPLIT_SPECIAL
    basepower 100
    type TYPE_ELECTRIC
    accuracy 100
    pp 5
    effectchance 0
    target MOVE_TARGET_SELECTED
    priority 0
    flags  FLAG_PROTECT | FLAG_MIRROR_MOVE | FLAG_KINGS_ROCK
    appeal 0x00
    contesttype CONTEST_COOL
    terminatedata
    movedescription MOVE_FUSION_BOLT, "The user throws down\na giant bolt. It does\nmore damage when\ninfluenced by an\nenormous flame."


movedata MOVE_FLYING_PRESS, "Flying Press"
    battleeffect MOVE_EFFECT_HIT
    pss SPLIT_PHYSICAL
    basepower 100
    type TYPE_FIGHTING
    accuracy 95
    pp 10
    effectchance 0
    target MOVE_TARGET_SELECTED
    priority 0
    flags FLAG_KEEP_HP_BAR | FLAG_PROTECT | FLAG_MIRROR_MOVE | FLAG_KINGS_ROCK
    appeal 0x00
    contesttype CONTEST_COOL
    terminatedata
    movedescription MOVE_FLYING_PRESS, "---"

movedata MOVE_MAT_BLOCK, "Mat Block"
    battleeffect MOVE_EFFECT_HIT
    pss SPLIT_STATUS
    basepower 0
    type TYPE_FIGHTING
    accuracy 0
    pp 10
    effectchance 0
    target MOVE_TARGET_USER_SIDE
    priority 0
    flags FLAG_MIRROR_MOVE | FLAG_PROTECT | FLAG_MAGIC_COAT
    appeal 0x00
    contesttype CONTEST_COOL
    terminatedata
    movedescription MOVE_MAT_BLOCK, "---"

movedata MOVE_BELCH, "Belch"
    battleeffect MOVE_EFFECT_HIT
    pss SPLIT_SPECIAL
    basepower 120
    type TYPE_POISON
    accuracy 90
    pp 10
    effectchance 0
    target MOVE_TARGET_SELECTED
    priority 0
    flags FLAG_KEEP_HP_BAR | FLAG_PROTECT | FLAG_MIRROR_MOVE | FLAG_KINGS_ROCK
    appeal 0x00
    contesttype CONTEST_COOL
    terminatedata
    movedescription MOVE_BELCH, "---"

movedata MOVE_ROTOTILLER, "Rototiller"
    battleeffect MOVE_EFFECT_HIT
    pss SPLIT_STATUS
    basepower 0
    type TYPE_GROUND
    accuracy 0
    pp 10
    effectchance 100
    target MOVE_TARGET_USER | MOVE_TARGET_FOES_AND_ALLY
    priority 0
    flags FLAG_MIRROR_MOVE | FLAG_PROTECT | FLAG_MAGIC_COAT
    appeal 0x00
    contesttype CONTEST_COOL
    terminatedata
    movedescription MOVE_ROTOTILLER, "---"

movedata MOVE_STICKY_WEB, "Sticky Web"
    battleeffect MOVE_EFFECT_HIT
    pss SPLIT_STATUS
    basepower 0
    type TYPE_BUG
    accuracy 0
    pp 10
    effectchance 0
    target MOVE_TARGET_OPPONENTS_FIELD
    priority 0
    flags FLAG_MIRROR_MOVE | FLAG_PROTECT | FLAG_MAGIC_COAT
    appeal 0x00
    contesttype CONTEST_COOL
    terminatedata
    movedescription MOVE_STICKY_WEB, "---"

movedata MOVE_FELL_STINGER, "Fell Stinger"
    battleeffect MOVE_EFFECT_HIT
    pss SPLIT_PHYSICAL
    basepower 50
    type TYPE_BUG
    accuracy 100
    pp 10
    effectchance 0
    target MOVE_TARGET_SELECTED
    priority 0
    flags FLAG_KEEP_HP_BAR | FLAG_PROTECT | FLAG_MIRROR_MOVE | FLAG_KINGS_ROCK
    appeal 0x00
    contesttype CONTEST_COOL
    terminatedata
    movedescription MOVE_FELL_STINGER, "---"

movedata MOVE_PHANTOM_FORCE, "Phantom Force"
    battleeffect MOVE_EFFECT_SHADOW_FORCE
    pss SPLIT_PHYSICAL
    basepower 90
    type TYPE_GHOST
    accuracy 100
    pp 10
    effectchance 0
    target MOVE_TARGET_SELECTED
    priority 0
    flags FLAG_PROTECT | FLAG_MIRROR_MOVE | FLAG_KINGS_ROCK
    appeal 0x00
    contesttype CONTEST_COOL
    terminatedata
    movedescription MOVE_PHANTOM_FORCE, "Invulnerable on\nturn 1.\nBreaks protect on\nturn 2."

movedata MOVE_TRICK_OR_TREAT, "Trick-or-Treat"
    battleeffect MOVE_EFFECT_HIT
    pss SPLIT_STATUS
    basepower 0
    type TYPE_GHOST
    accuracy 100
    pp 10
    effectchance 0
    target MOVE_TARGET_SELECTED
    priority 0
    flags FLAG_MIRROR_MOVE | FLAG_PROTECT | FLAG_MAGIC_COAT
    appeal 0x00
    contesttype CONTEST_COOL
    terminatedata
    movedescription MOVE_TRICK_OR_TREAT, "---"

movedata MOVE_NOBLE_ROAR, "Noble Roar"
    battleeffect MOVE_EFFECT_HIT
    pss SPLIT_STATUS
    basepower 0
    type TYPE_NORMAL
    accuracy 100
    pp 10
    effectchance 100
    target MOVE_TARGET_SELECTED
    priority 0
    flags FLAG_MIRROR_MOVE | FLAG_PROTECT | FLAG_MAGIC_COAT
    appeal 0x00
    contesttype CONTEST_COOL
    terminatedata
    movedescription MOVE_NOBLE_ROAR, "---"

movedata MOVE_ION_DELUGE, "Ion Deluge"
    battleeffect MOVE_EFFECT_HIT
    pss SPLIT_STATUS
    basepower 0
    type TYPE_ELECTRIC
    accuracy 0
    pp 10
    effectchance 0
    target MOVE_TARGET_ACTIVE_FIELD
    priority 1
    flags FLAG_MIRROR_MOVE | FLAG_PROTECT | FLAG_MAGIC_COAT
    appeal 0x00
    contesttype CONTEST_COOL
    terminatedata
    movedescription MOVE_ION_DELUGE, "---"

movedatalongname MOVE_PARABOLIC_CHARGE, "ParabolicCharge", "Parabolic Charge"
    battleeffect MOVE_EFFECT_RECOVER_HALF_DAMAGE_DEALT
    pss SPLIT_SPECIAL
    basepower 65
    type TYPE_ELECTRIC
    accuracy 100
    pp 10
    effectchance 0
    target MOVE_TARGET_FOES_AND_ALLY
    priority 0
    flags FLAG_KEEP_HP_BAR | FLAG_PROTECT | FLAG_MIRROR_MOVE | FLAG_KINGS_ROCK
    appeal 0x00
    contesttype CONTEST_COOL
    terminatedata
    movedescription MOVE_PARABOLIC_CHARGE, "Guzzles HP from\nopponents. 50%\nHP recovery.\nbzzzzt bzzzzt."

movedata MOVE_FORESTS_CURSE, "Forest’s Curse"
    battleeffect MOVE_EFFECT_HIT
    pss SPLIT_STATUS
    basepower 0
    type TYPE_GRASS
    accuracy 100
    pp 10
    effectchance 0
    target MOVE_TARGET_SELECTED
    priority 0
    flags FLAG_MIRROR_MOVE | FLAG_PROTECT | FLAG_MAGIC_COAT
    appeal 0x00
    contesttype CONTEST_COOL
    terminatedata
    movedescription MOVE_FORESTS_CURSE, "---"

movedata MOVE_PETAL_BLIZZARD, "Petal Blizzard"
    battleeffect MOVE_EFFECT_HIT
    pss SPLIT_PHYSICAL
    basepower 90
    type TYPE_GRASS
    accuracy 100
    pp 10
    effectchance 0
    target MOVE_TARGET_FOES_AND_ALLY
    priority 0
    flags FLAG_PROTECT | FLAG_MIRROR_MOVE | FLAG_KINGS_ROCK
    appeal 0x00
    contesttype CONTEST_COOL
    terminatedata
    movedescription MOVE_PETAL_BLIZZARD, "---"

movedata MOVE_FREEZE_DRY, "Freeze-Dry"
    battleeffect MOVE_EFFECT_HIT
    pss SPLIT_SPECIAL
    basepower 70
    type TYPE_ICE
    accuracy 100
    pp 10
    effectchance 10
    target MOVE_TARGET_SELECTED
    priority 0
    flags FLAG_PROTECT | FLAG_MIRROR_MOVE | FLAG_KINGS_ROCK
    appeal 0x00
    contesttype CONTEST_COOL
    terminatedata
    movedescription MOVE_FREEZE_DRY, "---"

movedata MOVE_DISARMING_VOICE, "Disarming Voice"
    battleeffect MOVE_EFFECT_HIT
    pss SPLIT_SPECIAL
    basepower 40
    type (FAIRY_TYPE_IMPLEMENTED) ? TYPE_FAIRY : TYPE_NORMAL
    accuracy 0
    pp 10
    effectchance 0
    target MOVE_TARGET_BOTH
    priority 0
    flags FLAG_PROTECT | FLAG_MIRROR_MOVE | FLAG_KINGS_ROCK
    appeal 0x00
    contesttype CONTEST_COOL
    terminatedata
    movedescription MOVE_DISARMING_VOICE, "---"

movedata MOVE_PARTING_SHOT, "Parting Shot"
    battleeffect MOVE_EFFECT_HIT
    pss SPLIT_STATUS
    basepower 0
    type TYPE_DARK
    accuracy 100
    pp 10
    effectchance 100
    target MOVE_TARGET_SELECTED
    priority 0
    flags FLAG_MIRROR_MOVE | FLAG_PROTECT | FLAG_MAGIC_COAT
    appeal 0x00
    contesttype CONTEST_COOL
    terminatedata
    movedescription MOVE_PARTING_SHOT, "---"

movedata MOVE_TOPSY_TURVY, "Topsy-Turvy"
    battleeffect MOVE_EFFECT_HIT
    pss SPLIT_STATUS
    basepower 0
    type TYPE_DARK
    accuracy 0
    pp 10
    effectchance 0
    target MOVE_TARGET_SELECTED
    priority 0
    flags FLAG_MIRROR_MOVE | FLAG_PROTECT | FLAG_MAGIC_COAT
    appeal 0x00
    contesttype CONTEST_COOL
    terminatedata
    movedescription MOVE_TOPSY_TURVY, "---"

movedata MOVE_DRAINING_KISS, "Draining Kiss"
    battleeffect MOVE_EFFECT_RECOVER_HALF_DAMAGE_DEALT
    pss SPLIT_SPECIAL
    basepower 50
    type (FAIRY_TYPE_IMPLEMENTED) ? TYPE_FAIRY : TYPE_NORMAL
    accuracy 100
    pp 10
    effectchance 0
    target MOVE_TARGET_SELECTED
    priority 0
    flags FLAG_KEEP_HP_BAR | FLAG_PROTECT | FLAG_MIRROR_MOVE | FLAG_KINGS_ROCK
    appeal 0x00
    contesttype CONTEST_COOL
    terminatedata
    movedescription MOVE_DRAINING_KISS, "Guzzles the HP of\nthe opponent.\n50% HP recovery."

movedata MOVE_CRAFTY_SHIELD, "Crafty Shield"
    battleeffect MOVE_EFFECT_HIT
    pss SPLIT_STATUS
    basepower 0
    type (FAIRY_TYPE_IMPLEMENTED) ? TYPE_FAIRY : TYPE_NORMAL
    accuracy 0
    pp 10
    effectchance 0
    target MOVE_TARGET_USER_SIDE
    priority 3
    flags FLAG_MIRROR_MOVE | FLAG_PROTECT | FLAG_MAGIC_COAT
    appeal 0x00
    contesttype CONTEST_COOL
    terminatedata
    movedescription MOVE_CRAFTY_SHIELD, "---"

movedata MOVE_FLOWER_SHIELD, "Flower Shield"
    battleeffect MOVE_EFFECT_HIT
    pss SPLIT_STATUS
    basepower 0
    type (FAIRY_TYPE_IMPLEMENTED) ? TYPE_FAIRY : TYPE_NORMAL
    accuracy 0
    pp 10
    effectchance 100
    target MOVE_TARGET_USER | MOVE_TARGET_FOES_AND_ALLY
    priority 0
    flags FLAG_MIRROR_MOVE | FLAG_PROTECT | FLAG_MAGIC_COAT
    appeal 0x00
    contesttype CONTEST_COOL
    terminatedata
    movedescription MOVE_FLOWER_SHIELD, "---"

movedata MOVE_GRASSY_TERRAIN, "Grassy Terrain"
    battleeffect MOVE_EFFECT_APPLY_TERRAINS
    pss SPLIT_STATUS
    basepower 0
    type TYPE_GRASS
    accuracy 0
    pp 10
    effectchance 0
    target MOVE_TARGET_ACTIVE_FIELD
    priority 0
    flags FLAG_MIRROR_MOVE | FLAG_PROTECT | FLAG_MAGIC_COAT
    appeal 0x05
    contesttype CONTEST_BEAUTY
    terminatedata
    movedescription MOVE_GRASSY_TERRAIN, "Sprouts Grassy\nterrain on the\nfield. Boosts grass\ndamage, 1/16 HP\nrecovery."

movedata MOVE_MISTY_TERRAIN, "Misty Terrain"
    battleeffect MOVE_EFFECT_APPLY_TERRAINS
    pss SPLIT_STATUS
    basepower 0
    type (FAIRY_TYPE_IMPLEMENTED) ? TYPE_FAIRY : TYPE_NORMAL
    accuracy 0
    pp 10
    effectchance 0
    target MOVE_TARGET_ACTIVE_FIELD
    priority 0
    flags FLAG_MIRROR_MOVE | FLAG_PROTECT | FLAG_MAGIC_COAT
    appeal 0x05
    contesttype CONTEST_BEAUTY
    terminatedata
    movedescription MOVE_MISTY_TERRAIN, "Prevents status\non grounded\nPokemon."

movedata MOVE_ELECTRIFY, "Electrify"
    battleeffect MOVE_EFFECT_HIT
    pss SPLIT_STATUS
    basepower 0
    type TYPE_ELECTRIC
    accuracy 0
    pp 10
    effectchance 0
    target MOVE_TARGET_SELECTED
    priority 0
    flags FLAG_MIRROR_MOVE | FLAG_PROTECT | FLAG_MAGIC_COAT
    appeal 0x00
    contesttype CONTEST_COOL
    terminatedata
    movedescription MOVE_ELECTRIFY, "---"

movedata MOVE_PLAY_ROUGH, "Play Rough"
    battleeffect MOVE_EFFECT_LOWER_ATTACK_HIT
    pss SPLIT_PHYSICAL
    basepower 90
    type (FAIRY_TYPE_IMPLEMENTED) ? TYPE_FAIRY : TYPE_NORMAL
    accuracy 90
    pp 10
    effectchance 10
    target MOVE_TARGET_SELECTED
    priority 0
    flags FLAG_KEEP_HP_BAR | FLAG_PROTECT | FLAG_MIRROR_MOVE | FLAG_KINGS_ROCK
    appeal 0x00
    contesttype CONTEST_COOL
    terminatedata
    movedescription MOVE_PLAY_ROUGH, "WHAM WHAM WHAM!\n10% chance to\nlower foe's attack."

movedata MOVE_FAIRY_WIND, "Fairy Wind"
    battleeffect MOVE_EFFECT_HIT
    pss SPLIT_SPECIAL
    basepower 40
    type (FAIRY_TYPE_IMPLEMENTED) ? TYPE_FAIRY : TYPE_NORMAL
    accuracy 100
    pp 10
    effectchance 0
    target MOVE_TARGET_SELECTED
    priority 0
    flags FLAG_KEEP_HP_BAR | FLAG_PROTECT | FLAG_MIRROR_MOVE | FLAG_KINGS_ROCK
    appeal 0x00
    contesttype CONTEST_COOL
    terminatedata
    movedescription MOVE_FAIRY_WIND, "Weak fairy damage.\nThat's it."

movedata MOVE_MOONBLAST, "Moonblast"
    battleeffect MOVE_EFFECT_LOWER_SP_ATK_HIT
    pss SPLIT_SPECIAL
    basepower 95
    type (FAIRY_TYPE_IMPLEMENTED) ? TYPE_FAIRY : TYPE_NORMAL
    accuracy 100
    pp 10
    effectchance 30
    target MOVE_TARGET_SELECTED
    priority 0
    flags FLAG_KEEP_HP_BAR | FLAG_PROTECT | FLAG_MIRROR_MOVE | FLAG_KINGS_ROCK
    appeal 0x00
    contesttype CONTEST_COOL
    terminatedata
    movedescription MOVE_MOONBLAST, "Chucks the moon\nat the opponent.\n30% chance to\nlower Sp. Atk."

movedata MOVE_BOOMBURST, "Boomburst"
    battleeffect MOVE_EFFECT_HIT
    pss SPLIT_SPECIAL
    basepower 140
    type TYPE_NORMAL
    accuracy 100
    pp 10
    effectchance 0
    target MOVE_TARGET_FOES_AND_ALLY
    priority 0
    flags FLAG_KEEP_HP_BAR | FLAG_PROTECT | FLAG_MIRROR_MOVE | FLAG_KINGS_ROCK
    appeal 0x00
    contesttype CONTEST_COOL
    terminatedata
    movedescription MOVE_BOOMBURST, "---"

movedata MOVE_FAIRY_LOCK, "Fairy Lock"
    battleeffect MOVE_EFFECT_HIT
    pss SPLIT_STATUS
    basepower 0
    type (FAIRY_TYPE_IMPLEMENTED) ? TYPE_FAIRY : TYPE_NORMAL
    accuracy 0
    pp 10
    effectchance 0
    target MOVE_TARGET_ACTIVE_FIELD
    priority 0
    flags FLAG_MIRROR_MOVE | FLAG_PROTECT | FLAG_MAGIC_COAT
    appeal 0x00
    contesttype CONTEST_COOL
    terminatedata
    movedescription MOVE_FAIRY_LOCK, "---"

movedata MOVE_KINGS_SHIELD, "King’s Shield"
    battleeffect MOVE_EFFECT_HIT
    pss SPLIT_STATUS
    basepower 0
    type TYPE_STEEL
    accuracy 0
    pp 10
    effectchance 0
    target MOVE_TARGET_USER
    priority 4
    flags FLAG_MIRROR_MOVE | FLAG_PROTECT | FLAG_MAGIC_COAT
    appeal 0x00
    contesttype CONTEST_COOL
    terminatedata
    movedescription MOVE_KINGS_SHIELD, "---"

movedata MOVE_PLAY_NICE, "Play Nice"
    battleeffect MOVE_EFFECT_ATK_DOWN
    pss SPLIT_STATUS
    basepower 0
    type TYPE_NORMAL
    accuracy 0
    pp 10
    effectchance 100
    target MOVE_TARGET_SELECTED
    priority 0
    flags FLAG_MIRROR_MOVE | FLAG_PROTECT | FLAG_MAGIC_COAT
    appeal 0x00
    contesttype CONTEST_COOL
    terminatedata
    movedescription MOVE_PLAY_NICE, "---"

movedata MOVE_CONFIDE, "Confide"
    battleeffect MOVE_EFFECT_HIT
    pss SPLIT_STATUS
    basepower 0
    type TYPE_NORMAL
    accuracy 0
    pp 10
    effectchance 100
    target MOVE_TARGET_SELECTED
    priority 0
    flags FLAG_MIRROR_MOVE | FLAG_PROTECT | FLAG_MAGIC_COAT
    appeal 0x00
    contesttype CONTEST_COOL
    terminatedata
    movedescription MOVE_CONFIDE, "---"

movedata MOVE_DIAMOND_STORM, "Diamond Storm"
    battleeffect MOVE_EFFECT_RAISE_DEF_2_HIT
    pss SPLIT_PHYSICAL
    basepower 100
    type TYPE_ROCK
    accuracy 95
    pp 5
    effectchance 50
    target MOVE_TARGET_BOTH
    priority 0
    flags  FLAG_PROTECT | FLAG_MIRROR_MOVE | FLAG_KINGS_ROCK
    appeal 0x00
    contesttype CONTEST_COOL
    terminatedata
    movedescription MOVE_DIAMOND_STORM, "Shoots a flurry\nof diamonds at\nthe foes.\n50% chance to\nraise defense."

movedata MOVE_STEAM_ERUPTION, "Steam Eruption"
    battleeffect MOVE_EFFECT_THAW_AND_BURN_HIT
    pss SPLIT_SPECIAL
    basepower 110
    type TYPE_WATER
    accuracy 95
    pp 5
    effectchance 30
    target MOVE_TARGET_SELECTED
    priority 0
    flags FLAG_KEEP_HP_BAR | FLAG_PROTECT | FLAG_MIRROR_MOVE | FLAG_KINGS_ROCK
    appeal 0x00
    contesttype CONTEST_COOL
    terminatedata
    movedescription MOVE_STEAM_ERUPTION, "Just better scald."

movedata MOVE_HYPERSPACE_HOLE, "Hyperspace Hole"
    battleeffect MOVE_EFFECT_REMOVE_PROTECT
    pss SPLIT_SPECIAL
    basepower 80
    type TYPE_PSYCHIC
    accuracy 0
    pp 5
    effectchance 0
    target MOVE_TARGET_SELECTED
    priority 0
    flags FLAG_PROTECT | FLAG_MIRROR_MOVE | FLAG_KINGS_ROCK
    appeal 0x00
    contesttype CONTEST_COOL
    terminatedata
    movedescription MOVE_HYPERSPACE_HOLE, "Sucks the foe\ninto a space\nhole. Breaks protect."

movedata MOVE_WATER_SHURIKEN, "Water Shuriken"
    battleeffect MOVE_EFFECT_MULTI_HIT
    pss SPLIT_SPECIAL
    basepower 15
    type TYPE_WATER
    accuracy 100
    pp 10
    effectchance 0
    target MOVE_TARGET_SELECTED
    priority 1
    flags FLAG_PROTECT | FLAG_MIRROR_MOVE | FLAG_KINGS_ROCK
    appeal 0x00
    contesttype CONTEST_COOL
    terminatedata
    movedescription MOVE_WATER_SHURIKEN, "---"

movedata MOVE_MYSTICAL_FIRE, "Mystical Fire"
    battleeffect MOVE_EFFECT_LOWER_SP_ATK_HIT
    pss SPLIT_SPECIAL
    basepower 75
    type TYPE_FIRE
    accuracy 100
    pp 10
    effectchance 100
    target MOVE_TARGET_SELECTED
    priority 0
    flags FLAG_KEEP_HP_BAR | FLAG_PROTECT | FLAG_MIRROR_MOVE | FLAG_KINGS_ROCK
    appeal 0x00
    contesttype CONTEST_COOL
    terminatedata
    movedescription MOVE_MYSTICAL_FIRE, "Lowers foe's Sp. Atk\nby one stage."

movedata MOVE_SPIKY_SHIELD, "Spiky Shield"
    battleeffect MOVE_EFFECT_HIT
    pss SPLIT_STATUS
    basepower 0
    type TYPE_GRASS
    accuracy 0
    pp 10
    effectchance 0
    target MOVE_TARGET_USER
    priority 4
    flags FLAG_MIRROR_MOVE | FLAG_PROTECT | FLAG_MAGIC_COAT
    appeal 0x00
    contesttype CONTEST_COOL
    terminatedata
    movedescription MOVE_SPIKY_SHIELD, "---"

movedata MOVE_AROMATIC_MIST, "Aromatic Mist"
    battleeffect MOVE_EFFECT_HIT
    pss SPLIT_STATUS
    basepower 0
    type (FAIRY_TYPE_IMPLEMENTED) ? TYPE_FAIRY : TYPE_NORMAL
    accuracy 0
    pp 10
    effectchance 0
    target MOVE_TARGET_ALLY
    priority 0
    flags FLAG_MIRROR_MOVE | FLAG_PROTECT | FLAG_MAGIC_COAT
    appeal 0x00
    contesttype CONTEST_COOL
    terminatedata
    movedescription MOVE_AROMATIC_MIST, "---"

movedata MOVE_EERIE_IMPULSE, "Eerie Impulse"
    battleeffect MOVE_EFFECT_HIT
    pss SPLIT_STATUS
    basepower 0
    type TYPE_ELECTRIC
    accuracy 100
    pp 10
    effectchance 0
    target MOVE_TARGET_SELECTED
    priority 0
    flags FLAG_MIRROR_MOVE | FLAG_PROTECT | FLAG_MAGIC_COAT
    appeal 0x00
    contesttype CONTEST_COOL
    terminatedata
    movedescription MOVE_EERIE_IMPULSE, "---"

movedata MOVE_VENOM_DRENCH, "Venom Drench"
    battleeffect MOVE_EFFECT_HIT
    pss SPLIT_STATUS
    basepower 0
    type TYPE_POISON
    accuracy 100
    pp 10
    effectchance 100
    target MOVE_TARGET_BOTH
    priority 0
    flags FLAG_MIRROR_MOVE | FLAG_PROTECT | FLAG_MAGIC_COAT
    appeal 0x00
    contesttype CONTEST_COOL
    terminatedata
    movedescription MOVE_VENOM_DRENCH, "---"

movedata MOVE_POWDER, "Powder"
    battleeffect MOVE_EFFECT_HIT
    pss SPLIT_STATUS
    basepower 0
    type TYPE_BUG
    accuracy 100
    pp 10
    effectchance 0
    target MOVE_TARGET_SELECTED
    priority 1
    flags FLAG_MIRROR_MOVE | FLAG_PROTECT | FLAG_MAGIC_COAT
    appeal 0x00
    contesttype CONTEST_COOL
    terminatedata
    movedescription MOVE_POWDER, "---"

movedata MOVE_GEOMANCY, "Geomancy"
    battleeffect MOVE_EFFECT_CHARGE_TURN_ATK_SP_ATK_SPEED_UP_2 
    pss SPLIT_STATUS
    basepower 0
    type (FAIRY_TYPE_IMPLEMENTED) ? TYPE_FAIRY : TYPE_NORMAL
    accuracy 0
    pp 10
    effectchance 0
    target MOVE_TARGET_USER
    priority 0
    flags FLAG_MIRROR_MOVE | FLAG_PROTECT | FLAG_MAGIC_COAT
    appeal 0x00
    contesttype CONTEST_COOL
    terminatedata
    movedescription MOVE_GEOMANCY, "Double boosts\nuser's Sp. Atk,\nSp. Def, and Speed\non turn 2."

movedata MOVE_MAGNETIC_FLUX, "Magnetic Flux"
    battleeffect MOVE_EFFECT_HIT
    pss SPLIT_STATUS
    basepower 0
    type TYPE_ELECTRIC
    accuracy 0
    pp 10
    effectchance 0
    target MOVE_TARGET_USER_SIDE
    priority 0
    flags FLAG_MIRROR_MOVE | FLAG_PROTECT | FLAG_MAGIC_COAT
    appeal 0x00
    contesttype CONTEST_COOL
    terminatedata
    movedescription MOVE_MAGNETIC_FLUX, "---"

movedata MOVE_HAPPY_HOUR, "Happy Hour"
    battleeffect MOVE_EFFECT_DO_NOTHING
    pss SPLIT_STATUS
    basepower 0
    type TYPE_NORMAL
    accuracy 0
    pp 10
    effectchance 0
    target MOVE_TARGET_USER_SIDE
    priority 0
    flags FLAG_MIRROR_MOVE | FLAG_PROTECT | FLAG_MAGIC_COAT
    appeal 0x00
    contesttype CONTEST_COOL
    terminatedata
    movedescription MOVE_HAPPY_HOUR, "---"

movedatalongname MOVE_ELECTRIC_TERRAIN, "ElectricTerrain", "Electric Terrain"
    battleeffect MOVE_EFFECT_APPLY_TERRAINS
    pss SPLIT_STATUS
    basepower 0
    type TYPE_ELECTRIC
    accuracy 0
    pp 10
    effectchance 0
    target MOVE_TARGET_ACTIVE_FIELD
    priority 0
    flags FLAG_MIRROR_MOVE | FLAG_PROTECT | FLAG_MAGIC_COAT
    appeal 0x05
    contesttype CONTEST_SMART // Prior to Pokémon Omega Ruby and Alpha Sapphire, it was known as the Smart condition.
    terminatedata
    movedescription MOVE_ELECTRIC_TERRAIN, "Prevents sleep on\ngrounded Pokemon\nfor 5 turns.\nBoosts electric moves.\n"

movedata MOVE_DAZZLING_GLEAM, "Dazzling Gleam"
    battleeffect MOVE_EFFECT_HIT
    pss SPLIT_SPECIAL
    basepower 80
    type (FAIRY_TYPE_IMPLEMENTED) ? TYPE_FAIRY : TYPE_NORMAL
    accuracy 100
    pp 10
    effectchance 0
    target MOVE_TARGET_BOTH
    priority 0
    flags FLAG_KEEP_HP_BAR | FLAG_PROTECT | FLAG_MIRROR_MOVE | FLAG_KINGS_ROCK
    appeal 0x00
    contesttype CONTEST_COOL
    terminatedata
    movedescription MOVE_DAZZLING_GLEAM, "Wow. So bright.\nUwu fairy light."

movedata MOVE_CELEBRATE, "Celebrate"
    battleeffect MOVE_EFFECT_DO_NOTHING
    pss SPLIT_STATUS
    basepower 0
    type TYPE_NORMAL
    accuracy 0
    pp 10
    effectchance 0
    target MOVE_TARGET_USER
    priority 0
    flags FLAG_MIRROR_MOVE | FLAG_PROTECT | FLAG_MAGIC_COAT
    appeal 0x00
    contesttype CONTEST_COOL
    terminatedata
    movedescription MOVE_CELEBRATE, "---"

movedata MOVE_HOLD_HANDS, "Hold Hands"
    battleeffect MOVE_EFFECT_DO_NOTHING
    pss SPLIT_STATUS
    basepower 0
    type TYPE_NORMAL
    accuracy 0
    pp 10
    effectchance 0
    target MOVE_TARGET_ALLY
    priority 0
    flags FLAG_MIRROR_MOVE | FLAG_PROTECT | FLAG_MAGIC_COAT
    appeal 0x00
    contesttype CONTEST_COOL
    terminatedata
    movedescription MOVE_HOLD_HANDS, "---"

movedata MOVE_BABY_DOLL_EYES, "Baby-Doll Eyes"
    battleeffect MOVE_EFFECT_ATK_DOWN
    pss SPLIT_STATUS
    basepower 0
    type (FAIRY_TYPE_IMPLEMENTED) ? TYPE_FAIRY : TYPE_NORMAL
    accuracy 100
    pp 10
    effectchance 0
    target MOVE_TARGET_SELECTED
    priority 1
    flags FLAG_MIRROR_MOVE | FLAG_PROTECT | FLAG_MAGIC_COAT
    appeal 0x00
    contesttype CONTEST_COOL
    terminatedata
    movedescription MOVE_BABY_DOLL_EYES, "User becomes cute.\n-1 Atk.\n+1 priority."

movedata MOVE_NUZZLE, "Nuzzle"
    battleeffect MOVE_EFFECT_PARALYZE_HIT
    pss SPLIT_PHYSICAL
    basepower 20
    type TYPE_ELECTRIC
    accuracy 100
    pp 10
    effectchance 100
    target MOVE_TARGET_SELECTED
    priority 0
    flags FLAG_KEEP_HP_BAR | FLAG_PROTECT | FLAG_MIRROR_MOVE | FLAG_KINGS_ROCK
    appeal 0x00
    contesttype CONTEST_COOL
    terminatedata
    movedescription MOVE_NUZZLE, "Paralyzes foe.\nJust better than\nThunder Wave."

movedata MOVE_HOLD_BACK, "Hold Back"
    battleeffect MOVE_EFFECT_LEAVE_WITH_1_HP
    pss SPLIT_PHYSICAL
    basepower 40
    type TYPE_NORMAL
    accuracy 100
    pp 10
    effectchance 0
    target MOVE_TARGET_SELECTED
    priority 0
    flags FLAG_KEEP_HP_BAR | FLAG_PROTECT | FLAG_MIRROR_MOVE | FLAG_KINGS_ROCK
    appeal 0x00
    contesttype CONTEST_COOL
    terminatedata
    movedescription MOVE_HOLD_BACK, "---"

movedata MOVE_INFESTATION, "Infestation"
    battleeffect MOVE_EFFECT_HIT
    pss SPLIT_SPECIAL
    basepower 20
    type TYPE_BUG
    accuracy 100
    pp 10
    effectchance 100
    target MOVE_TARGET_SELECTED
    priority 0
    flags FLAG_PROTECT | FLAG_MIRROR_MOVE | FLAG_KINGS_ROCK
    appeal 0x00
    contesttype CONTEST_COOL
    terminatedata
    movedescription MOVE_INFESTATION, "---"

movedata MOVE_POWER_UP_PUNCH, "Power-Up Punch"
    battleeffect MOVE_EFFECT_RAISE_ATTACK_HIT
    pss SPLIT_PHYSICAL
    basepower 40
    type TYPE_FIGHTING
    accuracy 100
    pp 10
    effectchance 100
    target MOVE_TARGET_SELECTED
    priority 0
    flags FLAG_KEEP_HP_BAR | FLAG_PROTECT | FLAG_MIRROR_MOVE | FLAG_KINGS_ROCK
    appeal 0x00
    contesttype CONTEST_COOL
    terminatedata
    movedescription MOVE_POWER_UP_PUNCH, "+1 user Atk."

movedata MOVE_OBLIVION_WING, "Oblivion Wing"
    battleeffect MOVE_EFFECT_RECOVER_HALF_DAMAGE_DEALT
    pss SPLIT_SPECIAL
    basepower 80
    type TYPE_FLYING
    accuracy 100
    pp 10
    effectchance 0
    target MOVE_TARGET_SELECTED
    priority 0
    flags  FLAG_PROTECT | FLAG_MIRROR_MOVE | FLAG_KINGS_ROCK
    appeal 0x00
    contesttype CONTEST_COOL
    terminatedata
    movedescription MOVE_OBLIVION_WING, "Yveltal uses its\nwings to suck HP\nfrom the foe.\nIdk how this works."

movedata MOVE_THOUSAND_ARROWS, "Thousand Arrows"
    battleeffect MOVE_EFFECT_HIT
    pss SPLIT_PHYSICAL
    basepower 90
    type TYPE_GROUND
    accuracy 100
    pp 10
    effectchance 100
    target MOVE_TARGET_BOTH
    priority 0
    flags FLAG_KEEP_HP_BAR | FLAG_PROTECT | FLAG_MIRROR_MOVE | FLAG_KINGS_ROCK
    appeal 0x00
    contesttype CONTEST_COOL
    terminatedata
    movedescription MOVE_THOUSAND_ARROWS, "---"

movedata MOVE_THOUSAND_WAVES, "Thousand Waves"
    battleeffect MOVE_EFFECT_HIT
    pss SPLIT_PHYSICAL
    basepower 90
    type TYPE_GROUND
    accuracy 100
    pp 10
    effectchance 0
    target MOVE_TARGET_BOTH
    priority 0
    flags FLAG_PROTECT | FLAG_MIRROR_MOVE | FLAG_KINGS_ROCK
    appeal 0x00
    contesttype CONTEST_COOL
    terminatedata
    movedescription MOVE_THOUSAND_WAVES, "---"

movedata MOVE_LANDS_WRATH, "Land’s Wrath"
    battleeffect MOVE_EFFECT_HIT
    pss SPLIT_PHYSICAL
    basepower 90
    type TYPE_GROUND
    accuracy 100
    pp 10
    effectchance 0
    target MOVE_TARGET_BOTH
    priority 0
    flags FLAG_PROTECT | FLAG_MIRROR_MOVE | FLAG_KINGS_ROCK
    appeal 0x00
    contesttype CONTEST_COOL
    terminatedata
    movedescription MOVE_LANDS_WRATH, "The land is angry.\nHits both opponents."

movedata MOVE_LIGHT_OF_RUIN, "Light of Ruin"
    battleeffect MOVE_EFFECT_RECOIL_HALF
    pss SPLIT_SPECIAL
    basepower 140
    type (FAIRY_TYPE_IMPLEMENTED) ? TYPE_FAIRY : TYPE_NORMAL
    accuracy 90
    pp 5
    effectchance 0
    target MOVE_TARGET_SELECTED
    priority 0
    flags FLAG_KEEP_HP_BAR | FLAG_PROTECT | FLAG_MIRROR_MOVE | FLAG_KINGS_ROCK
    appeal 0x00
    contesttype CONTEST_COOL
    terminatedata
    movedescription MOVE_LIGHT_OF_RUIN, "---"

movedata MOVE_ORIGIN_PULSE, "Origin Pulse"
    battleeffect MOVE_EFFECT_HIT
    pss SPLIT_SPECIAL
    basepower 110
    type TYPE_WATER
    accuracy 85
    pp 10
    effectchance 0
    target MOVE_TARGET_BOTH
    priority 0
    flags FLAG_KEEP_HP_BAR | FLAG_PROTECT | FLAG_MIRROR_MOVE | FLAG_KINGS_ROCK
    appeal 0x00
    contesttype CONTEST_COOL
    terminatedata
    movedescription MOVE_ORIGIN_PULSE, "Blasts both foes.\nDon't miss!"

movedatalongname MOVE_PRECIPICE_BLADES, "Precipice Blade", "Precipice Blades"
    battleeffect MOVE_EFFECT_HIT
    pss SPLIT_PHYSICAL
    basepower 120
    type TYPE_GROUND
    accuracy 85
    pp 10
    effectchance 0
    target MOVE_TARGET_BOTH
    priority 0
    flags FLAG_KEEP_HP_BAR | FLAG_PROTECT | FLAG_MIRROR_MOVE | FLAG_KINGS_ROCK
    appeal 0x00
    contesttype CONTEST_COOL
    terminatedata
    movedescription MOVE_PRECIPICE_BLADES, "User slices the foe\nwith sharp rocks.\nGroudon is happy."

movedata MOVE_DRAGON_ASCENT, "Dragon Ascent"
    battleeffect MOVE_EFFECT_DEF_SP_DEF_DOWN_HIT
    pss SPLIT_PHYSICAL
    basepower 120
    type TYPE_FLYING
    accuracy 100
    pp 5
    effectchance 100
    target MOVE_TARGET_SELECTED
    priority 0
    flags FLAG_KEEP_HP_BAR | FLAG_PROTECT | FLAG_MIRROR_MOVE | FLAG_KINGS_ROCK
    appeal 0x00
    contesttype CONTEST_COOL
    terminatedata
    movedescription MOVE_DRAGON_ASCENT, "Rayquaza obliterates\nthe opponent.\n-1 Def/Sp.Def for\nthe user."

movedata MOVE_HYPERSPACE_FURY, "Hyperspace Fury"
    battleeffect MOVE_EFFECT_HIT
    pss SPLIT_PHYSICAL
    basepower 100
    type TYPE_DARK
    accuracy 0
    pp 5
    effectchance 100
    target MOVE_TARGET_SELECTED
    priority 0
    flags  FLAG_PROTECT | FLAG_MIRROR_MOVE | FLAG_KINGS_ROCK
    appeal 0x00
    contesttype CONTEST_COOL
    terminatedata
    movedescription MOVE_HYPERSPACE_FURY, "Outer space hurts\nthe opponent.\nCan't miss!"

movedata MOVE_BREAKNECK_BLITZ_PHYSICAL, "Breakneck Blitz"
    battleeffect MOVE_EFFECT_HIT
    pss SPLIT_PHYSICAL
    basepower 0
    type TYPE_NORMAL
    accuracy 0
    pp 1
    effectchance 0
    target MOVE_TARGET_SELECTED
    priority 0
    flags FLAG_KEEP_HP_BAR | FLAG_PROTECT | FLAG_MIRROR_MOVE | FLAG_KINGS_ROCK
    appeal 0x00
    contesttype CONTEST_COOL
    terminatedata
    movedescription MOVE_BREAKNECK_BLITZ_PHYSICAL, "---"

movedata MOVE_BREAKNECK_BLITZ_SPECIAL, "Breakneck Blitz"
    battleeffect MOVE_EFFECT_HIT
    pss SPLIT_SPECIAL
    basepower 0
    type TYPE_NORMAL
    accuracy 0
    pp 1
    effectchance 0
    target MOVE_TARGET_SELECTED
    priority 0
    flags FLAG_KEEP_HP_BAR | FLAG_PROTECT | FLAG_MIRROR_MOVE | FLAG_KINGS_ROCK
    appeal 0x00
    contesttype CONTEST_COOL
    terminatedata
    movedescription MOVE_BREAKNECK_BLITZ_SPECIAL, "---"

movedatalongname MOVE_ALL_OUT_PUMMELING_PHYSICAL, "All-Out Pummel", "All-Out Pummeling"
    battleeffect MOVE_EFFECT_HIT
    pss SPLIT_PHYSICAL
    basepower 0
    type TYPE_FIGHTING
    accuracy 0
    pp 1
    effectchance 0
    target MOVE_TARGET_SELECTED
    priority 0
    flags FLAG_KEEP_HP_BAR | FLAG_PROTECT | FLAG_MIRROR_MOVE | FLAG_KINGS_ROCK
    appeal 0x00
    contesttype CONTEST_COOL
    terminatedata
    movedescription MOVE_ALL_OUT_PUMMELING_PHYSICAL, "---"

movedatalongname MOVE_ALL_OUT_PUMMELING_SPECIAL, "All-Out Pummel", "All-Out Pummeling"
    battleeffect MOVE_EFFECT_HIT
    pss SPLIT_SPECIAL
    basepower 0
    type TYPE_FIGHTING
    accuracy 0
    pp 1
    effectchance 0
    target MOVE_TARGET_SELECTED
    priority 0
    flags FLAG_KEEP_HP_BAR | FLAG_PROTECT | FLAG_MIRROR_MOVE | FLAG_KINGS_ROCK
    appeal 0x00
    contesttype CONTEST_COOL
    terminatedata
    movedescription MOVE_ALL_OUT_PUMMELING_SPECIAL, "---"

movedatalongname MOVE_SUPERSONIC_SKYSTRIKE_PHYSICAL, "Super Skystrike", "Supersonic Skystrike"
    battleeffect MOVE_EFFECT_HIT
    pss SPLIT_PHYSICAL
    basepower 0
    type TYPE_FLYING
    accuracy 0
    pp 1
    effectchance 0
    target MOVE_TARGET_SELECTED
    priority 0
    flags FLAG_KEEP_HP_BAR | FLAG_PROTECT | FLAG_MIRROR_MOVE | FLAG_KINGS_ROCK
    appeal 0x00
    contesttype CONTEST_COOL
    terminatedata
    movedescription MOVE_SUPERSONIC_SKYSTRIKE_PHYSICAL, "---"

movedatalongname MOVE_SUPERSONIC_SKYSTRIKE_SPECIAL, "Super Skystrike", "Supersonic Skystrike"
    battleeffect MOVE_EFFECT_HIT
    pss SPLIT_SPECIAL
    basepower 0
    type TYPE_FLYING
    accuracy 0
    pp 1
    effectchance 0
    target MOVE_TARGET_SELECTED
    priority 0
    flags FLAG_KEEP_HP_BAR | FLAG_PROTECT | FLAG_MIRROR_MOVE | FLAG_KINGS_ROCK
    appeal 0x00
    contesttype CONTEST_COOL
    terminatedata
    movedescription MOVE_SUPERSONIC_SKYSTRIKE_SPECIAL, "---"

movedata MOVE_ACID_DOWNPOUR_PHYSICAL, "Acid Downpour"
    battleeffect MOVE_EFFECT_HIT
    pss SPLIT_PHYSICAL
    basepower 0
    type TYPE_POISON
    accuracy 0
    pp 1
    effectchance 0
    target MOVE_TARGET_SELECTED
    priority 0
    flags FLAG_KEEP_HP_BAR | FLAG_PROTECT | FLAG_MIRROR_MOVE | FLAG_KINGS_ROCK
    appeal 0x00
    contesttype CONTEST_COOL
    terminatedata
    movedescription MOVE_ACID_DOWNPOUR_PHYSICAL, "---"

movedata MOVE_ACID_DOWNPOUR_SPECIAL, "Acid Downpour"
    battleeffect MOVE_EFFECT_HIT
    pss SPLIT_SPECIAL
    basepower 0
    type TYPE_POISON
    accuracy 0
    pp 1
    effectchance 0
    target MOVE_TARGET_SELECTED
    priority 0
    flags FLAG_KEEP_HP_BAR | FLAG_PROTECT | FLAG_MIRROR_MOVE | FLAG_KINGS_ROCK
    appeal 0x00
    contesttype CONTEST_COOL
    terminatedata
    movedescription MOVE_ACID_DOWNPOUR_SPECIAL, "---"

movedata MOVE_TECTONIC_RAGE_PHYSICAL, "Tectonic Rage"
    battleeffect MOVE_EFFECT_HIT
    pss SPLIT_PHYSICAL
    basepower 0
    type TYPE_GROUND
    accuracy 0
    pp 1
    effectchance 0
    target MOVE_TARGET_SELECTED
    priority 0
    flags FLAG_KEEP_HP_BAR | FLAG_PROTECT | FLAG_MIRROR_MOVE | FLAG_KINGS_ROCK
    appeal 0x00
    contesttype CONTEST_COOL
    terminatedata
    movedescription MOVE_TECTONIC_RAGE_PHYSICAL, "---"

movedata MOVE_TECTONIC_RAGE_SPECIAL, "Tectonic Rage"
    battleeffect MOVE_EFFECT_HIT
    pss SPLIT_SPECIAL
    basepower 0
    type TYPE_GROUND
    accuracy 0
    pp 1
    effectchance 0
    target MOVE_TARGET_SELECTED
    priority 0
    flags FLAG_KEEP_HP_BAR | FLAG_PROTECT | FLAG_MIRROR_MOVE | FLAG_KINGS_ROCK
    appeal 0x00
    contesttype CONTEST_COOL
    terminatedata
    movedescription MOVE_TECTONIC_RAGE_SPECIAL, "---"

movedatalongname MOVE_CONTINENTAL_CRUSH_PHYSICAL, "Continent Crush", "Continental Crush"
    battleeffect MOVE_EFFECT_HIT
    pss SPLIT_PHYSICAL
    basepower 0
    type TYPE_ROCK
    accuracy 0
    pp 1
    effectchance 0
    target MOVE_TARGET_SELECTED
    priority 0
    flags FLAG_KEEP_HP_BAR | FLAG_PROTECT | FLAG_MIRROR_MOVE | FLAG_KINGS_ROCK
    appeal 0x00
    contesttype CONTEST_COOL
    terminatedata
    movedescription MOVE_CONTINENTAL_CRUSH_PHYSICAL, "---"

movedatalongname MOVE_CONTINENTAL_CRUSH_SPECIAL, "Continent Crush", "Continental Crush"
    battleeffect MOVE_EFFECT_HIT
    pss SPLIT_SPECIAL
    basepower 0
    type TYPE_ROCK
    accuracy 0
    pp 1
    effectchance 0
    target MOVE_TARGET_SELECTED
    priority 0
    flags FLAG_KEEP_HP_BAR | FLAG_PROTECT | FLAG_MIRROR_MOVE | FLAG_KINGS_ROCK
    appeal 0x00
    contesttype CONTEST_COOL
    terminatedata
    movedescription MOVE_CONTINENTAL_CRUSH_SPECIAL, "---"

movedata MOVE_SAVAGE_SPIN_OUT_PHYSICAL, "Savage Spin-Out"
    battleeffect MOVE_EFFECT_HIT
    pss SPLIT_PHYSICAL
    basepower 0
    type TYPE_BUG
    accuracy 0
    pp 1
    effectchance 0
    target MOVE_TARGET_SELECTED
    priority 0
    flags FLAG_KEEP_HP_BAR | FLAG_PROTECT | FLAG_MIRROR_MOVE | FLAG_KINGS_ROCK
    appeal 0x00
    contesttype CONTEST_COOL
    terminatedata
    movedescription MOVE_SAVAGE_SPIN_OUT_PHYSICAL, "---"

movedata MOVE_SAVAGE_SPIN_OUT_SPECIAL, "Savage Spin-Out"
    battleeffect MOVE_EFFECT_HIT
    pss SPLIT_SPECIAL
    basepower 0
    type TYPE_BUG
    accuracy 0
    pp 1
    effectchance 0
    target MOVE_TARGET_SELECTED
    priority 0
    flags FLAG_KEEP_HP_BAR | FLAG_PROTECT | FLAG_MIRROR_MOVE | FLAG_KINGS_ROCK
    appeal 0x00
    contesttype CONTEST_COOL
    terminatedata
    movedescription MOVE_SAVAGE_SPIN_OUT_SPECIAL, "---"

movedatalongname MOVE_NEVER_ENDING_NIGHTMARE_PHYSICAL, "EndlessNitemare", "Never-Ending Nightmare"
    battleeffect MOVE_EFFECT_HIT
    pss SPLIT_PHYSICAL
    basepower 0
    type TYPE_GHOST
    accuracy 0
    pp 1
    effectchance 0
    target MOVE_TARGET_SELECTED
    priority 0
    flags FLAG_KEEP_HP_BAR | FLAG_PROTECT | FLAG_MIRROR_MOVE | FLAG_KINGS_ROCK
    appeal 0x00
    contesttype CONTEST_COOL
    terminatedata
    movedescription MOVE_NEVER_ENDING_NIGHTMARE_PHYSICAL, "---"

movedatalongname MOVE_NEVER_ENDING_NIGHTMARE_SPECIAL, "EndlessNitemare", "Never-Ending Nightmare"
    battleeffect MOVE_EFFECT_HIT
    pss SPLIT_SPECIAL
    basepower 0
    type TYPE_GHOST
    accuracy 0
    pp 1
    effectchance 0
    target MOVE_TARGET_SELECTED
    priority 0
    flags FLAG_KEEP_HP_BAR | FLAG_PROTECT | FLAG_MIRROR_MOVE | FLAG_KINGS_ROCK
    appeal 0x00
    contesttype CONTEST_COOL
    terminatedata
    movedescription MOVE_NEVER_ENDING_NIGHTMARE_SPECIAL, "---"

movedata MOVE_CORKSCREW_CRASH_PHYSICAL, "Corkscrew Crash"
    battleeffect MOVE_EFFECT_HIT
    pss SPLIT_PHYSICAL
    basepower 0
    type TYPE_STEEL
    accuracy 0
    pp 1
    effectchance 0
    target MOVE_TARGET_SELECTED
    priority 0
    flags FLAG_KEEP_HP_BAR | FLAG_PROTECT | FLAG_MIRROR_MOVE | FLAG_KINGS_ROCK
    appeal 0x00
    contesttype CONTEST_COOL
    terminatedata
    movedescription MOVE_CORKSCREW_CRASH_PHYSICAL, "---"

movedata MOVE_CORKSCREW_CRASH_SPECIAL, "Corkscrew Crash"
    battleeffect MOVE_EFFECT_HIT
    pss SPLIT_SPECIAL
    basepower 0
    type TYPE_STEEL
    accuracy 0
    pp 1
    effectchance 0
    target MOVE_TARGET_SELECTED
    priority 0
    flags FLAG_KEEP_HP_BAR | FLAG_PROTECT | FLAG_MIRROR_MOVE | FLAG_KINGS_ROCK
    appeal 0x00
    contesttype CONTEST_COOL
    terminatedata
    movedescription MOVE_CORKSCREW_CRASH_SPECIAL, "---"

movedatalongname MOVE_INFERNO_OVERDRIVE_PHYSICAL, "Inferno Drive", "Inferno Overdrive"
    battleeffect MOVE_EFFECT_HIT
    pss SPLIT_PHYSICAL
    basepower 0
    type TYPE_FIRE
    accuracy 0
    pp 1
    effectchance 0
    target MOVE_TARGET_SELECTED
    priority 0
    flags FLAG_KEEP_HP_BAR | FLAG_PROTECT | FLAG_MIRROR_MOVE | FLAG_KINGS_ROCK
    appeal 0x00
    contesttype CONTEST_COOL
    terminatedata
    movedescription MOVE_INFERNO_OVERDRIVE_PHYSICAL, "---"

movedatalongname MOVE_INFERNO_OVERDRIVE_SPECIAL, "Inferno Drive", "Inferno Overdrive"
    battleeffect MOVE_EFFECT_HIT
    pss SPLIT_SPECIAL
    basepower 0
    type TYPE_FIRE
    accuracy 0
    pp 1
    effectchance 0
    target MOVE_TARGET_SELECTED
    priority 0
    flags FLAG_KEEP_HP_BAR | FLAG_PROTECT | FLAG_MIRROR_MOVE | FLAG_KINGS_ROCK
    appeal 0x00
    contesttype CONTEST_COOL
    terminatedata
    movedescription MOVE_INFERNO_OVERDRIVE_SPECIAL, "---"

movedata MOVE_HYDRO_VORTEX_PHYSICAL, "Hydro Vortex"
    battleeffect MOVE_EFFECT_HIT
    pss SPLIT_PHYSICAL
    basepower 0
    type TYPE_WATER
    accuracy 0
    pp 1
    effectchance 0
    target MOVE_TARGET_SELECTED
    priority 0
    flags FLAG_KEEP_HP_BAR | FLAG_PROTECT | FLAG_MIRROR_MOVE | FLAG_KINGS_ROCK
    appeal 0x00
    contesttype CONTEST_COOL
    terminatedata
    movedescription MOVE_HYDRO_VORTEX_PHYSICAL, "---"

movedata MOVE_HYDRO_VORTEX_SPECIAL, "Hydro Vortex"
    battleeffect MOVE_EFFECT_HIT
    pss SPLIT_SPECIAL
    basepower 0
    type TYPE_WATER
    accuracy 0
    pp 1
    effectchance 0
    target MOVE_TARGET_SELECTED
    priority 0
    flags FLAG_KEEP_HP_BAR | FLAG_PROTECT | FLAG_MIRROR_MOVE | FLAG_KINGS_ROCK
    appeal 0x00
    contesttype CONTEST_COOL
    terminatedata
    movedescription MOVE_HYDRO_VORTEX_SPECIAL, "---"

movedata MOVE_BLOOM_DOOM_PHYSICAL, "Bloom Doom"
    battleeffect MOVE_EFFECT_HIT
    pss SPLIT_PHYSICAL
    basepower 0
    type TYPE_GRASS
    accuracy 0
    pp 1
    effectchance 0
    target MOVE_TARGET_SELECTED
    priority 0
    flags FLAG_KEEP_HP_BAR | FLAG_PROTECT | FLAG_MIRROR_MOVE | FLAG_KINGS_ROCK
    appeal 0x00
    contesttype CONTEST_COOL
    terminatedata
    movedescription MOVE_BLOOM_DOOM_PHYSICAL, "---"

movedata MOVE_BLOOM_DOOM_SPECIAL, "Bloom Doom"
    battleeffect MOVE_EFFECT_HIT
    pss SPLIT_SPECIAL
    basepower 0
    type TYPE_GRASS
    accuracy 0
    pp 1
    effectchance 0
    target MOVE_TARGET_SELECTED
    priority 0
    flags FLAG_KEEP_HP_BAR | FLAG_PROTECT | FLAG_MIRROR_MOVE | FLAG_KINGS_ROCK
    appeal 0x00
    contesttype CONTEST_COOL
    terminatedata
    movedescription MOVE_BLOOM_DOOM_SPECIAL, "---"

movedata MOVE_GIGAVOLT_HAVOC_PHYSICAL, "Gigavolt Havoc"
    battleeffect MOVE_EFFECT_HIT
    pss SPLIT_PHYSICAL
    basepower 0
    type TYPE_ELECTRIC
    accuracy 0
    pp 1
    effectchance 0
    target MOVE_TARGET_SELECTED
    priority 0
    flags FLAG_KEEP_HP_BAR | FLAG_PROTECT | FLAG_MIRROR_MOVE | FLAG_KINGS_ROCK
    appeal 0x00
    contesttype CONTEST_COOL
    terminatedata
    movedescription MOVE_GIGAVOLT_HAVOC_PHYSICAL, "---"

movedata MOVE_GIGAVOLT_HAVOC_SPECIAL, "Gigavolt Havoc"
    battleeffect MOVE_EFFECT_HIT
    pss SPLIT_SPECIAL
    basepower 0
    type TYPE_ELECTRIC
    accuracy 0
    pp 1
    effectchance 0
    target MOVE_TARGET_SELECTED
    priority 0
    flags FLAG_KEEP_HP_BAR | FLAG_PROTECT | FLAG_MIRROR_MOVE | FLAG_KINGS_ROCK
    appeal 0x00
    contesttype CONTEST_COOL
    terminatedata
    movedescription MOVE_GIGAVOLT_HAVOC_SPECIAL, "---"

movedatalongname MOVE_SHATTERED_PSYCHE_PHYSICAL, "ShatteredPsyche", "Shattered Psyche"
    battleeffect MOVE_EFFECT_HIT
    pss SPLIT_PHYSICAL
    basepower 0
    type TYPE_PSYCHIC
    accuracy 0
    pp 1
    effectchance 0
    target MOVE_TARGET_SELECTED
    priority 0
    flags FLAG_KEEP_HP_BAR | FLAG_PROTECT | FLAG_MIRROR_MOVE | FLAG_KINGS_ROCK
    appeal 0x00
    contesttype CONTEST_COOL
    terminatedata
    movedescription MOVE_SHATTERED_PSYCHE_PHYSICAL, "---"

movedatalongname MOVE_SHATTERED_PSYCHE_SPECIAL, "ShatteredPsyche", "Shattered Psyche"
    battleeffect MOVE_EFFECT_HIT
    pss SPLIT_SPECIAL
    basepower 0
    type TYPE_PSYCHIC
    accuracy 0
    pp 1
    effectchance 0
    target MOVE_TARGET_SELECTED
    priority 0
    flags FLAG_KEEP_HP_BAR | FLAG_PROTECT | FLAG_MIRROR_MOVE | FLAG_KINGS_ROCK
    appeal 0x00
    contesttype CONTEST_COOL
    terminatedata
    movedescription MOVE_SHATTERED_PSYCHE_SPECIAL, "---"

movedata MOVE_SUBZERO_SLAMMER_PHYSICAL, "Subzero Slammer"
    battleeffect MOVE_EFFECT_HIT
    pss SPLIT_PHYSICAL
    basepower 0
    type TYPE_ICE
    accuracy 0
    pp 1
    effectchance 0
    target MOVE_TARGET_SELECTED
    priority 0
    flags FLAG_KEEP_HP_BAR | FLAG_PROTECT | FLAG_MIRROR_MOVE | FLAG_KINGS_ROCK
    appeal 0x00
    contesttype CONTEST_COOL
    terminatedata
    movedescription MOVE_SUBZERO_SLAMMER_PHYSICAL, "---"

movedata MOVE_SUBZERO_SLAMMER_SPECIAL, "Subzero Slammer"
    battleeffect MOVE_EFFECT_HIT
    pss SPLIT_SPECIAL
    basepower 0
    type TYPE_ICE
    accuracy 0
    pp 1
    effectchance 0
    target MOVE_TARGET_SELECTED
    priority 0
    flags FLAG_KEEP_HP_BAR | FLAG_PROTECT | FLAG_MIRROR_MOVE | FLAG_KINGS_ROCK
    appeal 0x00
    contesttype CONTEST_COOL
    terminatedata
    movedescription MOVE_SUBZERO_SLAMMER_SPECIAL, "---"

movedatalongname MOVE_DEVASTATING_DRAKE_PHYSICAL, "Ultimate Drake", "Devastating Drake"
    battleeffect MOVE_EFFECT_HIT
    pss SPLIT_PHYSICAL
    basepower 0
    type TYPE_DRAGON
    accuracy 0
    pp 1
    effectchance 0
    target MOVE_TARGET_SELECTED
    priority 0
    flags FLAG_KEEP_HP_BAR | FLAG_PROTECT | FLAG_MIRROR_MOVE | FLAG_KINGS_ROCK
    appeal 0x00
    contesttype CONTEST_COOL
    terminatedata
    movedescription MOVE_DEVASTATING_DRAKE_PHYSICAL, "---"

movedatalongname MOVE_DEVASTATING_DRAKE_SPECIAL, "Ultimate Drake", "Devastating Drake"
    battleeffect MOVE_EFFECT_HIT
    pss SPLIT_SPECIAL
    basepower 0
    type TYPE_DRAGON
    accuracy 0
    pp 1
    effectchance 0
    target MOVE_TARGET_SELECTED
    priority 0
    flags FLAG_KEEP_HP_BAR | FLAG_PROTECT | FLAG_MIRROR_MOVE | FLAG_KINGS_ROCK
    appeal 0x00
    contesttype CONTEST_COOL
    terminatedata
    movedescription MOVE_DEVASTATING_DRAKE_SPECIAL, "---"

movedatalongname MOVE_BLACK_HOLE_ECLIPSE_PHYSICAL, "Black Eclipse", "Black Hole Eclipse"
    battleeffect MOVE_EFFECT_HIT
    pss SPLIT_PHYSICAL
    basepower 0
    type TYPE_DARK
    accuracy 0
    pp 1
    effectchance 0
    target MOVE_TARGET_SELECTED
    priority 0
    flags FLAG_KEEP_HP_BAR | FLAG_PROTECT | FLAG_MIRROR_MOVE | FLAG_KINGS_ROCK
    appeal 0x00
    contesttype CONTEST_COOL
    terminatedata
    movedescription MOVE_BLACK_HOLE_ECLIPSE_PHYSICAL, "---"

movedatalongname MOVE_BLACK_HOLE_ECLIPSE_SPECIAL, "Black Eclipse", "Black Hole Eclipse"
    battleeffect MOVE_EFFECT_HIT
    pss SPLIT_SPECIAL
    basepower 0
    type TYPE_DARK
    accuracy 0
    pp 1
    effectchance 0
    target MOVE_TARGET_SELECTED
    priority 0
    flags FLAG_KEEP_HP_BAR | FLAG_PROTECT | FLAG_MIRROR_MOVE | FLAG_KINGS_ROCK
    appeal 0x00
    contesttype CONTEST_COOL
    terminatedata
    movedescription MOVE_BLACK_HOLE_ECLIPSE_SPECIAL, "---"

movedata MOVE_TWINKLE_TACKLE_PHYSICAL, "Twinkle Tackle"
    battleeffect MOVE_EFFECT_HIT
    pss SPLIT_PHYSICAL
    basepower 0
    type (FAIRY_TYPE_IMPLEMENTED) ? TYPE_FAIRY : TYPE_NORMAL
    accuracy 0
    pp 1
    effectchance 0
    target MOVE_TARGET_SELECTED
    priority 0
    flags FLAG_KEEP_HP_BAR | FLAG_PROTECT | FLAG_MIRROR_MOVE | FLAG_KINGS_ROCK
    appeal 0x00
    contesttype CONTEST_COOL
    terminatedata
    movedescription MOVE_TWINKLE_TACKLE_PHYSICAL, "---"

movedata MOVE_TWINKLE_TACKLE_SPECIAL, "Twinkle Tackle"
    battleeffect MOVE_EFFECT_HIT
    pss SPLIT_SPECIAL
    basepower 0
    type (FAIRY_TYPE_IMPLEMENTED) ? TYPE_FAIRY : TYPE_NORMAL
    accuracy 0
    pp 1
    effectchance 0
    target MOVE_TARGET_SELECTED
    priority 0
    flags FLAG_KEEP_HP_BAR | FLAG_PROTECT | FLAG_MIRROR_MOVE | FLAG_KINGS_ROCK
    appeal 0x00
    contesttype CONTEST_COOL
    terminatedata
    movedescription MOVE_TWINKLE_TACKLE_SPECIAL, "---"

movedata MOVE_CATASTROPIKA, "Catastropika"
    battleeffect MOVE_EFFECT_HIT
    pss SPLIT_PHYSICAL
    basepower 210
    type TYPE_ELECTRIC
    accuracy 0
    pp 1
    effectchance 0
    target MOVE_TARGET_SELECTED
    priority 0
    flags FLAG_KEEP_HP_BAR | FLAG_PROTECT | FLAG_MIRROR_MOVE | FLAG_KINGS_ROCK
    appeal 0x00
    contesttype CONTEST_COOL
    terminatedata
    movedescription MOVE_CATASTROPIKA, "---"

movedata MOVE_SHORE_UP, "Shore Up"
    battleeffect MOVE_EFFECT_HIT
    pss SPLIT_STATUS
    basepower 0
    type TYPE_GROUND
    accuracy 0
    pp 10
    effectchance 0
    target MOVE_TARGET_USER
    priority 0
    flags FLAG_MIRROR_MOVE | FLAG_PROTECT | FLAG_MAGIC_COAT
    appeal 0x00
    contesttype CONTEST_COOL
    terminatedata
    movedescription MOVE_SHORE_UP, "---"

movedatalongname MOVE_FIRST_IMPRESSION, "FirstImpression", "First Impression"
    battleeffect MOVE_EFFECT_ALWAYS_FLINCH_FIRST_TURN_ONLY
    pss SPLIT_PHYSICAL
    basepower 90
    type TYPE_BUG
    accuracy 100
    pp 10
    effectchance 0
    target MOVE_TARGET_SELECTED
    priority 2
    flags FLAG_PROTECT | FLAG_MIRROR_MOVE | FLAG_KINGS_ROCK
    appeal 0x00
    contesttype CONTEST_COOL
    terminatedata
    movedescription MOVE_FIRST_IMPRESSION, "Hit's first on\nuser's first turn\non the field."

movedata MOVE_BANEFUL_BUNKER, "Baneful Bunker"
    battleeffect MOVE_EFFECT_PROTECT
    pss SPLIT_STATUS
    basepower 0
    type TYPE_POISON
    accuracy 0
    pp 10
    effectchance 0
    target MOVE_TARGET_USER
    priority 4
    flags FLAG_MIRROR_MOVE | FLAG_PROTECT | FLAG_MAGIC_COAT
    appeal 0x00
    contesttype CONTEST_COOL
    terminatedata
    movedescription MOVE_BANEFUL_BUNKER, "---"

movedata MOVE_SPIRIT_SHACKLE, "Spirit Shackle"
    battleeffect MOVE_EFFECT_HIT
    pss SPLIT_PHYSICAL
    basepower 80
    type TYPE_GHOST
    accuracy 100
    pp 10
    effectchance 0
    target MOVE_TARGET_SELECTED
    priority 0
    flags FLAG_KEEP_HP_BAR | FLAG_PROTECT | FLAG_MIRROR_MOVE | FLAG_KINGS_ROCK
    appeal 0x00
    contesttype CONTEST_COOL
    terminatedata
    movedescription MOVE_SPIRIT_SHACKLE, "---"

movedata MOVE_DARKEST_LARIAT, "Darkest Lariat"
    battleeffect MOVE_EFFECT_HIT
    pss SPLIT_PHYSICAL
    basepower 85
    type TYPE_DARK
    accuracy 100
    pp 10
    effectchance 0
    target MOVE_TARGET_SELECTED
    priority 0
    flags FLAG_PROTECT | FLAG_MIRROR_MOVE | FLAG_KINGS_ROCK
    appeal 0x00
    contesttype CONTEST_COOL
    terminatedata
    movedescription MOVE_DARKEST_LARIAT, "---"

movedata MOVE_SPARKLING_ARIA, "Sparkling Aria"
    battleeffect MOVE_EFFECT_HIT
    pss SPLIT_SPECIAL
    basepower 90
    type TYPE_WATER
    accuracy 100
    pp 10
    effectchance 0
    target MOVE_TARGET_FOES_AND_ALLY
    priority 0
    flags FLAG_KEEP_HP_BAR | FLAG_PROTECT | FLAG_MIRROR_MOVE | FLAG_KINGS_ROCK
    appeal 0x00
    contesttype CONTEST_COOL
    terminatedata
    movedescription MOVE_SPARKLING_ARIA, "---"

movedata MOVE_ICE_HAMMER, "Ice Hammer"
    battleeffect MOVE_EFFECT_SPEED_DOWN_HIT
    pss SPLIT_PHYSICAL
    basepower 100
    type TYPE_ICE
    accuracy 90
    pp 10
    effectchance 100
    target MOVE_TARGET_SELECTED
    priority 0
    flags FLAG_KEEP_HP_BAR | FLAG_PROTECT | FLAG_MIRROR_MOVE | FLAG_KINGS_ROCK
    appeal 0x00
    contesttype CONTEST_COOL
    terminatedata
    movedescription MOVE_ICE_HAMMER, "---"

movedata MOVE_FLORAL_HEALING, "Floral Healing"
    battleeffect MOVE_EFFECT_HIT
    pss SPLIT_STATUS
    basepower 0
    type (FAIRY_TYPE_IMPLEMENTED) ? TYPE_FAIRY : TYPE_NORMAL
    accuracy 0
    pp 10
    effectchance 0
    target MOVE_TARGET_SELECTED
    priority 0
    flags FLAG_MIRROR_MOVE | FLAG_PROTECT | FLAG_MAGIC_COAT
    appeal 0x00
    contesttype CONTEST_COOL
    terminatedata
    movedescription MOVE_FLORAL_HEALING, "---"

movedata MOVE_HIGH_HORSEPOWER, "High Horsepower"
    battleeffect MOVE_EFFECT_HIT
    pss SPLIT_PHYSICAL
    basepower 95
    type TYPE_GROUND
    accuracy 95
    pp 10
    effectchance 0
    target MOVE_TARGET_SELECTED
    priority 0
    flags FLAG_PROTECT | FLAG_MIRROR_MOVE | FLAG_KINGS_ROCK
    appeal 0x00
    contesttype CONTEST_COOL
    terminatedata
    movedescription MOVE_HIGH_HORSEPOWER, "Big ground damage."

movedata MOVE_STRENGTH_SAP, "Strength Sap"
    battleeffect MOVE_EFFECT_HIT
    pss SPLIT_STATUS
    basepower 0
    type TYPE_GRASS
    accuracy 100
    pp 10
    effectchance 100
    target MOVE_TARGET_SELECTED
    priority 0
    flags FLAG_MIRROR_MOVE | FLAG_PROTECT | FLAG_MAGIC_COAT
    appeal 0x00
    contesttype CONTEST_COOL
    terminatedata
    movedescription MOVE_STRENGTH_SAP, "---"

movedata MOVE_SOLAR_BLADE, "Solar Blade"
    battleeffect MOVE_EFFECT_CHARGE_TURN_SUN_SKIPS
    pss SPLIT_PHYSICAL
    basepower 125
    type TYPE_GRASS
    accuracy 100
    pp 10
    effectchance 0
    target MOVE_TARGET_SELECTED
    priority 0
    flags FLAG_PROTECT | FLAG_MIRROR_MOVE | FLAG_KINGS_ROCK
    appeal 0x00
    contesttype CONTEST_COOL
    terminatedata
    movedescription MOVE_SOLAR_BLADE, "---"

movedata MOVE_LEAFAGE, "Leafage"
    battleeffect MOVE_EFFECT_HIT
    pss SPLIT_PHYSICAL
    basepower 40
    type TYPE_GRASS
    accuracy 100
    pp 10
    effectchance 0
    target MOVE_TARGET_SELECTED
    priority 0
    flags FLAG_PROTECT | FLAG_MIRROR_MOVE | FLAG_KINGS_ROCK
    appeal 0x00
    contesttype CONTEST_COOL
    terminatedata
    movedescription MOVE_LEAFAGE, "---"

movedata MOVE_SPOTLIGHT, "Spotlight"
    battleeffect MOVE_EFFECT_MAKE_GLOBAL_TARGET
    pss SPLIT_STATUS
    basepower 0
    type TYPE_NORMAL
    accuracy 0
    pp 10
    effectchance 0
    target MOVE_TARGET_SELECTED
    priority 3
    flags FLAG_MIRROR_MOVE | FLAG_PROTECT | FLAG_MAGIC_COAT
    appeal 0x00
    contesttype CONTEST_COOL
    terminatedata
    movedescription MOVE_SPOTLIGHT, "---"

movedata MOVE_TOXIC_THREAD, "Toxic Thread"
    battleeffect MOVE_EFFECT_HIT
    pss SPLIT_STATUS
    basepower 0
    type TYPE_POISON
    accuracy 100
    pp 10
    effectchance 100
    target MOVE_TARGET_SELECTED
    priority 0
    flags FLAG_MIRROR_MOVE | FLAG_PROTECT | FLAG_MAGIC_COAT
    appeal 0x00
    contesttype CONTEST_COOL
    terminatedata
    movedescription MOVE_TOXIC_THREAD, "---"

movedata MOVE_LASER_FOCUS, "Laser Focus"
    battleeffect MOVE_EFFECT_HIT
    pss SPLIT_STATUS
    basepower 0
    type TYPE_NORMAL
    accuracy 0
    pp 10
    effectchance 0
    target MOVE_TARGET_USER
    priority 0
    flags FLAG_MIRROR_MOVE | FLAG_PROTECT | FLAG_MAGIC_COAT
    appeal 0x00
    contesttype CONTEST_COOL
    terminatedata
    movedescription MOVE_LASER_FOCUS, "---"

movedata MOVE_GEAR_UP, "Gear Up"
    battleeffect MOVE_EFFECT_HIT
    pss SPLIT_STATUS
    basepower 0
    type TYPE_STEEL
    accuracy 0
    pp 10
    effectchance 0
    target MOVE_TARGET_USER_SIDE
    priority 0
    flags FLAG_MIRROR_MOVE | FLAG_PROTECT | FLAG_MAGIC_COAT
    appeal 0x00
    contesttype CONTEST_COOL
    terminatedata
    movedescription MOVE_GEAR_UP, "---"

movedata MOVE_THROAT_CHOP, "Throat Chop"
    battleeffect MOVE_EFFECT_HIT
    pss SPLIT_PHYSICAL
    basepower 80
    type TYPE_DARK
    accuracy 100
    pp 10
    effectchance 100
    target MOVE_TARGET_SELECTED
    priority 0
    flags FLAG_KEEP_HP_BAR | FLAG_PROTECT | FLAG_MIRROR_MOVE | FLAG_KINGS_ROCK
    appeal 0x00
    contesttype CONTEST_COOL
    terminatedata
    movedescription MOVE_THROAT_CHOP, "---"

movedata MOVE_POLLEN_PUFF, "Pollen Puff"
    battleeffect MOVE_EFFECT_HIT
    pss SPLIT_SPECIAL
    basepower 90
    type TYPE_BUG
    accuracy 100
    pp 10
    effectchance 0
    target MOVE_TARGET_SELECTED
    priority 0
    flags FLAG_PROTECT | FLAG_MIRROR_MOVE | FLAG_KINGS_ROCK
    appeal 0x00
    contesttype CONTEST_COOL
    terminatedata
    movedescription MOVE_POLLEN_PUFF, "---"

movedata MOVE_ANCHOR_SHOT, "Anchor Shot"
    battleeffect MOVE_EFFECT_HIT
    pss SPLIT_PHYSICAL
    basepower 80
    type TYPE_STEEL
    accuracy 100
    pp 10
    effectchance 0
    target MOVE_TARGET_SELECTED
    priority 0
    flags FLAG_KEEP_HP_BAR | FLAG_PROTECT | FLAG_MIRROR_MOVE | FLAG_KINGS_ROCK
    appeal 0x00
    contesttype CONTEST_COOL
    terminatedata
    movedescription MOVE_ANCHOR_SHOT, "---"

movedata MOVE_PSYCHIC_TERRAIN, "Psychic Terrain"
    battleeffect MOVE_EFFECT_APPLY_TERRAINS
    pss SPLIT_STATUS
    basepower 0
    type TYPE_PSYCHIC
    accuracy 0
    pp 10
    effectchance 0
    target MOVE_TARGET_ACTIVE_FIELD
    priority 0
    flags FLAG_MIRROR_MOVE | FLAG_PROTECT | FLAG_MAGIC_COAT
    appeal 0x00
    contesttype CONTEST_COOL
    terminatedata
    movedescription MOVE_PSYCHIC_TERRAIN, "Blocks priority moves\non grounded Pokemon.\nBoosts Psychic moves.\n"

movedata MOVE_LUNGE, "Lunge"
    battleeffect MOVE_EFFECT_LOWER_ATTACK_HIT
    pss SPLIT_PHYSICAL
    basepower 80
    type TYPE_BUG
    accuracy 100
    pp 10
    effectchance 100
    target MOVE_TARGET_SELECTED
    priority 0
    flags FLAG_PROTECT | FLAG_MIRROR_MOVE | FLAG_KINGS_ROCK
    appeal 0x00
    contesttype CONTEST_COOL
    terminatedata
    movedescription MOVE_LUNGE, "Lowers foe's Atk\nby one stage."

movedata MOVE_FIRE_LASH, "Fire Lash"
    battleeffect MOVE_EFFECT_LOWER_DEFENSE_HIT
    pss SPLIT_PHYSICAL
    basepower 80
    type TYPE_FIRE
    accuracy 100
    pp 10
    effectchance 100
    target MOVE_TARGET_SELECTED
    priority 0
    flags FLAG_KEEP_HP_BAR | FLAG_PROTECT | FLAG_MIRROR_MOVE | FLAG_KINGS_ROCK
    appeal 0x00
    contesttype CONTEST_COOL
    terminatedata
    movedescription MOVE_FIRE_LASH, "---"

movedata MOVE_POWER_TRIP, "Power Trip"
    battleeffect MOVE_EFFECT_HIT
    pss SPLIT_PHYSICAL
    basepower 20
    type TYPE_DARK
    accuracy 100
    pp 10
    effectchance 0
    target MOVE_TARGET_SELECTED
    priority 0
    flags FLAG_PROTECT | FLAG_MIRROR_MOVE | FLAG_KINGS_ROCK
    appeal 0x00
    contesttype CONTEST_COOL
    terminatedata
    movedescription MOVE_POWER_TRIP, "---"

movedata MOVE_BURN_UP, "Burn Up"
    battleeffect MOVE_EFFECT_HIT
    pss SPLIT_SPECIAL
    basepower 130
    type TYPE_FIRE
    accuracy 100
    pp 5
    effectchance 0
    target MOVE_TARGET_SELECTED
    priority 0
    flags FLAG_KEEP_HP_BAR | FLAG_PROTECT | FLAG_MIRROR_MOVE | FLAG_KINGS_ROCK
    appeal 0x00
    contesttype CONTEST_COOL
    terminatedata
    movedescription MOVE_BURN_UP, "---"

movedata MOVE_SPEED_SWAP, "Speed Swap"
    battleeffect MOVE_EFFECT_HIT
    pss SPLIT_STATUS
    basepower 0
    type TYPE_PSYCHIC
    accuracy 0
    pp 10
    effectchance 0
    target MOVE_TARGET_SELECTED
    priority 0
    flags FLAG_MIRROR_MOVE | FLAG_PROTECT | FLAG_MAGIC_COAT
    appeal 0x00
    contesttype CONTEST_COOL
    terminatedata
    movedescription MOVE_SPEED_SWAP, "---"

movedata MOVE_SMART_STRIKE, "Smart Strike"
    battleeffect MOVE_EFFECT_HIT
    pss SPLIT_PHYSICAL
    basepower 70
    type TYPE_STEEL
    accuracy 0
    pp 10
    effectchance 0
    target MOVE_TARGET_SELECTED
    priority 0
    flags FLAG_PROTECT | FLAG_MIRROR_MOVE | FLAG_KINGS_ROCK
    appeal 0x00
    contesttype CONTEST_COOL
    terminatedata
    movedescription MOVE_SMART_STRIKE, "---"

movedata MOVE_PURIFY, "Purify"
    battleeffect MOVE_EFFECT_HIT
    pss SPLIT_STATUS
    basepower 0
    type TYPE_POISON
    accuracy 0
    pp 10
    effectchance 0
    target MOVE_TARGET_SELECTED
    priority 0
    flags FLAG_MIRROR_MOVE | FLAG_PROTECT | FLAG_MAGIC_COAT
    appeal 0x00
    contesttype CONTEST_COOL
    terminatedata
    movedescription MOVE_PURIFY, "---"

movedatalongname MOVE_REVELATION_DANCE, "RevelationDance", "Revelation Dance"
    battleeffect MOVE_EFFECT_HIT
    pss SPLIT_SPECIAL
    basepower 90
    type TYPE_NORMAL
    accuracy 100
    pp 10
    effectchance 0
    target MOVE_TARGET_SELECTED
    priority 0
    flags FLAG_KEEP_HP_BAR | FLAG_PROTECT | FLAG_MIRROR_MOVE | FLAG_KINGS_ROCK
    appeal 0x00
    contesttype CONTEST_COOL
    terminatedata
    movedescription MOVE_REVELATION_DANCE, "---"

movedata MOVE_CORE_ENFORCER, "Core Enforcer"
    battleeffect MOVE_EFFECT_HIT
    pss SPLIT_SPECIAL
    basepower 100
    type TYPE_DRAGON
    accuracy 100
    pp 10
    effectchance 0
    target MOVE_TARGET_BOTH
    priority 0
    flags  FLAG_PROTECT | FLAG_MIRROR_MOVE | FLAG_KINGS_ROCK
    appeal 0x00
    contesttype CONTEST_COOL
    terminatedata
    movedescription MOVE_CORE_ENFORCER, "Enforces the core."

movedata MOVE_TROP_KICK, "Trop Kick"
    battleeffect MOVE_EFFECT_LOWER_ATTACK_HIT
    pss SPLIT_PHYSICAL
    basepower 70
    type TYPE_GRASS
    accuracy 100
    pp 10
    effectchance 100
    target MOVE_TARGET_SELECTED
    priority 0
    flags FLAG_KEEP_HP_BAR | FLAG_PROTECT | FLAG_MIRROR_MOVE | FLAG_KINGS_ROCK
    appeal 0x00
    contesttype CONTEST_COOL
    terminatedata
    movedescription MOVE_TROP_KICK, "---"

movedata MOVE_INSTRUCT, "Instruct"
    battleeffect MOVE_EFFECT_HIT
    pss SPLIT_STATUS
    basepower 0
    type TYPE_PSYCHIC
    accuracy 0
    pp 10
    effectchance 0
    target MOVE_TARGET_SELECTED
    priority 0
    flags FLAG_MIRROR_MOVE | FLAG_PROTECT | FLAG_MAGIC_COAT
    appeal 0x00
    contesttype CONTEST_COOL
    terminatedata
    movedescription MOVE_INSTRUCT, "---"

movedata MOVE_BEAK_BLAST, "Beak Blast"
    battleeffect MOVE_EFFECT_HIT
    pss SPLIT_PHYSICAL
    basepower 100
    type TYPE_FLYING
    accuracy 100
    pp 10
    effectchance 0
    target MOVE_TARGET_SELECTED
    priority -3
    flags FLAG_KEEP_HP_BAR | FLAG_PROTECT | FLAG_MIRROR_MOVE | FLAG_KINGS_ROCK
    appeal 0x00
    contesttype CONTEST_COOL
    terminatedata
    movedescription MOVE_BEAK_BLAST, "---"

movedata MOVE_CLANGING_SCALES, "Clanging Scales"
    battleeffect MOVE_EFFECT_HIT
    pss SPLIT_SPECIAL
    basepower 110
    type TYPE_DRAGON
    accuracy 100
    pp 5
    effectchance 100
    target MOVE_TARGET_BOTH
    priority 0
    flags FLAG_KEEP_HP_BAR | FLAG_PROTECT | FLAG_MIRROR_MOVE | FLAG_KINGS_ROCK
    appeal 0x00
    contesttype CONTEST_COOL
    terminatedata
    movedescription MOVE_CLANGING_SCALES, "---"

movedata MOVE_DRAGON_HAMMER, "Dragon Hammer"
    battleeffect MOVE_EFFECT_HIT
    pss SPLIT_PHYSICAL
    basepower 90
    type TYPE_DRAGON
    accuracy 100
    pp 10
    effectchance 0
    target MOVE_TARGET_SELECTED
    priority 0
    flags FLAG_KEEP_HP_BAR | FLAG_PROTECT | FLAG_MIRROR_MOVE | FLAG_KINGS_ROCK
    appeal 0x00
    contesttype CONTEST_COOL
    terminatedata
    movedescription MOVE_DRAGON_HAMMER, "---"

movedata MOVE_BRUTAL_SWING, "Brutal Swing"
    battleeffect MOVE_EFFECT_HIT
    pss SPLIT_PHYSICAL
    basepower 60
    type TYPE_DARK
    accuracy 100
    pp 10
    effectchance 0
    target MOVE_TARGET_FOES_AND_ALLY
    priority 0
    flags FLAG_PROTECT | FLAG_MIRROR_MOVE | FLAG_KINGS_ROCK
    appeal 0x00
    contesttype CONTEST_COOL
    terminatedata
    movedescription MOVE_BRUTAL_SWING, "Brutally swings\nsomething around.\nHits everyone."

movedata MOVE_AURORA_VEIL, "Aurora Veil"
    battleeffect MOVE_EFFECT_HIT
    pss SPLIT_STATUS
    basepower 0
    type TYPE_ICE
    accuracy 0
    pp 10
    effectchance 0
    target MOVE_TARGET_USER_SIDE
    priority 0
    flags FLAG_MIRROR_MOVE | FLAG_PROTECT | FLAG_MAGIC_COAT
    appeal 0x00
    contesttype CONTEST_COOL
    terminatedata
    movedescription MOVE_AURORA_VEIL, "---"

movedatalongname MOVE_SINISTER_ARROW_RAID, "Sinister Raid", "Sinister Arrow Raid"
    battleeffect MOVE_EFFECT_HIT
    pss SPLIT_PHYSICAL
    basepower 180
    type TYPE_GHOST
    accuracy 0
    pp 1
    effectchance 0
    target MOVE_TARGET_SELECTED
    priority 0
    flags FLAG_KEEP_HP_BAR | FLAG_PROTECT | FLAG_MIRROR_MOVE | FLAG_KINGS_ROCK
    appeal 0x00
    contesttype CONTEST_COOL
    terminatedata
    movedescription MOVE_SINISTER_ARROW_RAID, "---"

movedatalongname MOVE_MALICIOUS_MOONSAULT, "Moonsault", "Malicious Moonsault"
    battleeffect MOVE_EFFECT_HIT
    pss SPLIT_PHYSICAL
    basepower 180
    type TYPE_DARK
    accuracy 0
    pp 1
    effectchance 0
    target MOVE_TARGET_SELECTED
    priority 0
    flags FLAG_KEEP_HP_BAR | FLAG_PROTECT | FLAG_MIRROR_MOVE | FLAG_KINGS_ROCK
    appeal 0x00
    contesttype CONTEST_COOL
    terminatedata
    movedescription MOVE_MALICIOUS_MOONSAULT, "---"

movedatalongname MOVE_OCEANIC_OPERETTA, "OceanicOperetta", "Oceanic Operetta"
    battleeffect MOVE_EFFECT_HIT
    pss SPLIT_SPECIAL
    basepower 195
    type TYPE_WATER
    accuracy 0
    pp 1
    effectchance 0
    target MOVE_TARGET_SELECTED
    priority 0
    flags FLAG_KEEP_HP_BAR | FLAG_PROTECT | FLAG_MIRROR_MOVE | FLAG_KINGS_ROCK
    appeal 0x00
    contesttype CONTEST_COOL
    terminatedata
    movedescription MOVE_OCEANIC_OPERETTA, "---"

movedatalongname MOVE_GUARDIAN_OF_ALOLA, "Alolan Guardian", "Guardian of Alola"
    battleeffect MOVE_EFFECT_HALVE_HP
    pss SPLIT_SPECIAL
    basepower 0
    type (FAIRY_TYPE_IMPLEMENTED) ? TYPE_FAIRY : TYPE_NORMAL
    accuracy 0
    pp 1
    effectchance 0
    target MOVE_TARGET_SELECTED
    priority 0
    flags FLAG_KEEP_HP_BAR | FLAG_PROTECT | FLAG_MIRROR_MOVE | FLAG_KINGS_ROCK
    appeal 0x00
    contesttype CONTEST_COOL
    terminatedata
    movedescription MOVE_GUARDIAN_OF_ALOLA, "---"

movedatalongname MOVE_SOUL_STEALING_7_STAR_STRIKE, "7-Star Strike", "Soul-Stealing 7-Star Strike"
    battleeffect MOVE_EFFECT_HIT
    pss SPLIT_PHYSICAL
    basepower 195
    type TYPE_GHOST
    accuracy 0
    pp 1
    effectchance 0
    target MOVE_TARGET_SELECTED
    priority 0
    flags FLAG_KEEP_HP_BAR | FLAG_PROTECT | FLAG_MIRROR_MOVE | FLAG_KINGS_ROCK
    appeal 0x00
    contesttype CONTEST_COOL
    terminatedata
    movedescription MOVE_SOUL_STEALING_7_STAR_STRIKE, "---"

movedatalongname MOVE_STOKED_SPARKSURFER, "Sparksurfer", "Stoked Sparksurfer"
    battleeffect MOVE_EFFECT_PARALYZE_HIT
    pss SPLIT_SPECIAL
    basepower 175
    type TYPE_ELECTRIC
    accuracy 0
    pp 1
    effectchance 100
    target MOVE_TARGET_SELECTED
    priority 0
    flags FLAG_KEEP_HP_BAR | FLAG_PROTECT | FLAG_MIRROR_MOVE | FLAG_KINGS_ROCK
    appeal 0x00
    contesttype CONTEST_COOL
    terminatedata
    movedescription MOVE_STOKED_SPARKSURFER, "---"

movedatalongname MOVE_PULVERIZING_PANCAKE, "Pulver-Pancake", "Pulverizing Pancake"
    battleeffect MOVE_EFFECT_HIT
    pss SPLIT_PHYSICAL
    basepower 210
    type TYPE_NORMAL
    accuracy 0
    pp 1
    effectchance 0
    target MOVE_TARGET_SELECTED
    priority 0
    flags FLAG_KEEP_HP_BAR | FLAG_PROTECT | FLAG_MIRROR_MOVE | FLAG_KINGS_ROCK
    appeal 0x00
    contesttype CONTEST_COOL
    terminatedata
    movedescription MOVE_PULVERIZING_PANCAKE, "---"

movedatalongname MOVE_EXTREME_EVOBOOST, "ExtremeEvoboost", "Extreme Evoboost"
    battleeffect MOVE_EFFECT_HIT
    pss SPLIT_STATUS
    basepower 0
    type TYPE_NORMAL
    accuracy 0
    pp 1
    effectchance 100
    target MOVE_TARGET_USER
    priority 0
    flags FLAG_MIRROR_MOVE | FLAG_PROTECT | FLAG_MAGIC_COAT
    appeal 0x00
    contesttype CONTEST_COOL
    terminatedata
    movedescription MOVE_EXTREME_EVOBOOST, "---"

movedatalongname MOVE_GENESIS_SUPERNOVA, "OriginSupernova", "Genesis Supernova"
    battleeffect MOVE_EFFECT_HIT
    pss SPLIT_SPECIAL
    basepower 185
    type TYPE_PSYCHIC
    accuracy 0
    pp 1
    effectchance 0
    target MOVE_TARGET_SELECTED
    priority 0
    flags FLAG_KEEP_HP_BAR | FLAG_PROTECT | FLAG_MIRROR_MOVE | FLAG_KINGS_ROCK
    appeal 0x00
    contesttype CONTEST_COOL
    terminatedata
    movedescription MOVE_GENESIS_SUPERNOVA, "---"

movedata MOVE_SHELL_TRAP, "Shell Trap"
    battleeffect MOVE_EFFECT_HIT
    pss SPLIT_SPECIAL
    basepower 150
    type TYPE_FIRE
    accuracy 100
    pp 5
    effectchance 0
    target MOVE_TARGET_BOTH
    priority -3
    flags FLAG_KEEP_HP_BAR | FLAG_PROTECT | FLAG_MIRROR_MOVE | FLAG_KINGS_ROCK
    appeal 0x00
    contesttype CONTEST_COOL
    terminatedata
    movedescription MOVE_SHELL_TRAP, "---"

movedata MOVE_FLEUR_CANNON, "Fleur Cannon"
    battleeffect MOVE_EFFECT_USER_SP_ATK_DOWN_2
    pss SPLIT_SPECIAL
    basepower 130
    type (FAIRY_TYPE_IMPLEMENTED) ? TYPE_FAIRY : TYPE_NORMAL
    accuracy 90
    pp 5
    effectchance 100
    target MOVE_TARGET_SELECTED
    priority 0
    flags  FLAG_PROTECT | FLAG_MIRROR_MOVE | FLAG_KINGS_ROCK
    appeal 0x00
    contesttype CONTEST_COOL
    terminatedata
    movedescription MOVE_FLEUR_CANNON, "Blasts opponent with\nlots of flowers.\n-2 Sp. Atk recoil."

movedata MOVE_PSYCHIC_FANGS, "Psychic Fangs"
    battleeffect MOVE_EFFECT_REMOVE_SCREENS
    pss SPLIT_PHYSICAL
    basepower 85
    type TYPE_PSYCHIC
    accuracy 100
    pp 10
    effectchance 0
    target MOVE_TARGET_SELECTED
    priority 0
    flags FLAG_PROTECT | FLAG_MIRROR_MOVE | FLAG_KINGS_ROCK
    appeal 0x00
    contesttype CONTEST_COOL
    terminatedata
    movedescription MOVE_PSYCHIC_FANGS, "Breaks screens."

movedatalongname MOVE_STOMPING_TANTRUM, "Stomp Tantrum", "Stomping Tantrum"
    battleeffect MOVE_EFFECT_HIT
    pss SPLIT_PHYSICAL
    basepower 75
    type TYPE_GROUND
    accuracy 100
    pp 10
    effectchance 0
    target MOVE_TARGET_SELECTED
    priority 0
    flags FLAG_KEEP_HP_BAR | FLAG_PROTECT | FLAG_MIRROR_MOVE | FLAG_KINGS_ROCK
    appeal 0x00
    contesttype CONTEST_COOL
    terminatedata
    movedescription MOVE_STOMPING_TANTRUM, "---"

movedata MOVE_SHADOW_BONE, "Shadow Bone"
    battleeffect MOVE_EFFECT_LOWER_DEFENSE_HIT
    pss SPLIT_PHYSICAL
    basepower 85
    type TYPE_GHOST
    accuracy 100
    pp 10
    effectchance 20
    target MOVE_TARGET_SELECTED
    priority 0
    flags FLAG_PROTECT | FLAG_MIRROR_MOVE | FLAG_KINGS_ROCK
    appeal 0x00
    contesttype CONTEST_COOL
    terminatedata
    movedescription MOVE_SHADOW_BONE, "---"

movedata MOVE_ACCELEROCK, "Accelerock"
    battleeffect MOVE_EFFECT_HIT
    pss SPLIT_PHYSICAL
    basepower 40
    type TYPE_ROCK
    accuracy 100
    pp 10
    effectchance 0
    target MOVE_TARGET_SELECTED
    priority 1
    flags FLAG_KEEP_HP_BAR | FLAG_PROTECT | FLAG_MIRROR_MOVE | FLAG_KINGS_ROCK
    appeal 0x00
    contesttype CONTEST_COOL
    terminatedata
    movedescription MOVE_ACCELEROCK, "---"

movedata MOVE_LIQUIDATION, "Liquidation"
    battleeffect MOVE_EFFECT_LOWER_DEFENSE_HIT
    pss SPLIT_PHYSICAL
    basepower 85
    type TYPE_WATER
    accuracy 100
    pp 10
    effectchance 20
    target MOVE_TARGET_SELECTED
    priority 0
    flags FLAG_PROTECT | FLAG_MIRROR_MOVE | FLAG_KINGS_ROCK
    appeal 0x00
    contesttype CONTEST_COOL
    terminatedata
    movedescription MOVE_LIQUIDATION, "May lower opponent's\nDefense on hit."

movedata MOVE_PRISMATIC_LASER, "Prismatic Laser"
    battleeffect MOVE_EFFECT_RECHARGE_AFTER
    pss SPLIT_SPECIAL
    basepower 160
    type TYPE_PSYCHIC
    accuracy 100
    pp 10
    effectchance 0
    target MOVE_TARGET_SELECTED
    priority 0
    flags  FLAG_PROTECT | FLAG_MIRROR_MOVE | FLAG_KINGS_ROCK
    appeal 0x00
    contesttype CONTEST_COOL
    terminatedata
    movedescription MOVE_PRISMATIC_LASER, "User must recharge\non the next turn."

movedata MOVE_SPECTRAL_THIEF, "Spectral Thief"
    battleeffect MOVE_EFFECT_HIT
    pss SPLIT_PHYSICAL
    basepower 90
    type TYPE_GHOST
    accuracy 100
    pp 10
    effectchance 0
    target MOVE_TARGET_SELECTED
    priority 0
    flags FLAG_KEEP_HP_BAR | FLAG_PROTECT | FLAG_MIRROR_MOVE | FLAG_KINGS_ROCK
    appeal 0x00
    contesttype CONTEST_COOL
    terminatedata
    movedescription MOVE_SPECTRAL_THIEF, "---"

movedata MOVE_SUNSTEEL_STRIKE, "Sunsteel Strike"
    battleeffect MOVE_EFFECT_HIT
    pss SPLIT_PHYSICAL
    basepower 100
    type TYPE_STEEL
    accuracy 100
    pp 5
    effectchance 0
    target MOVE_TARGET_SELECTED
    priority 0
    flags  FLAG_PROTECT | FLAG_MIRROR_MOVE | FLAG_KINGS_ROCK
    appeal 0x00
    contesttype CONTEST_COOL
    terminatedata
    movedescription MOVE_SUNSTEEL_STRIKE, "---"

movedata MOVE_MOONGEIST_BEAM, "Moongeist Beam"
    battleeffect MOVE_EFFECT_HIT
    pss SPLIT_SPECIAL
    basepower 100
    type TYPE_GHOST
    accuracy 100
    pp 5
    effectchance 0
    target MOVE_TARGET_SELECTED
    priority 0
    flags FLAG_PROTECT | FLAG_MIRROR_MOVE | FLAG_KINGS_ROCK
    appeal 0x00
    contesttype CONTEST_COOL
    terminatedata
    movedescription MOVE_MOONGEIST_BEAM, "---"

movedata MOVE_TEARFUL_LOOK, "Tearful Look"
    battleeffect MOVE_EFFECT_HIT
    pss SPLIT_STATUS
    basepower 0
    type TYPE_NORMAL
    accuracy 0
    pp 10
    effectchance 100
    target MOVE_TARGET_SELECTED
    priority 0
    flags FLAG_MIRROR_MOVE | FLAG_PROTECT | FLAG_MAGIC_COAT
    appeal 0x00
    contesttype CONTEST_COOL
    terminatedata
    movedescription MOVE_TEARFUL_LOOK, "---"

movedata MOVE_ZING_ZAP, "Zing Zap"
    battleeffect MOVE_EFFECT_FLINCH_HIT
    pss SPLIT_PHYSICAL
    basepower 80
    type TYPE_ELECTRIC
    accuracy 100
    pp 10
    effectchance 30
    target MOVE_TARGET_SELECTED
    priority 0
    flags FLAG_PROTECT | FLAG_MIRROR_MOVE | FLAG_KINGS_ROCK
    appeal 0x00
    contesttype CONTEST_COOL
    terminatedata
    movedescription MOVE_ZING_ZAP, "---"

movedatalongname MOVE_NATURES_MADNESS, "Nature’sMadness", "Nature’s Madness"
    battleeffect MOVE_EFFECT_HALVE_HP
    pss SPLIT_SPECIAL
    basepower 0
    type (FAIRY_TYPE_IMPLEMENTED) ? TYPE_FAIRY : TYPE_NORMAL
    accuracy 90
    pp 10
    effectchance 0
    target MOVE_TARGET_SELECTED
    priority 0
    flags  FLAG_PROTECT | FLAG_MIRROR_MOVE | FLAG_KINGS_ROCK
    appeal 0x00
    contesttype CONTEST_COOL
    terminatedata
    movedescription MOVE_NATURES_MADNESS, "Cuts opponent's HP\nby half."

movedata MOVE_MULTI_ATTACK, "Multi-Attack"
    battleeffect MOVE_EFFECT_MULTI_ATTACK
    pss SPLIT_PHYSICAL
    basepower 120
    type TYPE_NORMAL
    accuracy 100
    pp 10
    effectchance 0
    target MOVE_TARGET_SELECTED
    priority 0
    flags FLAG_KEEP_HP_BAR | FLAG_PROTECT | FLAG_MIRROR_MOVE | FLAG_KINGS_ROCK
    appeal 0x00
    contesttype CONTEST_COOL
    terminatedata
    movedescription MOVE_MULTI_ATTACK, "---"

movedatalongname MOVE_10_000_000_VOLT_THUNDERBOLT, "10,000,000 Bolt", "10,000,000 Volt Thunderbolt"
    battleeffect MOVE_EFFECT_HIT
    pss SPLIT_SPECIAL
    basepower 195
    type TYPE_ELECTRIC
    accuracy 0
    pp 1
    effectchance 0
    target MOVE_TARGET_SELECTED
    priority 0
    flags FLAG_KEEP_HP_BAR | FLAG_PROTECT | FLAG_MIRROR_MOVE | FLAG_KINGS_ROCK
    appeal 0x00
    contesttype CONTEST_COOL
    terminatedata
    movedescription MOVE_10_000_000_VOLT_THUNDERBOLT, "---"

movedata MOVE_MIND_BLOWN, "Mind Blown"
    battleeffect MOVE_EFFECT_HIT
    pss SPLIT_SPECIAL
    basepower 150
    type TYPE_FIRE
    accuracy 100
    pp 5
    effectchance 0
    target MOVE_TARGET_FOES_AND_ALLY
    priority 0
    flags FLAG_PROTECT | FLAG_MIRROR_MOVE | FLAG_KINGS_ROCK
    appeal 0x00
    contesttype CONTEST_COOL
    terminatedata
    movedescription MOVE_MIND_BLOWN, "---"

movedata MOVE_PLASMA_FISTS, "Plasma Fists"
    battleeffect MOVE_EFFECT_HIT
    pss SPLIT_PHYSICAL
    basepower 100
    type TYPE_ELECTRIC
    accuracy 100
    pp 10
    effectchance 0
    target MOVE_TARGET_SELECTED
    priority 0
    flags FLAG_KEEP_HP_BAR | FLAG_PROTECT | FLAG_MIRROR_MOVE | FLAG_KINGS_ROCK
    appeal 0x00
    contesttype CONTEST_COOL
    terminatedata
    movedescription MOVE_PLASMA_FISTS, "---"

movedata MOVE_PHOTON_GEYSER, "Photon Geyser"
    battleeffect MOVE_EFFECT_HIT
    pss SPLIT_SPECIAL
    basepower 100
    type TYPE_PSYCHIC
    accuracy 100
    pp 5
    effectchance 0
    target MOVE_TARGET_SELECTED
    priority 0
    flags  FLAG_PROTECT | FLAG_MIRROR_MOVE | FLAG_KINGS_ROCK
    appeal 0x00
    contesttype CONTEST_COOL
    terminatedata
    movedescription MOVE_PHOTON_GEYSER, "---"

movedatalongname MOVE_LIGHT_THAT_BURNS_THE_SKY, "LightBurnSky", "Light That Burns the Sky"
    battleeffect MOVE_EFFECT_HIT
    pss SPLIT_SPECIAL
    basepower 200
    type TYPE_PSYCHIC
    accuracy 0
    pp 1
    effectchance 0
    target MOVE_TARGET_SELECTED
    priority 0
    flags FLAG_PROTECT | FLAG_MIRROR_MOVE | FLAG_KINGS_ROCK
    appeal 0x00
    contesttype CONTEST_COOL
    terminatedata
    movedescription MOVE_LIGHT_THAT_BURNS_THE_SKY, "Light that burns\nmy eyes."

movedatalongname MOVE_SEARING_SUNRAZE_SMASH, "Sunraze Smash", "Searing Sunraze Smash"
    battleeffect MOVE_EFFECT_HIT
    pss SPLIT_PHYSICAL
    basepower 200
    type TYPE_STEEL
    accuracy 0
    pp 1
    effectchance 0
    target MOVE_TARGET_SELECTED
    priority 0
    flags FLAG_KEEP_HP_BAR | FLAG_PROTECT | FLAG_MIRROR_MOVE | FLAG_KINGS_ROCK
    appeal 0x00
    contesttype CONTEST_COOL
    terminatedata
    movedescription MOVE_SEARING_SUNRAZE_SMASH, "---"

movedatalongname MOVE_MENACING_MOONRAZE_MAELSTROM, "Moonraze Storm", "Menacing Moonraze Maelstrom"
    battleeffect MOVE_EFFECT_HIT
    pss SPLIT_SPECIAL
    basepower 200
    type TYPE_GHOST
    accuracy 0
    pp 1
    effectchance 0
    target MOVE_TARGET_SELECTED
    priority 0
    flags FLAG_KEEP_HP_BAR | FLAG_PROTECT | FLAG_MIRROR_MOVE | FLAG_KINGS_ROCK
    appeal 0x00
    contesttype CONTEST_COOL
    terminatedata
    movedescription MOVE_MENACING_MOONRAZE_MAELSTROM, "---"

movedatalongname MOVE_LETS_SNUGGLE_FOREVER, "Let’s Snuggle", "Let’s Snuggle Forever"
    battleeffect MOVE_EFFECT_HIT
    pss SPLIT_PHYSICAL
    basepower 190
    type (FAIRY_TYPE_IMPLEMENTED) ? TYPE_FAIRY : TYPE_NORMAL
    accuracy 0
    pp 1
    effectchance 0
    target MOVE_TARGET_SELECTED
    priority 0
    flags FLAG_KEEP_HP_BAR | FLAG_PROTECT | FLAG_MIRROR_MOVE | FLAG_KINGS_ROCK
    appeal 0x00
    contesttype CONTEST_COOL
    terminatedata
    movedescription MOVE_LETS_SNUGGLE_FOREVER, "---"

movedatalongname MOVE_SPLINTERED_STORMSHARDS, "Stormshards", "Splintered Stormshards"
    battleeffect MOVE_EFFECT_HIT
    pss SPLIT_PHYSICAL
    basepower 190
    type TYPE_ROCK
    accuracy 0
    pp 1
    effectchance 0
    target MOVE_TARGET_SELECTED
    priority 0
    flags FLAG_KEEP_HP_BAR | FLAG_PROTECT | FLAG_MIRROR_MOVE | FLAG_KINGS_ROCK
    appeal 0x00
    contesttype CONTEST_COOL
    terminatedata
    movedescription MOVE_SPLINTERED_STORMSHARDS, "---"

movedatalongname MOVE_CLANGOROUS_SOULBLAZE, "Clang Soulblaze", "Clangorous Soulblaze"
    battleeffect MOVE_EFFECT_RAISE_ALL_STATS_HIT
    pss SPLIT_SPECIAL
    basepower 185
    type TYPE_DRAGON
    accuracy 0
    pp 1
    effectchance 100
    target MOVE_TARGET_BOTH
    priority 0
    flags FLAG_KEEP_HP_BAR | FLAG_PROTECT | FLAG_MIRROR_MOVE | FLAG_KINGS_ROCK
    appeal 0x00
    contesttype CONTEST_COOL
    terminatedata
    movedescription MOVE_CLANGOROUS_SOULBLAZE, "---"

movedata MOVE_ZIPPY_ZAP, "Zippy Zap"
    battleeffect MOVE_EFFECT_RAISE_EVA_HIT
    pss SPLIT_PHYSICAL
    basepower 80
    type TYPE_ELECTRIC
    accuracy 100
    pp 10
    effectchance 100
    target MOVE_TARGET_SELECTED
    priority 2
    flags FLAG_KEEP_HP_BAR | FLAG_PROTECT | FLAG_MIRROR_MOVE | FLAG_KINGS_ROCK
    appeal 0x00
    contesttype CONTEST_COOL
    terminatedata
    movedescription MOVE_ZIPPY_ZAP, "---"

movedata MOVE_SPLISHY_SPLASH, "Splishy Splash"
    battleeffect MOVE_EFFECT_PARALYZE_HIT
    pss SPLIT_SPECIAL
    basepower 90
    type TYPE_WATER
    accuracy 100
    pp 10
    effectchance 30
    target MOVE_TARGET_BOTH
    priority 0
    flags FLAG_KEEP_HP_BAR | FLAG_PROTECT | FLAG_MIRROR_MOVE | FLAG_KINGS_ROCK
    appeal 0x00
    contesttype CONTEST_COOL
    terminatedata
    movedescription MOVE_SPLISHY_SPLASH, "---"

movedata MOVE_FLOATY_FALL, "Floaty Fall"
    battleeffect MOVE_EFFECT_FLINCH_HIT
    pss SPLIT_PHYSICAL
    basepower 90
    type TYPE_FLYING
    accuracy 95
    pp 10
    effectchance 30
    target MOVE_TARGET_SELECTED
    priority 0
    flags FLAG_KEEP_HP_BAR | FLAG_PROTECT | FLAG_MIRROR_MOVE | FLAG_KINGS_ROCK
    appeal 0x00
    contesttype CONTEST_COOL
    terminatedata
    movedescription MOVE_FLOATY_FALL, "---"

movedata MOVE_PIKA_PAPOW, "Pika Papow"
    battleeffect MOVE_EFFECT_POWER_BASED_ON_FRIENDSHIP
    pss SPLIT_SPECIAL
    basepower 0
    type TYPE_ELECTRIC
    accuracy 0
    pp 10
    effectchance 0
    target MOVE_TARGET_SELECTED
    priority 0
    flags FLAG_KEEP_HP_BAR | FLAG_PROTECT | FLAG_MIRROR_MOVE | FLAG_KINGS_ROCK
    appeal 0x00
    contesttype CONTEST_COOL
    terminatedata
    movedescription MOVE_PIKA_PAPOW, "---"

movedata MOVE_BOUNCY_BUBBLE, "Bouncy Bubble"
    battleeffect MOVE_EFFECT_RECOVER_FULL_DAMAGE_DEALT
    pss SPLIT_SPECIAL
    basepower 60
    type TYPE_WATER
    accuracy 100
    pp 10
    effectchance 100
    target MOVE_TARGET_SELECTED
    priority 0
    flags FLAG_KEEP_HP_BAR | FLAG_PROTECT | FLAG_MIRROR_MOVE | FLAG_KINGS_ROCK
    appeal 0x00
    contesttype CONTEST_COOL
    terminatedata
    movedescription MOVE_BOUNCY_BUBBLE, "---"

movedata MOVE_BUZZY_BUZZ, "Buzzy Buzz"
    battleeffect MOVE_EFFECT_PARALYZE_HIT
    pss SPLIT_SPECIAL
    basepower 60
    type TYPE_ELECTRIC
    accuracy 100
    pp 10
    effectchance 100
    target MOVE_TARGET_SELECTED
    priority 0
    flags FLAG_KEEP_HP_BAR | FLAG_PROTECT | FLAG_MIRROR_MOVE | FLAG_KINGS_ROCK
    appeal 0x00
    contesttype CONTEST_COOL
    terminatedata
    movedescription MOVE_BUZZY_BUZZ, "---"

movedata MOVE_SIZZLY_SLIDE, "Sizzly Slide"
    battleeffect MOVE_EFFECT_BURN_HIT
    pss SPLIT_PHYSICAL
    basepower 60
    type TYPE_FIRE
    accuracy 100
    pp 10
    effectchance 100
    target MOVE_TARGET_SELECTED
    priority 0
    flags FLAG_KEEP_HP_BAR | FLAG_PROTECT | FLAG_MIRROR_MOVE | FLAG_KINGS_ROCK
    appeal 0x00
    contesttype CONTEST_COOL
    terminatedata
    movedescription MOVE_SIZZLY_SLIDE, "---"

movedata MOVE_GLITZY_GLOW, "Glitzy Glow"
    battleeffect MOVE_EFFECT_SET_LIGHT_SCREEN_HIT
    pss SPLIT_SPECIAL
    basepower 80
    type TYPE_PSYCHIC
    accuracy 95
    pp 10
    effectchance 100
    target MOVE_TARGET_SELECTED
    priority 0
    flags FLAG_KEEP_HP_BAR | FLAG_PROTECT | FLAG_MIRROR_MOVE | FLAG_KINGS_ROCK
    appeal 0x00
    contesttype CONTEST_COOL
    terminatedata
    movedescription MOVE_GLITZY_GLOW, "---"

movedata MOVE_BADDY_BAD, "Baddy Bad"
    battleeffect MOVE_EFFECT_SET_REFLECT_HIT
    pss SPLIT_SPECIAL
    basepower 80
    type TYPE_DARK
    accuracy 95
    pp 15
    effectchance 100
    target MOVE_TARGET_SELECTED
    priority 0
    flags FLAG_KEEP_HP_BAR | FLAG_PROTECT | FLAG_MIRROR_MOVE | FLAG_KINGS_ROCK
    appeal 0x00
    contesttype CONTEST_COOL
    terminatedata
    movedescription MOVE_BADDY_BAD, "---"

movedata MOVE_SAPPY_SEED, "Sappy Seed"
    battleeffect MOVE_EFFECT_LEECH_SEED_HIT
    pss SPLIT_PHYSICAL
    basepower 100
    type TYPE_GRASS
    accuracy 90
    pp 10
    effectchance 100
    target MOVE_TARGET_SELECTED
    priority 0
    flags FLAG_KEEP_HP_BAR | FLAG_PROTECT | FLAG_MIRROR_MOVE | FLAG_KINGS_ROCK
    appeal 0x00
    contesttype CONTEST_COOL
    terminatedata
    movedescription MOVE_SAPPY_SEED, "---"

movedata MOVE_FREEZY_FROST, "Freezy Frost"
    battleeffect MOVE_EFFECT_RESET_STAT_CHANGES_HIT
    pss SPLIT_SPECIAL
    basepower 100
    type TYPE_ICE
    accuracy 90
    pp 10
    effectchance 0
    target MOVE_TARGET_SELECTED
    priority 0
    flags FLAG_KEEP_HP_BAR | FLAG_PROTECT | FLAG_MIRROR_MOVE | FLAG_KINGS_ROCK
    appeal 0x00
    contesttype CONTEST_COOL
    terminatedata
    movedescription MOVE_FREEZY_FROST, "---"

movedata MOVE_SPARKLY_SWIRL, "Sparkly Swirl"
    battleeffect MOVE_EFFECT_CURE_PARTY_STATUS_HIT 
    pss SPLIT_SPECIAL
    basepower 120
    type (FAIRY_TYPE_IMPLEMENTED) ? TYPE_FAIRY : TYPE_NORMAL
    accuracy 85
    pp 5
    effectchance 0
    target MOVE_TARGET_SELECTED
    priority 0
    flags FLAG_KEEP_HP_BAR | FLAG_PROTECT | FLAG_MIRROR_MOVE | FLAG_KINGS_ROCK
    appeal 0x00
    contesttype CONTEST_COOL
    terminatedata
    movedescription MOVE_SPARKLY_SWIRL, "---"

movedata MOVE_VEEVEE_VOLLEY, "Veevee Volley"
    battleeffect MOVE_EFFECT_POWER_BASED_ON_FRIENDSHIP
    pss SPLIT_PHYSICAL
    basepower 0
    type TYPE_NORMAL
    accuracy 0
    pp 10
    effectchance 0
    target MOVE_TARGET_SELECTED
    priority 0
    flags FLAG_KEEP_HP_BAR | FLAG_PROTECT | FLAG_MIRROR_MOVE | FLAG_KINGS_ROCK
    appeal 0x00
    contesttype CONTEST_COOL
    terminatedata
    movedescription MOVE_VEEVEE_VOLLEY, "---"

movedatalongname MOVE_DOUBLE_IRON_BASH, "Double IronBash", "Double Iron Bash"
    battleeffect MOVE_EFFECT_HIT_TWICE_AND_FLINCH
    pss SPLIT_PHYSICAL
    basepower 60
    type TYPE_STEEL
    accuracy 100
    pp 5
    effectchance 30
    target MOVE_TARGET_SELECTED
    priority 0
    flags FLAG_KEEP_HP_BAR | FLAG_PROTECT | FLAG_MIRROR_MOVE | FLAG_KINGS_ROCK
    appeal 0x00
    contesttype CONTEST_COOL
    terminatedata
    movedescription MOVE_DOUBLE_IRON_BASH, "May flinch opponent.\nHits twice."

movedata MOVE_MAX_GUARD, "Max Guard"
    battleeffect MOVE_EFFECT_HIT
    pss SPLIT_STATUS
    basepower 0
    type TYPE_NORMAL
    accuracy 0
    pp 10
    effectchance 0
    target MOVE_TARGET_USER
    priority 4
    flags FLAG_MIRROR_MOVE | FLAG_PROTECT | FLAG_MAGIC_COAT
    appeal 0x00
    contesttype CONTEST_COOL
    terminatedata
    movedescription MOVE_MAX_GUARD, "---"

movedata MOVE_DYNAMAX_CANNON, "Dynamax Cannon"
    battleeffect MOVE_EFFECT_HIT
    pss SPLIT_SPECIAL
    basepower 100
    type TYPE_DRAGON
    accuracy 100
    pp 5
    effectchance 0
    target MOVE_TARGET_SELECTED
    priority 0
    flags  FLAG_PROTECT | FLAG_MIRROR_MOVE | FLAG_KINGS_ROCK
    appeal 0x00
    contesttype CONTEST_COOL
    terminatedata
    movedescription MOVE_DYNAMAX_CANNON, "---"

movedata MOVE_SNIPE_SHOT, "Snipe Shot"
    battleeffect MOVE_EFFECT_HIT
    pss SPLIT_SPECIAL
    basepower 80
    type TYPE_WATER
    accuracy 100
    pp 10
    effectchance 0
    target MOVE_TARGET_SELECTED
    priority 0
    flags FLAG_KEEP_HP_BAR | FLAG_PROTECT | FLAG_MIRROR_MOVE | FLAG_KINGS_ROCK
    appeal 0x00
    contesttype CONTEST_COOL
    terminatedata
    movedescription MOVE_SNIPE_SHOT, "---"

movedata MOVE_JAW_LOCK, "Jaw Lock"
    battleeffect MOVE_EFFECT_HIT
    pss SPLIT_PHYSICAL
    basepower 80
    type TYPE_DARK
    accuracy 100
    pp 10
    effectchance 0
    target MOVE_TARGET_SELECTED
    priority 0
    flags FLAG_KEEP_HP_BAR | FLAG_PROTECT | FLAG_MIRROR_MOVE | FLAG_KINGS_ROCK
    appeal 0x00
    contesttype CONTEST_COOL
    terminatedata
    movedescription MOVE_JAW_LOCK, "---"

movedata MOVE_STUFF_CHEEKS, "Stuff Cheeks"
    battleeffect MOVE_EFFECT_HIT
    pss SPLIT_STATUS
    basepower 0
    type TYPE_NORMAL
    accuracy 0
    pp 10
    effectchance 100
    target MOVE_TARGET_USER
    priority 0
    flags FLAG_MIRROR_MOVE | FLAG_PROTECT | FLAG_MAGIC_COAT
    appeal 0x00
    contesttype CONTEST_COOL
    terminatedata
    movedescription MOVE_STUFF_CHEEKS, "---"

movedata MOVE_NO_RETREAT, "No Retreat"
    battleeffect MOVE_EFFECT_HIT
    pss SPLIT_STATUS
    basepower 0
    type TYPE_FIGHTING
    accuracy 0
    pp 5
    effectchance 100
    target MOVE_TARGET_USER
    priority 0
    flags FLAG_MIRROR_MOVE | FLAG_PROTECT | FLAG_MAGIC_COAT
    appeal 0x00
    contesttype CONTEST_COOL
    terminatedata
    movedescription MOVE_NO_RETREAT, "---"

movedata MOVE_TAR_SHOT, "Tar Shot"
    battleeffect MOVE_EFFECT_HIT
    pss SPLIT_STATUS
    basepower 0
    type TYPE_ROCK
    accuracy 100
    pp 10
    effectchance 100
    target MOVE_TARGET_SELECTED
    priority 0
    flags FLAG_MIRROR_MOVE | FLAG_PROTECT | FLAG_MAGIC_COAT
    appeal 0x00
    contesttype CONTEST_COOL
    terminatedata
    movedescription MOVE_TAR_SHOT, "---"

movedata MOVE_MAGIC_POWDER, "Magic Powder"
    battleeffect MOVE_EFFECT_HIT
    pss SPLIT_STATUS
    basepower 0
    type TYPE_PSYCHIC
    accuracy 100
    pp 10
    effectchance 0
    target MOVE_TARGET_SELECTED
    priority 0
    flags FLAG_MIRROR_MOVE | FLAG_PROTECT | FLAG_MAGIC_COAT
    appeal 0x00
    contesttype CONTEST_COOL
    terminatedata
    movedescription MOVE_MAGIC_POWDER, "---"

movedata MOVE_DRAGON_DARTS, "Dragon Darts"
    battleeffect MOVE_EFFECT_HIT
    pss SPLIT_PHYSICAL
    basepower 50
    type TYPE_DRAGON
    accuracy 100
    pp 10
    effectchance 0
    target MOVE_TARGET_SELECTED
    priority 0
    flags FLAG_KEEP_HP_BAR | FLAG_PROTECT | FLAG_MIRROR_MOVE | FLAG_KINGS_ROCK
    appeal 0x00
    contesttype CONTEST_COOL
    terminatedata
    movedescription MOVE_DRAGON_DARTS, "---"

movedata MOVE_TEATIME, "Teatime"
    battleeffect MOVE_EFFECT_HIT
    pss SPLIT_STATUS
    basepower 0
    type TYPE_NORMAL
    accuracy 0
    pp 10
    effectchance 0
    target MOVE_TARGET_USER | MOVE_TARGET_FOES_AND_ALLY
    priority 0
    flags FLAG_MIRROR_MOVE | FLAG_PROTECT | FLAG_MAGIC_COAT
    appeal 0x00
    contesttype CONTEST_COOL
    terminatedata
    movedescription MOVE_TEATIME, "---"

movedata MOVE_OCTOLOCK, "Octolock"
    battleeffect MOVE_EFFECT_HIT
    pss SPLIT_STATUS
    basepower 0
    type TYPE_FIGHTING
    accuracy 100
    pp 10
    effectchance 0
    target MOVE_TARGET_SELECTED
    priority 0
    flags FLAG_MIRROR_MOVE | FLAG_PROTECT | FLAG_MAGIC_COAT
    appeal 0x00
    contesttype CONTEST_COOL
    terminatedata
    movedescription MOVE_OCTOLOCK, "---"

movedata MOVE_BOLT_BEAK, "Bolt Beak"
    battleeffect MOVE_EFFECT_HIT
    pss SPLIT_PHYSICAL
    basepower 85
    type TYPE_ELECTRIC
    accuracy 100
    pp 10
    effectchance 0
    target MOVE_TARGET_SELECTED
    priority 0
    flags FLAG_KEEP_HP_BAR | FLAG_PROTECT | FLAG_MIRROR_MOVE | FLAG_KINGS_ROCK
    appeal 0x00
    contesttype CONTEST_COOL
    terminatedata
    movedescription MOVE_BOLT_BEAK, "---"

movedata MOVE_FISHIOUS_REND, "Fishious Rend"
    battleeffect MOVE_EFFECT_HIT
    pss SPLIT_PHYSICAL
    basepower 85
    type TYPE_WATER
    accuracy 100
    pp 10
    effectchance 0
    target MOVE_TARGET_SELECTED
    priority 0
    flags FLAG_KEEP_HP_BAR | FLAG_PROTECT | FLAG_MIRROR_MOVE | FLAG_KINGS_ROCK
    appeal 0x00
    contesttype CONTEST_COOL
    terminatedata
    movedescription MOVE_FISHIOUS_REND, "---"

movedata MOVE_COURT_CHANGE, "Court Change"
    battleeffect MOVE_EFFECT_HIT
    pss SPLIT_STATUS
    basepower 0
    type TYPE_NORMAL
    accuracy 100
    pp 10
    effectchance 0
    target MOVE_TARGET_ACTIVE_FIELD
    priority 0
    flags FLAG_MIRROR_MOVE | FLAG_PROTECT | FLAG_MAGIC_COAT
    appeal 0x00
    contesttype CONTEST_COOL
    terminatedata
    movedescription MOVE_COURT_CHANGE, "---"

movedata MOVE_MAX_FLARE, "Max Flare"
    battleeffect MOVE_EFFECT_HIT
    pss SPLIT_PHYSICAL
    basepower 100
    type TYPE_FIRE
    accuracy 0
    pp 10
    effectchance 0
    target MOVE_TARGET_SELECTED
    priority 0
    flags FLAG_KEEP_HP_BAR | FLAG_PROTECT | FLAG_MIRROR_MOVE | FLAG_KINGS_ROCK
    appeal 0x00
    contesttype CONTEST_COOL
    terminatedata
    movedescription MOVE_MAX_FLARE, "---"

movedata MOVE_MAX_FLUTTERBY, "Max Flutterby"
    battleeffect MOVE_EFFECT_HIT
    pss SPLIT_PHYSICAL
    basepower 10
    type TYPE_BUG
    accuracy 0
    pp 10
    effectchance 0
    target MOVE_TARGET_SELECTED
    priority 0
    flags FLAG_KEEP_HP_BAR | FLAG_PROTECT | FLAG_MIRROR_MOVE | FLAG_KINGS_ROCK
    appeal 0x00
    contesttype CONTEST_COOL
    terminatedata
    movedescription MOVE_MAX_FLUTTERBY, "---"

movedata MOVE_MAX_LIGHTNING, "Max Lightning"
    battleeffect MOVE_EFFECT_HIT
    pss SPLIT_PHYSICAL
    basepower 10
    type TYPE_ELECTRIC
    accuracy 0
    pp 10
    effectchance 0
    target MOVE_TARGET_SELECTED
    priority 0
    flags FLAG_KEEP_HP_BAR | FLAG_PROTECT | FLAG_MIRROR_MOVE | FLAG_KINGS_ROCK
    appeal 0x00
    contesttype CONTEST_COOL
    terminatedata
    movedescription MOVE_MAX_LIGHTNING, "---"

movedata MOVE_MAX_STRIKE, "Max Strike"
    battleeffect MOVE_EFFECT_HIT
    pss SPLIT_PHYSICAL
    basepower 10
    type TYPE_NORMAL
    accuracy 0
    pp 10
    effectchance 0
    target MOVE_TARGET_SELECTED
    priority 0
    flags FLAG_KEEP_HP_BAR | FLAG_PROTECT | FLAG_MIRROR_MOVE | FLAG_KINGS_ROCK
    appeal 0x00
    contesttype CONTEST_COOL
    terminatedata
    movedescription MOVE_MAX_STRIKE, "---"

movedata MOVE_MAX_KNUCKLE, "Max Knuckle"
    battleeffect MOVE_EFFECT_HIT
    pss SPLIT_PHYSICAL
    basepower 10
    type TYPE_FIGHTING
    accuracy 0
    pp 10
    effectchance 0
    target MOVE_TARGET_SELECTED
    priority 0
    flags FLAG_KEEP_HP_BAR | FLAG_PROTECT | FLAG_MIRROR_MOVE | FLAG_KINGS_ROCK
    appeal 0x00
    contesttype CONTEST_COOL
    terminatedata
    movedescription MOVE_MAX_KNUCKLE, "---"

movedata MOVE_MAX_PHANTASM, "Max Phantasm"
    battleeffect MOVE_EFFECT_HIT
    pss SPLIT_PHYSICAL
    basepower 10
    type TYPE_GHOST
    accuracy 0
    pp 10
    effectchance 0
    target MOVE_TARGET_SELECTED
    priority 0
    flags FLAG_KEEP_HP_BAR | FLAG_PROTECT | FLAG_MIRROR_MOVE | FLAG_KINGS_ROCK
    appeal 0x00
    contesttype CONTEST_COOL
    terminatedata
    movedescription MOVE_MAX_PHANTASM, "---"

movedata MOVE_MAX_HAILSTORM, "Max Hailstorm"
    battleeffect MOVE_EFFECT_HIT
    pss SPLIT_PHYSICAL
    basepower 10
    type TYPE_ICE
    accuracy 0
    pp 10
    effectchance 0
    target MOVE_TARGET_SELECTED
    priority 0
    flags FLAG_KEEP_HP_BAR | FLAG_PROTECT | FLAG_MIRROR_MOVE | FLAG_KINGS_ROCK
    appeal 0x00
    contesttype CONTEST_COOL
    terminatedata
    movedescription MOVE_MAX_HAILSTORM, "---"

movedata MOVE_MAX_OOZE, "Max Ooze"
    battleeffect MOVE_EFFECT_HIT
    pss SPLIT_PHYSICAL
    basepower 10
    type TYPE_POISON
    accuracy 0
    pp 10
    effectchance 0
    target MOVE_TARGET_SELECTED
    priority 0
    flags FLAG_KEEP_HP_BAR | FLAG_PROTECT | FLAG_MIRROR_MOVE | FLAG_KINGS_ROCK
    appeal 0x00
    contesttype CONTEST_COOL
    terminatedata
    movedescription MOVE_MAX_OOZE, "---"

movedata MOVE_MAX_GEYSER, "Max Geyser"
    battleeffect MOVE_EFFECT_HIT
    pss SPLIT_PHYSICAL
    basepower 10
    type TYPE_WATER
    accuracy 0
    pp 10
    effectchance 0
    target MOVE_TARGET_SELECTED
    priority 0
    flags FLAG_KEEP_HP_BAR | FLAG_PROTECT | FLAG_MIRROR_MOVE | FLAG_KINGS_ROCK
    appeal 0x00
    contesttype CONTEST_COOL
    terminatedata
    movedescription MOVE_MAX_GEYSER, "---"

movedata MOVE_MAX_AIRSTREAM, "Max Airstream"
    battleeffect MOVE_EFFECT_HIT
    pss SPLIT_PHYSICAL
    basepower 10
    type TYPE_FLYING
    accuracy 0
    pp 10
    effectchance 0
    target MOVE_TARGET_SELECTED
    priority 0
    flags FLAG_KEEP_HP_BAR | FLAG_PROTECT | FLAG_MIRROR_MOVE | FLAG_KINGS_ROCK
    appeal 0x00
    contesttype CONTEST_COOL
    terminatedata
    movedescription MOVE_MAX_AIRSTREAM, "---"

movedata MOVE_MAX_STARFALL, "Max Starfall"
    battleeffect MOVE_EFFECT_HIT
    pss SPLIT_PHYSICAL
    basepower 10
    type (FAIRY_TYPE_IMPLEMENTED) ? TYPE_FAIRY : TYPE_NORMAL
    accuracy 0
    pp 10
    effectchance 0
    target MOVE_TARGET_SELECTED
    priority 0
    flags FLAG_KEEP_HP_BAR | FLAG_PROTECT | FLAG_MIRROR_MOVE | FLAG_KINGS_ROCK
    appeal 0x00
    contesttype CONTEST_COOL
    terminatedata
    movedescription MOVE_MAX_STARFALL, "---"

movedata MOVE_MAX_WYRMWIND, "Max Wyrmwind"
    battleeffect MOVE_EFFECT_HIT
    pss SPLIT_PHYSICAL
    basepower 10
    type TYPE_DRAGON
    accuracy 0
    pp 10
    effectchance 0
    target MOVE_TARGET_SELECTED
    priority 0
    flags FLAG_KEEP_HP_BAR | FLAG_PROTECT | FLAG_MIRROR_MOVE | FLAG_KINGS_ROCK
    appeal 0x00
    contesttype CONTEST_COOL
    terminatedata
    movedescription MOVE_MAX_WYRMWIND, "---"

movedata MOVE_MAX_MINDSTORM, "Max Mindstorm"
    battleeffect MOVE_EFFECT_HIT
    pss SPLIT_PHYSICAL
    basepower 10
    type TYPE_PSYCHIC
    accuracy 0
    pp 10
    effectchance 0
    target MOVE_TARGET_SELECTED
    priority 0
    flags FLAG_KEEP_HP_BAR | FLAG_PROTECT | FLAG_MIRROR_MOVE | FLAG_KINGS_ROCK
    appeal 0x00
    contesttype CONTEST_COOL
    terminatedata
    movedescription MOVE_MAX_MINDSTORM, "---"

movedata MOVE_MAX_ROCKFALL, "Max Rockfall"
    battleeffect MOVE_EFFECT_HIT
    pss SPLIT_PHYSICAL
    basepower 10
    type TYPE_ROCK
    accuracy 0
    pp 10
    effectchance 0
    target MOVE_TARGET_SELECTED
    priority 0
    flags FLAG_KEEP_HP_BAR | FLAG_PROTECT | FLAG_MIRROR_MOVE | FLAG_KINGS_ROCK
    appeal 0x00
    contesttype CONTEST_COOL
    terminatedata
    movedescription MOVE_MAX_ROCKFALL, "---"

movedata MOVE_MAX_QUAKE, "Max Quake"
    battleeffect MOVE_EFFECT_HIT
    pss SPLIT_PHYSICAL
    basepower 10
    type TYPE_GROUND
    accuracy 0
    pp 10
    effectchance 0
    target MOVE_TARGET_SELECTED
    priority 0
    flags FLAG_KEEP_HP_BAR | FLAG_PROTECT | FLAG_MIRROR_MOVE | FLAG_KINGS_ROCK
    appeal 0x00
    contesttype CONTEST_COOL
    terminatedata
    movedescription MOVE_MAX_QUAKE, "---"

movedata MOVE_MAX_DARKNESS, "Max Darkness"
    battleeffect MOVE_EFFECT_HIT
    pss SPLIT_PHYSICAL
    basepower 10
    type TYPE_DARK
    accuracy 0
    pp 10
    effectchance 0
    target MOVE_TARGET_SELECTED
    priority 0
    flags FLAG_KEEP_HP_BAR | FLAG_PROTECT | FLAG_MIRROR_MOVE | FLAG_KINGS_ROCK
    appeal 0x00
    contesttype CONTEST_COOL
    terminatedata
    movedescription MOVE_MAX_DARKNESS, "---"

movedata MOVE_MAX_OVERGROWTH, "Max Overgrowth"
    battleeffect MOVE_EFFECT_HIT
    pss SPLIT_PHYSICAL
    basepower 10
    type TYPE_GRASS
    accuracy 0
    pp 10
    effectchance 0
    target MOVE_TARGET_SELECTED
    priority 0
    flags FLAG_KEEP_HP_BAR | FLAG_PROTECT | FLAG_MIRROR_MOVE | FLAG_KINGS_ROCK
    appeal 0x00
    contesttype CONTEST_COOL
    terminatedata
    movedescription MOVE_MAX_OVERGROWTH, "---"

movedata MOVE_MAX_STEELSPIKE, "Max Steelspike"
    battleeffect MOVE_EFFECT_HIT
    pss SPLIT_PHYSICAL
    basepower 10
    type TYPE_STEEL
    accuracy 0
    pp 10
    effectchance 0
    target MOVE_TARGET_SELECTED
    priority 0
    flags FLAG_KEEP_HP_BAR | FLAG_PROTECT | FLAG_MIRROR_MOVE | FLAG_KINGS_ROCK
    appeal 0x00
    contesttype CONTEST_COOL
    terminatedata
    movedescription MOVE_MAX_STEELSPIKE, "---"

movedata MOVE_CLANGOROUS_SOUL, "Clangorous Soul"
    battleeffect MOVE_EFFECT_HIT
    pss SPLIT_STATUS
    basepower 0
    type TYPE_DRAGON
    accuracy 100
    pp 5
    effectchance 100
    target MOVE_TARGET_USER
    priority 0
    flags FLAG_MIRROR_MOVE | FLAG_PROTECT | FLAG_MAGIC_COAT
    appeal 0x00
    contesttype CONTEST_COOL
    terminatedata
    movedescription MOVE_CLANGOROUS_SOUL, "---"

movedata MOVE_BODY_PRESS, "Body Press"
    battleeffect MOVE_EFFECT_HIT
    pss SPLIT_PHYSICAL
    basepower 80
    type TYPE_FIGHTING
    accuracy 100
    pp 10
    effectchance 0
    target MOVE_TARGET_SELECTED
    priority 0
    flags FLAG_PROTECT | FLAG_MIRROR_MOVE | FLAG_KINGS_ROCK
    appeal 0x00
    contesttype CONTEST_COOL
    terminatedata
    movedescription MOVE_BODY_PRESS, "Uses user's Def\nstat for damage."

movedata MOVE_DECORATE, "Decorate"
    battleeffect MOVE_EFFECT_HIT
    pss SPLIT_STATUS
    basepower 0
    type (FAIRY_TYPE_IMPLEMENTED) ? TYPE_FAIRY : TYPE_NORMAL
    accuracy 0
    pp 10
    effectchance 100
    target MOVE_TARGET_SELECTED
    priority 0
    flags FLAG_MIRROR_MOVE | FLAG_PROTECT | FLAG_MAGIC_COAT
    appeal 0x00
    contesttype CONTEST_COOL
    terminatedata
    movedescription MOVE_DECORATE, "---"

movedata MOVE_DRUM_BEATING, "Drum Beating"
    battleeffect MOVE_EFFECT_LOWER_SPEED_HIT
    pss SPLIT_PHYSICAL
    basepower 80
    type TYPE_GRASS
    accuracy 100
    pp 10
    effectchance 100
    target MOVE_TARGET_SELECTED
    priority 0
    flags FLAG_KEEP_HP_BAR | FLAG_PROTECT | FLAG_MIRROR_MOVE | FLAG_KINGS_ROCK
    appeal 0x00
    contesttype CONTEST_COOL
    terminatedata
    movedescription MOVE_DRUM_BEATING, "---"

movedata MOVE_SNAP_TRAP, "Snap Trap"
    battleeffect MOVE_EFFECT_HIT
    pss SPLIT_PHYSICAL
    basepower 35
    type TYPE_GRASS
    accuracy 100
    pp 10
    effectchance 100
    target MOVE_TARGET_SELECTED
    priority 0
    flags FLAG_KEEP_HP_BAR | FLAG_PROTECT | FLAG_MIRROR_MOVE | FLAG_KINGS_ROCK
    appeal 0x00
    contesttype CONTEST_COOL
    terminatedata
    movedescription MOVE_SNAP_TRAP, "---"

movedata MOVE_PYRO_BALL, "Pyro Ball"
    battleeffect MOVE_EFFECT_BURN_HIT
    pss SPLIT_PHYSICAL
    basepower 120
    type TYPE_FIRE
    accuracy 90
    pp 5
    effectchance 10
    target MOVE_TARGET_SELECTED
    priority 0
    flags  FLAG_PROTECT | FLAG_MIRROR_MOVE | FLAG_KINGS_ROCK
    appeal 0x00
    contesttype CONTEST_COOL
    terminatedata
    movedescription MOVE_PYRO_BALL, "---"

movedata MOVE_BEHEMOTH_BLADE, "Behemoth Blade"
    battleeffect MOVE_EFFECT_HIT
    pss SPLIT_PHYSICAL
    basepower 100
    type TYPE_STEEL
    accuracy 100
    pp 5
    effectchance 0
    target MOVE_TARGET_SELECTED
    priority 0
    flags FLAG_PROTECT | FLAG_MIRROR_MOVE | FLAG_KINGS_ROCK
    appeal 0x00
    contesttype CONTEST_COOL
    terminatedata
    movedescription MOVE_BEHEMOTH_BLADE, "Double damage on\ndynamaxed Pokemon."

movedata MOVE_BEHEMOTH_BASH, "Behemoth Bash"
    battleeffect MOVE_EFFECT_HIT
    pss SPLIT_PHYSICAL
    basepower 100
    type TYPE_STEEL
    accuracy 100
    pp 5
    effectchance 0
    target MOVE_TARGET_SELECTED
    priority 0
    flags FLAG_KEEP_HP_BAR | FLAG_PROTECT | FLAG_MIRROR_MOVE | FLAG_KINGS_ROCK
    appeal 0x00
    contesttype CONTEST_COOL
    terminatedata
    movedescription MOVE_BEHEMOTH_BASH, "Double damage on\ndynamaxed Pokemon."

movedata MOVE_AURA_WHEEL, "Aura Wheel"
    battleeffect MOVE_EFFECT_HIT
    pss SPLIT_PHYSICAL
    basepower 110
    type TYPE_ELECTRIC
    accuracy 100
    pp 10
    effectchance 100
    target MOVE_TARGET_SELECTED
    priority 0
    flags FLAG_KEEP_HP_BAR | FLAG_PROTECT | FLAG_MIRROR_MOVE | FLAG_KINGS_ROCK
    appeal 0x00
    contesttype CONTEST_COOL
    terminatedata
    movedescription MOVE_AURA_WHEEL, "---"

movedata MOVE_BREAKING_SWIPE, "Breaking Swipe"
    battleeffect MOVE_EFFECT_LOWER_ATTACK_HIT
    pss SPLIT_PHYSICAL
    basepower 60
    type TYPE_DRAGON
    accuracy 100
    pp 10
    effectchance 100
    target MOVE_TARGET_BOTH
    priority 0
    flags FLAG_PROTECT | FLAG_MIRROR_MOVE | FLAG_KINGS_ROCK
    appeal 0x00
    contesttype CONTEST_COOL
    terminatedata
    movedescription MOVE_BREAKING_SWIPE, "Lowers opponents'\nattack by one."

movedata MOVE_BRANCH_POKE, "Branch Poke"
    battleeffect MOVE_EFFECT_HIT
    pss SPLIT_PHYSICAL
    basepower 40
    type TYPE_GRASS
    accuracy 100
    pp 10
    effectchance 0
    target MOVE_TARGET_SELECTED
    priority 0
    flags FLAG_KEEP_HP_BAR | FLAG_PROTECT | FLAG_MIRROR_MOVE | FLAG_KINGS_ROCK
    appeal 0x00
    contesttype CONTEST_COOL
    terminatedata
    movedescription MOVE_BRANCH_POKE, "Pokey pokey.\nHey! Stop that!"

movedata MOVE_OVERDRIVE, "Overdrive"
    battleeffect MOVE_EFFECT_HIT
    pss SPLIT_SPECIAL
    basepower 80
    type TYPE_ELECTRIC
    accuracy 100
    pp 10
    effectchance 0
    target MOVE_TARGET_BOTH
    priority 0
    flags FLAG_KEEP_HP_BAR | FLAG_PROTECT | FLAG_MIRROR_MOVE | FLAG_KINGS_ROCK
    appeal 0x00
    contesttype CONTEST_COOL
    terminatedata
    movedescription MOVE_OVERDRIVE, "---"

movedata MOVE_APPLE_ACID, "Apple Acid"
    battleeffect MOVE_EFFECT_LOWER_SP_DEF_HIT
    pss SPLIT_SPECIAL
    basepower 80
    type TYPE_GRASS
    accuracy 100
    pp 10
    effectchance 100
    target MOVE_TARGET_SELECTED
    priority 0
    flags FLAG_KEEP_HP_BAR | FLAG_PROTECT | FLAG_MIRROR_MOVE | FLAG_KINGS_ROCK
    appeal 0x00
    contesttype CONTEST_COOL
    terminatedata
    movedescription MOVE_APPLE_ACID, "Guaranteed to\nlower foe's Sp. Def\nby 2 stages."

movedata MOVE_GRAV_APPLE, "Grav Apple"
    battleeffect MOVE_EFFECT_HIT
    pss SPLIT_PHYSICAL
    basepower 80
    type TYPE_GRASS
    accuracy 100
    pp 10
    effectchance 100
    target MOVE_TARGET_SELECTED
    priority 0
    flags FLAG_KEEP_HP_BAR | FLAG_PROTECT | FLAG_MIRROR_MOVE | FLAG_KINGS_ROCK
    appeal 0x00
    contesttype CONTEST_COOL
    terminatedata
    movedescription MOVE_GRAV_APPLE, "---"

movedata MOVE_SPIRIT_BREAK, "Spirit Break"
    battleeffect MOVE_EFFECT_LOWER_SP_ATK_HIT
    pss SPLIT_PHYSICAL
    basepower 75
    type (FAIRY_TYPE_IMPLEMENTED) ? TYPE_FAIRY : TYPE_NORMAL
    accuracy 100
    pp 10
    effectchance 100
    target MOVE_TARGET_SELECTED
    priority 0
    flags FLAG_PROTECT | FLAG_MIRROR_MOVE | FLAG_KINGS_ROCK
    appeal 0x00
    contesttype CONTEST_COOL
    terminatedata
    movedescription MOVE_SPIRIT_BREAK, "Lowers opponent's\nSp. Atk. by one\nstage."

movedata MOVE_STRANGE_STEAM, "Strange Steam"
    battleeffect MOVE_EFFECT_CONFUSE_HIT
    pss SPLIT_SPECIAL
    basepower 90
    type (FAIRY_TYPE_IMPLEMENTED) ? TYPE_FAIRY : TYPE_NORMAL
    accuracy 95
    pp 10
    effectchance 20
    target MOVE_TARGET_SELECTED
    priority 0
    flags FLAG_PROTECT | FLAG_MIRROR_MOVE | FLAG_KINGS_ROCK
    appeal 0x00
    contesttype CONTEST_COOL
    terminatedata
    movedescription MOVE_STRANGE_STEAM, "---"

movedata MOVE_LIFE_DEW, "Life Dew"
    battleeffect MOVE_EFFECT_HIT
    pss SPLIT_STATUS
    basepower 0
    type TYPE_WATER
    accuracy 0
    pp 10
    effectchance 0
    target MOVE_TARGET_USER_SIDE
    priority 0
    flags FLAG_MIRROR_MOVE | FLAG_PROTECT | FLAG_MAGIC_COAT
    appeal 0x00
    contesttype CONTEST_COOL
    terminatedata
    movedescription MOVE_LIFE_DEW, "---"

movedata MOVE_OBSTRUCT, "Obstruct"
    battleeffect MOVE_EFFECT_HIT
    pss SPLIT_STATUS
    basepower 0
    type TYPE_DARK
    accuracy 100
    pp 10
    effectchance 0
    target MOVE_TARGET_USER
    priority 4
    flags FLAG_MIRROR_MOVE | FLAG_PROTECT | FLAG_MAGIC_COAT
    appeal 0x00
    contesttype CONTEST_COOL
    terminatedata
    movedescription MOVE_OBSTRUCT, "---"

movedata MOVE_FALSE_SURRENDER, "False Surrender"
    battleeffect MOVE_EFFECT_HIT
    pss SPLIT_PHYSICAL
    basepower 80
    type TYPE_DARK
    accuracy 0
    pp 10
    effectchance 0
    target MOVE_TARGET_SELECTED
    priority 0
    flags FLAG_KEEP_HP_BAR | FLAG_PROTECT | FLAG_MIRROR_MOVE | FLAG_KINGS_ROCK
    appeal 0x00
    contesttype CONTEST_COOL
    terminatedata
    movedescription MOVE_FALSE_SURRENDER, "---"

movedata MOVE_METEOR_ASSAULT, "Meteor Assault"
    battleeffect MOVE_EFFECT_RECHARGE_AFTER
    pss SPLIT_PHYSICAL
    basepower 150
    type TYPE_FIGHTING
    accuracy 100
    pp 5
    effectchance 0
    target MOVE_TARGET_SELECTED
    priority 0
    flags FLAG_PROTECT | FLAG_MIRROR_MOVE | FLAG_KINGS_ROCK
    appeal 0x00
    contesttype CONTEST_COOL
    terminatedata
    movedescription MOVE_METEOR_ASSAULT, "---"

movedata MOVE_ETERNABEAM, "Eternabeam"
    battleeffect MOVE_EFFECT_RECHARGE_AFTER
    pss SPLIT_SPECIAL
    basepower 160
    type TYPE_DRAGON
    accuracy 90
    pp 5
    effectchance 0
    target MOVE_TARGET_SELECTED
    priority 0
    flags  FLAG_PROTECT | FLAG_MIRROR_MOVE | FLAG_KINGS_ROCK
    appeal 0x00
    contesttype CONTEST_COOL
    terminatedata
    movedescription MOVE_ETERNABEAM, "User must\nrecharge on turn\ntwo.\nThat's a lotta\ndamage!"

movedata MOVE_STEEL_BEAM, "Steel Beam"
    battleeffect MOVE_EFFECT_HIT // recoil is based on half hp not half dmg
    pss SPLIT_SPECIAL
    basepower 140
    type TYPE_STEEL
    accuracy 95
    pp 5
    effectchance 0
    target MOVE_TARGET_SELECTED
    priority 0
    flags FLAG_PROTECT | FLAG_MIRROR_MOVE | FLAG_KINGS_ROCK
    appeal 0x00
    contesttype CONTEST_COOL
    terminatedata
    movedescription MOVE_STEEL_BEAM, "---"

movedata MOVE_EXPANDING_FORCE, "Expanding Force"
    battleeffect MOVE_EFFECT_HIT
    pss SPLIT_SPECIAL
    basepower 80
    type TYPE_PSYCHIC
    accuracy 100
    pp 10
    effectchance 0
    target MOVE_TARGET_SELECTED
    priority 0
    flags FLAG_KEEP_HP_BAR | FLAG_PROTECT | FLAG_MIRROR_MOVE | FLAG_KINGS_ROCK
    appeal 0x00
    contesttype CONTEST_COOL
    terminatedata
    movedescription MOVE_EXPANDING_FORCE, "Boosted damage\nand spread move\non Psychic Terrain."

movedata MOVE_STEEL_ROLLER, "Steel Roller"
    battleeffect MOVE_EFFECT_HIT
    pss SPLIT_PHYSICAL
    basepower 130
    type TYPE_STEEL
    accuracy 100
    pp 5
    effectchance 0
    target MOVE_TARGET_SELECTED
    priority 0
    flags FLAG_KEEP_HP_BAR | FLAG_PROTECT | FLAG_MIRROR_MOVE | FLAG_KINGS_ROCK
    appeal 0x00
    contesttype CONTEST_COOL
    terminatedata
    movedescription MOVE_STEEL_ROLLER, "---"

movedata MOVE_SCALE_SHOT, "Scale Shot"
    battleeffect MOVE_EFFECT_MULTI_HIT
    pss SPLIT_PHYSICAL
    basepower 25
    type TYPE_DRAGON
    accuracy 90
    pp 10
    effectchance 0
    target MOVE_TARGET_SELECTED
    priority 0
    flags FLAG_PROTECT | FLAG_MIRROR_MOVE | FLAG_KINGS_ROCK
    appeal 0x00
    contesttype CONTEST_COOL
    terminatedata
    movedescription MOVE_SCALE_SHOT, "---"

movedata MOVE_METEOR_BEAM, "Meteor Beam"
    battleeffect MOVE_EFFECT_HIT
    pss SPLIT_SPECIAL
    basepower 120
    type TYPE_ROCK
    accuracy 90
    pp 10
    effectchance 100
    target MOVE_TARGET_SELECTED
    priority 0
    flags FLAG_KEEP_HP_BAR | FLAG_PROTECT | FLAG_MIRROR_MOVE | FLAG_KINGS_ROCK
    appeal 0x00
    contesttype CONTEST_COOL
    terminatedata
    movedescription MOVE_METEOR_BEAM, "---"

movedata MOVE_SHELL_SIDE_ARM, "Shell Side Arm"
    battleeffect MOVE_EFFECT_HIT
    pss SPLIT_SPECIAL
    basepower 90
    type TYPE_POISON
    accuracy 100
    pp 10
    effectchance 20
    target MOVE_TARGET_SELECTED
    priority 0
    flags FLAG_KEEP_HP_BAR | FLAG_PROTECT | FLAG_MIRROR_MOVE | FLAG_KINGS_ROCK
    appeal 0x00
    contesttype CONTEST_COOL
    terminatedata
    movedescription MOVE_SHELL_SIDE_ARM, "---"

movedata MOVE_MISTY_EXPLOSION, "Misty Explosion"
    battleeffect MOVE_EFFECT_HALVE_DEFENSE
    pss SPLIT_SPECIAL
    basepower 100
    type (FAIRY_TYPE_IMPLEMENTED) ? TYPE_FAIRY : TYPE_NORMAL
    accuracy 100
    pp 5
    effectchance 0
    target MOVE_TARGET_FOES_AND_ALLY
    priority 0
    flags FLAG_KEEP_HP_BAR | FLAG_PROTECT | FLAG_MIRROR_MOVE | FLAG_KINGS_ROCK
    appeal 0x00
    contesttype CONTEST_COOL
    terminatedata
    movedescription MOVE_MISTY_EXPLOSION, "KABOOM!"

movedata MOVE_GRASSY_GLIDE, "Grassy Glide"
    battleeffect MOVE_EFFECT_HIT
    pss SPLIT_PHYSICAL
    basepower 70
    type TYPE_GRASS
    accuracy 100
    pp 10
    effectchance 0
    target MOVE_TARGET_SELECTED
    priority 0
    flags FLAG_KEEP_HP_BAR | FLAG_PROTECT | FLAG_MIRROR_MOVE | FLAG_KINGS_ROCK
    appeal 0x00
    contesttype CONTEST_COOL
    terminatedata
    movedescription MOVE_GRASSY_GLIDE, "---"

movedata MOVE_RISING_VOLTAGE, "Rising Voltage"
    battleeffect MOVE_EFFECT_HIT
    pss SPLIT_SPECIAL
    basepower 70
    type TYPE_ELECTRIC
    accuracy 100
    pp 10
    effectchance 0
    target MOVE_TARGET_SELECTED
    priority 0
    flags FLAG_KEEP_HP_BAR | FLAG_PROTECT | FLAG_MIRROR_MOVE | FLAG_KINGS_ROCK
    appeal 0x00
    contesttype CONTEST_COOL
    terminatedata
    movedescription MOVE_RISING_VOLTAGE, "---"

movedata MOVE_TERRAIN_PULSE, "Terrain Pulse"
    battleeffect MOVE_EFFECT_HIT
    pss SPLIT_SPECIAL
    basepower 50
    type TYPE_NORMAL
    accuracy 100
    pp 10
    effectchance 0
    target MOVE_TARGET_SELECTED
    priority 0
    flags FLAG_KEEP_HP_BAR | FLAG_PROTECT | FLAG_MIRROR_MOVE | FLAG_KINGS_ROCK
    appeal 0x00
    contesttype CONTEST_COOL
    terminatedata
    movedescription MOVE_TERRAIN_PULSE, "---"

movedata MOVE_SKITTER_SMACK, "Skitter Smack"
    battleeffect MOVE_EFFECT_LOWER_SP_ATK_HIT
    pss SPLIT_PHYSICAL
    basepower 70
    type TYPE_BUG
    accuracy 90
    pp 10
    effectchance 100
    target MOVE_TARGET_SELECTED
    priority 0
    flags FLAG_PROTECT | FLAG_MIRROR_MOVE | FLAG_KINGS_ROCK
    appeal 0x00
    contesttype CONTEST_COOL
    terminatedata
    movedescription MOVE_SKITTER_SMACK, "---"

movedatalongname MOVE_BURNING_JEALOUSY, "BurningJealousy", "Burning Jealousy"
    battleeffect MOVE_EFFECT_BURN_HIT
    pss SPLIT_SPECIAL
    basepower 70
    type TYPE_FIRE
    accuracy 100
    pp 5
    effectchance 100
    target MOVE_TARGET_BOTH
    priority 0
    flags FLAG_KEEP_HP_BAR | FLAG_PROTECT | FLAG_MIRROR_MOVE | FLAG_KINGS_ROCK
    appeal 0x00
    contesttype CONTEST_COOL
    terminatedata
    movedescription MOVE_BURNING_JEALOUSY, "---"

movedata MOVE_LASH_OUT, "Lash Out"
    battleeffect MOVE_EFFECT_HIT
    pss SPLIT_PHYSICAL
    basepower 75
    type TYPE_DARK
    accuracy 100
    pp 5
    effectchance 0
    target MOVE_TARGET_SELECTED
    priority 0
    flags FLAG_KEEP_HP_BAR | FLAG_PROTECT | FLAG_MIRROR_MOVE | FLAG_KINGS_ROCK
    appeal 0x00
    contesttype CONTEST_COOL
    terminatedata
    movedescription MOVE_LASH_OUT, "---"

movedata MOVE_POLTERGEIST, "Poltergeist"
    battleeffect MOVE_EFFECT_HIT
    pss SPLIT_PHYSICAL
    basepower 110
    type TYPE_GHOST
    accuracy 90
    pp 5
    effectchance 0
    target MOVE_TARGET_SELECTED
    priority 0
    flags FLAG_PROTECT | FLAG_MIRROR_MOVE | FLAG_KINGS_ROCK
    appeal 0x00
    contesttype CONTEST_COOL
    terminatedata
    movedescription MOVE_POLTERGEIST, "---"

movedata MOVE_CORROSIVE_GAS, "Corrosive Gas"
    battleeffect MOVE_EFFECT_HIT
    pss SPLIT_STATUS
    basepower 0
    type TYPE_POISON
    accuracy 100
    pp 10
    effectchance 0
    target MOVE_TARGET_FOES_AND_ALLY
    priority 0
    flags FLAG_MIRROR_MOVE | FLAG_PROTECT | FLAG_MAGIC_COAT
    appeal 0x00
    contesttype CONTEST_COOL
    terminatedata
    movedescription MOVE_CORROSIVE_GAS, "---"

movedata MOVE_COACHING, "Coaching"
    battleeffect MOVE_EFFECT_HIT
    pss SPLIT_STATUS
    basepower 0
    type TYPE_FIGHTING
    accuracy 0
    pp 10
    effectchance 100
    target MOVE_TARGET_USER_SIDE
    priority 0
    flags FLAG_MIRROR_MOVE | FLAG_PROTECT | FLAG_MAGIC_COAT
    appeal 0x00
    contesttype CONTEST_COOL
    terminatedata
    movedescription MOVE_COACHING, "---"

movedata MOVE_FLIP_TURN, "Flip Turn"
    battleeffect MOVE_EFFECT_SWITCH_HIT
    pss SPLIT_PHYSICAL
    basepower 60
    type TYPE_WATER
    accuracy 100
    pp 10
    effectchance 0
    target MOVE_TARGET_SELECTED
    priority 0
    flags FLAG_PROTECT | FLAG_MIRROR_MOVE | FLAG_KINGS_ROCK
    appeal 0x00
    contesttype CONTEST_COOL
    terminatedata
    movedescription MOVE_FLIP_TURN, "---"

movedata MOVE_TRIPLE_AXEL, "Triple Axel"
    battleeffect MOVE_EFFECT_HIT_THREE_TIMES_INCREMENT_BASE_POWER_20
    pss SPLIT_PHYSICAL
    basepower 20
    type TYPE_ICE
    accuracy 90
    pp 10
    effectchance 0
    target MOVE_TARGET_SELECTED
    priority 0
    flags FLAG_KEEP_HP_BAR | FLAG_PROTECT | FLAG_MIRROR_MOVE | FLAG_KINGS_ROCK
    appeal 0x00
    contesttype CONTEST_COOL
    terminatedata
    movedescription MOVE_TRIPLE_AXEL, "---"

movedata MOVE_DUAL_WINGBEAT, "Dual Wingbeat"
    battleeffect MOVE_EFFECT_HIT_TWICE
    pss SPLIT_PHYSICAL
    basepower 40
    type TYPE_FLYING
    accuracy 90
    pp 10
    effectchance 0
    target MOVE_TARGET_SELECTED
    priority 0
    flags FLAG_KEEP_HP_BAR | FLAG_PROTECT | FLAG_MIRROR_MOVE | FLAG_KINGS_ROCK
    appeal 0x00
    contesttype CONTEST_COOL
    terminatedata
    movedescription MOVE_DUAL_WINGBEAT, "Hits twice."

movedata MOVE_SCORCHING_SANDS, "Scorching Sands"
    battleeffect MOVE_EFFECT_BURN_HIT
    pss SPLIT_SPECIAL
    basepower 70
    type TYPE_GROUND
    accuracy 100
    pp 10
    effectchance 30
    target MOVE_TARGET_SELECTED
    priority 0
    flags FLAG_PROTECT | FLAG_MIRROR_MOVE | FLAG_KINGS_ROCK
    appeal 0x00
    contesttype CONTEST_COOL
    terminatedata
    movedescription MOVE_SCORCHING_SANDS, "30% chance to\nburn the target."

movedata MOVE_JUNGLE_HEALING, "Jungle Healing"
    battleeffect MOVE_EFFECT_HIT
    pss SPLIT_STATUS
    basepower 0
    type TYPE_GRASS
    accuracy 0
    pp 10
    effectchance 0
    target MOVE_TARGET_USER_SIDE
    priority 0
    flags FLAG_MIRROR_MOVE | FLAG_PROTECT | FLAG_MAGIC_COAT
    appeal 0x00
    contesttype CONTEST_COOL
    terminatedata
    movedescription MOVE_JUNGLE_HEALING, "---"

movedata MOVE_WICKED_BLOW, "Wicked Blow"
    battleeffect MOVE_EFFECT_ALWAYS_CRITICAL
    pss SPLIT_PHYSICAL
    basepower 80
    type TYPE_DARK
    accuracy 100
    pp 5
    effectchance 0
    target MOVE_TARGET_SELECTED
    priority 0
    flags FLAG_KEEP_HP_BAR | FLAG_PROTECT | FLAG_MIRROR_MOVE | FLAG_KINGS_ROCK
    appeal 0x00
    contesttype CONTEST_COOL
    terminatedata
    movedescription MOVE_WICKED_BLOW, "Always results in\na critical hit."

movedata MOVE_SURGING_STRIKES, "Surging Strikes"
    battleeffect MOVE_EFFECT_ALWAYS_CRITICAL
    pss SPLIT_PHYSICAL
    basepower 25
    type TYPE_WATER
    accuracy 100
    pp 5
    effectchance 0
    target MOVE_TARGET_SELECTED
    priority 0
    flags FLAG_KEEP_HP_BAR | FLAG_PROTECT | FLAG_MIRROR_MOVE | FLAG_KINGS_ROCK
    appeal 0x00
    contesttype CONTEST_COOL
    terminatedata
    movedescription MOVE_SURGING_STRIKES, "Always results in\na critical hit."

movedata MOVE_THUNDER_CAGE, "Thunder Cage"
    battleeffect MOVE_EFFECT_HIT
    pss SPLIT_SPECIAL
    basepower 80
    type TYPE_ELECTRIC
    accuracy 90
    pp 10
    effectchance 100
    target MOVE_TARGET_SELECTED
    priority 0
    flags FLAG_KEEP_HP_BAR | FLAG_PROTECT | FLAG_MIRROR_MOVE | FLAG_KINGS_ROCK
    appeal 0x00
    contesttype CONTEST_COOL
    terminatedata
    movedescription MOVE_THUNDER_CAGE, "---"

movedata MOVE_DRAGON_ENERGY, "Dragon Energy"
    battleeffect MOVE_EFFECT_DECREASE_POWER_WITH_LESS_USER_HP
    pss SPLIT_SPECIAL
    basepower 150
    type TYPE_DRAGON
    accuracy 100
    pp 5
    effectchance 0
    target MOVE_TARGET_BOTH
    priority 0
    flags FLAG_KEEP_HP_BAR | FLAG_PROTECT | FLAG_MIRROR_MOVE | FLAG_KINGS_ROCK
    appeal 0x00
    contesttype CONTEST_COOL
    terminatedata
    movedescription MOVE_DRAGON_ENERGY, "Regidrago wanted\nto use Water Spout\nbut got this\ninstead."

movedata MOVE_FREEZING_GLARE, "Freezing Glare"
    battleeffect MOVE_EFFECT_FREEZE_HIT
    pss SPLIT_SPECIAL
    basepower 90
    type TYPE_PSYCHIC
    accuracy 100
    pp 10
    effectchance 10
    target MOVE_TARGET_SELECTED
    priority 0
    flags  FLAG_PROTECT | FLAG_MIRROR_MOVE | FLAG_KINGS_ROCK
    appeal 0x00
    contesttype CONTEST_COOL
    terminatedata
    movedescription MOVE_FREEZING_GLARE, "10% chance to\nfreeze opponent."

movedata MOVE_FIERY_WRATH, "Fiery Wrath"
    battleeffect MOVE_EFFECT_FLINCH_HIT
    pss SPLIT_SPECIAL
    basepower 90
    type TYPE_DARK
    accuracy 100
    pp 10
    effectchance 20
    target MOVE_TARGET_BOTH
    priority 0
    flags FLAG_PROTECT | FLAG_MIRROR_MOVE | FLAG_KINGS_ROCK
    appeal 0x00
    contesttype CONTEST_COOL
    terminatedata
    movedescription MOVE_FIERY_WRATH, "20% chance to\nflinch the foes."

movedata MOVE_THUNDEROUS_KICK, "Thunderous Kick"
    battleeffect MOVE_EFFECT_LOWER_DEFENSE_HIT
    pss SPLIT_PHYSICAL
    basepower 90
    type TYPE_FIGHTING
    accuracy 100
    pp 10
    effectchance 100
    target MOVE_TARGET_SELECTED
    priority 0
    flags  FLAG_PROTECT | FLAG_MIRROR_MOVE | FLAG_KINGS_ROCK
    appeal 0x00
    contesttype CONTEST_COOL
    terminatedata
    movedescription MOVE_THUNDEROUS_KICK, "100% chance to\nlower target's Def."

movedata MOVE_GLACIAL_LANCE, "Glacial Lance"
    battleeffect MOVE_EFFECT_HIT
    pss SPLIT_PHYSICAL
    basepower 130
    type TYPE_ICE
    accuracy 100
    pp 5
    effectchance 0
    target MOVE_TARGET_BOTH
    priority 0
    flags  FLAG_PROTECT | FLAG_MIRROR_MOVE | FLAG_KINGS_ROCK
    appeal 0x00
    contesttype CONTEST_COOL
    terminatedata
    movedescription MOVE_GLACIAL_LANCE, "Shanks foes\nwith ice hunks."

movedata MOVE_ASTRAL_BARRAGE, "Astral Barrage"
    battleeffect MOVE_EFFECT_HIT
    pss SPLIT_SPECIAL
    basepower 120
    type TYPE_GHOST
    accuracy 100
    pp 5
    effectchance 0
    target MOVE_TARGET_BOTH
    priority 0
    flags  FLAG_PROTECT | FLAG_MIRROR_MOVE | FLAG_KINGS_ROCK
    appeal 0x00
    contesttype CONTEST_COOL
    terminatedata
    movedescription MOVE_ASTRAL_BARRAGE, "Calrex go\nBRRRRRRRRRRRRRRRR."

movedata MOVE_EERIE_SPELL, "Eerie Spell"
    battleeffect MOVE_EFFECT_HIT
    pss SPLIT_SPECIAL
    basepower 80
    type TYPE_PSYCHIC
    accuracy 100
    pp 5
    effectchance 0
    target MOVE_TARGET_SELECTED
    priority 0
    flags FLAG_KEEP_HP_BAR | FLAG_PROTECT | FLAG_MIRROR_MOVE | FLAG_KINGS_ROCK
    appeal 0x00
    contesttype CONTEST_COOL
    terminatedata
    movedescription MOVE_EERIE_SPELL, "---"

movedata MOVE_DIRE_CLAW, "Dire Claw"
    battleeffect MOVE_EFFECT_HIT
    pss SPLIT_PHYSICAL
    basepower 80
    type TYPE_POISON
    accuracy 100
<<<<<<< HEAD
    pp 10
    effectchance 0
=======
    pp 15
    effectchance 50
>>>>>>> 1e0800bf
    target MOVE_TARGET_SELECTED
    priority 0
    flags FLAG_PROTECT | FLAG_MIRROR_MOVE | FLAG_KINGS_ROCK
    appeal 0x00
    contesttype CONTEST_COOL
    terminatedata
    movedescription MOVE_DIRE_CLAW, "---"

movedata MOVE_PSYSHIELD_BASH, "Psyshield Bash"
    battleeffect MOVE_EFFECT_RAISE_DEF_HIT
    pss SPLIT_SPECIAL
    basepower 70
    type TYPE_PSYCHIC
    accuracy 90
    pp 10
    effectchance 100
    target MOVE_TARGET_SELECTED
    priority 0
    flags FLAG_KEEP_HP_BAR | FLAG_PROTECT | FLAG_MIRROR_MOVE | FLAG_KINGS_ROCK
    appeal 0x00
    contesttype CONTEST_COOL
    terminatedata
    movedescription MOVE_PSYSHIELD_BASH, "---"

movedata MOVE_POWER_SHIFT, "Power Shift"
    battleeffect MOVE_EFFECT_SWAP_ATK_DEF
    pss SPLIT_STATUS
    basepower 0
    type TYPE_NORMAL
    accuracy 0
    pp 10
    effectchance 0
    target MOVE_TARGET_USER
    priority 0
    flags FLAG_MIRROR_MOVE | FLAG_PROTECT | FLAG_MAGIC_COAT
    appeal 0x00
    contesttype CONTEST_COOL
    terminatedata
    movedescription MOVE_POWER_SHIFT, "---"

movedata MOVE_STONE_AXE, "Stone Axe"
    battleeffect MOVE_EFFECT_HIT
    pss SPLIT_PHYSICAL
    basepower 65
    type TYPE_ROCK
    accuracy 90
    pp 10
    effectchance 0
    target MOVE_TARGET_SELECTED
    priority 0
    flags FLAG_KEEP_HP_BAR | FLAG_PROTECT | FLAG_MIRROR_MOVE | FLAG_KINGS_ROCK
    appeal 0x00
    contesttype CONTEST_COOL
    terminatedata
    movedescription MOVE_STONE_AXE, "---"

movedatalongname MOVE_SPRINGTIDE_STORM, "SpringtideStorm", "Springtide Storm"
    battleeffect MOVE_EFFECT_LOWER_ATTACK_HIT
    pss SPLIT_SPECIAL
    basepower 100
    type (FAIRY_TYPE_IMPLEMENTED) ? TYPE_FAIRY : TYPE_NORMAL
    accuracy 80
    pp 5
    effectchance 30
    target MOVE_TARGET_BOTH
    priority 0
    flags FLAG_KEEP_HP_BAR | FLAG_PROTECT | FLAG_MIRROR_MOVE | FLAG_KINGS_ROCK
    appeal 0x00
    contesttype CONTEST_COOL
    terminatedata
    movedescription MOVE_SPRINGTIDE_STORM, "Spring is here!\nGoodbye Atk stat!"

movedata MOVE_MYSTICAL_POWER, "Mystical Power"
    battleeffect MOVE_EFFECT_RAISE_SP_ATK_HIT
    pss SPLIT_SPECIAL
    basepower 70
    type TYPE_PSYCHIC
    accuracy 90
    pp 10
    effectchance 100
    target MOVE_TARGET_SELECTED
    priority 0
    flags FLAG_KEEP_HP_BAR | FLAG_PROTECT | FLAG_MIRROR_MOVE | FLAG_KINGS_ROCK
    appeal 0x00
    contesttype CONTEST_COOL
    terminatedata
    movedescription MOVE_MYSTICAL_POWER, "---"

movedata MOVE_RAGING_FURY, "Raging Fury"
    battleeffect MOVE_EFFECT_CONTINUE_AND_CONFUSE_SELF
    pss SPLIT_PHYSICAL
    basepower 120
    type TYPE_FIRE
    accuracy 100
    pp 10
    effectchance 0
    target MOVE_TARGET_RANDOM
    priority 0
    flags FLAG_PROTECT | FLAG_MIRROR_MOVE | FLAG_KINGS_ROCK
    appeal 0x00
    contesttype CONTEST_COOL
    terminatedata
    movedescription MOVE_RAGING_FURY, "---"

movedata MOVE_WAVE_CRASH, "Wave Crash"
    battleeffect MOVE_EFFECT_RECOIL_THIRD
    pss SPLIT_PHYSICAL
    basepower 120
    type TYPE_WATER
    accuracy 100
    pp 10
    effectchance 0
    target MOVE_TARGET_SELECTED
    priority 0
    flags FLAG_PROTECT | FLAG_MIRROR_MOVE | FLAG_KINGS_ROCK
    appeal 0x00
    contesttype CONTEST_COOL
    terminatedata
    movedescription MOVE_WAVE_CRASH, "Recoils user\nby 1/3 of damage\ndealt."

movedata MOVE_CHLOROBLAST, "Chloroblast"
    battleeffect MOVE_EFFECT_RECOIL_HALF
    pss SPLIT_SPECIAL
    basepower 150
    type TYPE_GRASS
    accuracy 95
    pp 5
    effectchance 0
    target MOVE_TARGET_SELECTED
    priority 0
    flags FLAG_PROTECT | FLAG_MIRROR_MOVE | FLAG_KINGS_ROCK
    appeal 0x00
    contesttype CONTEST_COOL
    terminatedata
    movedescription MOVE_CHLOROBLAST, "---"

movedata MOVE_MOUNTAIN_GALE, "Mountain Gale"
    battleeffect MOVE_EFFECT_FLINCH_HIT
    pss SPLIT_PHYSICAL
    basepower 100
    type TYPE_ICE
    accuracy 85
    pp 10
    effectchance 30
    target MOVE_TARGET_SELECTED
    priority 0
    flags FLAG_PROTECT | FLAG_MIRROR_MOVE | FLAG_KINGS_ROCK
    appeal 0x00
    contesttype CONTEST_COOL
    terminatedata
    movedescription MOVE_MOUNTAIN_GALE, "---"

movedata MOVE_VICTORY_DANCE, "Victory Dance"
    battleeffect MOVE_EFFECT_HIT
    pss SPLIT_STATUS
    basepower 0
    type TYPE_FIGHTING
    accuracy 0
    pp 10
    effectchance 0
    target MOVE_TARGET_USER
    priority 0
    flags FLAG_MIRROR_MOVE | FLAG_PROTECT | FLAG_MAGIC_COAT
    appeal 0x00
    contesttype CONTEST_COOL
    terminatedata
    movedescription MOVE_VICTORY_DANCE, "---"

movedata MOVE_HEADLONG_RUSH, "Headlong Rush"
    battleeffect MOVE_EFFECT_DEF_SP_DEF_DOWN_HIT
    pss SPLIT_PHYSICAL
    basepower 120
    type TYPE_GROUND
    accuracy 100
    pp 5
    effectchance 0
    target MOVE_TARGET_SELECTED
    priority 0
    flags FLAG_PROTECT | FLAG_MIRROR_MOVE | FLAG_KINGS_ROCK
    appeal 0x00
    contesttype CONTEST_COOL
    terminatedata
    movedescription MOVE_HEADLONG_RUSH, "---"

movedata MOVE_BARB_BARRAGE, "Barb Barrage"
    battleeffect MOVE_EFFECT_BARB_BARRAGE
    pss SPLIT_PHYSICAL
    basepower 60
    type TYPE_POISON
    accuracy 100
    pp 10
    effectchance 50
    target MOVE_TARGET_SELECTED
    priority 0
    flags FLAG_PROTECT | FLAG_MIRROR_MOVE | FLAG_KINGS_ROCK
    appeal 0x00
    contesttype CONTEST_COOL
    terminatedata
    movedescription MOVE_BARB_BARRAGE, "---"

movedata MOVE_ESPER_WING, "Esper Wing"
    battleeffect MOVE_EFFECT_RAISE_SPEED_HIT
    pss SPLIT_SPECIAL
    basepower 80
    type TYPE_PSYCHIC
    accuracy 100
    pp 10
    effectchance 100
    target MOVE_TARGET_SELECTED
    priority 0
    flags FLAG_PROTECT | FLAG_MIRROR_MOVE | FLAG_KINGS_ROCK
    appeal 0x00
    contesttype CONTEST_COOL
    terminatedata
    movedescription MOVE_ESPER_WING, "---"

movedata MOVE_BITTER_MALICE, "Bitter Malice"
    battleeffect MOVE_EFFECT_LOWER_ATTACK_HIT 
    pss SPLIT_SPECIAL
    basepower 75
    type TYPE_GHOST
    accuracy 100
    pp 10
    effectchance 100
    target MOVE_TARGET_SELECTED
    priority 0
    flags FLAG_PROTECT | FLAG_MIRROR_MOVE | FLAG_KINGS_ROCK
    appeal 0x00
    contesttype CONTEST_COOL
    terminatedata
    movedescription MOVE_BITTER_MALICE, "---"

movedata MOVE_SHELTER, "Shelter"
    battleeffect MOVE_EFFECT_DEF_UP_2
    pss SPLIT_STATUS
    basepower 0
    type TYPE_STEEL
    accuracy 0
    pp 10
    effectchance 0
    target MOVE_TARGET_USER
    priority 0
    flags FLAG_MIRROR_MOVE | FLAG_PROTECT | FLAG_MAGIC_COAT
    appeal 0x00
    contesttype CONTEST_COOL
    terminatedata
    movedescription MOVE_SHELTER, "---"

movedata MOVE_TRIPLE_ARROWS, "Triple Arrows"
    battleeffect MOVE_EFFECT_HIT
    pss SPLIT_PHYSICAL
    basepower 90
    type TYPE_FIGHTING
    accuracy 100
    pp 10
    effectchance 0
    target MOVE_TARGET_SELECTED
    priority 0
    flags FLAG_KEEP_HP_BAR | FLAG_PROTECT | FLAG_MIRROR_MOVE | FLAG_KINGS_ROCK
    appeal 0x00
    contesttype CONTEST_COOL
    terminatedata
    movedescription MOVE_TRIPLE_ARROWS, "---"

movedata MOVE_INFERNAL_PARADE, "Infernal Parade"
    battleeffect MOVE_EFFECT_INFERNAL_PARADE
    pss SPLIT_SPECIAL
    basepower 60
    type TYPE_GHOST
    accuracy 100
<<<<<<< HEAD
    pp 10
    effectchance 0
=======
    pp 15
    effectchance 30
>>>>>>> 1e0800bf
    target MOVE_TARGET_SELECTED
    priority 0
    flags FLAG_KEEP_HP_BAR | FLAG_PROTECT | FLAG_MIRROR_MOVE | FLAG_KINGS_ROCK
    appeal 0x00
    contesttype CONTEST_COOL
    terminatedata
    movedescription MOVE_INFERNAL_PARADE, "---"

movedata MOVE_CEASELESS_EDGE, "Ceaseless Edge"
    battleeffect MOVE_EFFECT_HIT
    pss SPLIT_PHYSICAL
    basepower 65
    type TYPE_DARK
    accuracy 90
    pp 10
    effectchance 0
    target MOVE_TARGET_SELECTED
    priority 0
    flags FLAG_KEEP_HP_BAR | FLAG_PROTECT | FLAG_MIRROR_MOVE | FLAG_KINGS_ROCK
    appeal 0x00
    contesttype CONTEST_COOL
    terminatedata
    movedescription MOVE_CEASELESS_EDGE, "---"

movedatalongname MOVE_BLEAKWIND_STORM, "BleakwindStorm","Bleakwind Storm"
    battleeffect MOVE_EFFECT_LOWER_SPEED_HIT
    pss SPLIT_SPECIAL
    basepower 100
    type TYPE_FLYING
    accuracy 80
    pp 10
    effectchance 30
    target MOVE_TARGET_BOTH
    priority 0
    flags FLAG_PROTECT | FLAG_MIRROR_MOVE | FLAG_KINGS_ROCK
    appeal 0x00
    contesttype CONTEST_COOL
    terminatedata
    movedescription MOVE_BLEAKWIND_STORM, "Hits both foes.\n"

movedatalongname MOVE_WILDBOLT_STORM, "WildboltStorm","Wildbolt Storm"
    battleeffect MOVE_EFFECT_PARALYZE_HIT
    pss SPLIT_SPECIAL
    basepower 100
    type TYPE_ELECTRIC
    accuracy 80
    pp 10
    effectchance 30
    target MOVE_TARGET_BOTH
    priority 0
    flags FLAG_PROTECT | FLAG_MIRROR_MOVE | FLAG_KINGS_ROCK
    appeal 0x00
    contesttype CONTEST_COOL
    terminatedata
    movedescription MOVE_WILDBOLT_STORM, "---"

movedatalongname MOVE_SANDSEAR_STORM, "SandsearStorm","Sandsear Storm"
    battleeffect MOVE_EFFECT_BURN_HIT
    pss SPLIT_SPECIAL
    basepower 100
    type TYPE_GROUND
    accuracy 80
    pp 10
    effectchance 30
    target MOVE_TARGET_BOTH
    priority 0
    flags FLAG_PROTECT | FLAG_MIRROR_MOVE | FLAG_KINGS_ROCK
    appeal 0x00
    contesttype CONTEST_COOL
    terminatedata
    movedescription MOVE_SANDSEAR_STORM, "---"

movedata MOVE_LUNAR_BLESSING, "Lunar Blessing"
    battleeffect MOVE_EFFECT_HIT
    pss SPLIT_STATUS
    basepower 0
    type TYPE_PSYCHIC
    accuracy 0
    pp 5
    effectchance 0
    target MOVE_TARGET_ALLY
    priority 0
    flags FLAG_MIRROR_MOVE | FLAG_PROTECT | FLAG_MAGIC_COAT
    appeal 0x00
    contesttype CONTEST_COOL
    terminatedata
    movedescription MOVE_LUNAR_BLESSING, "---"

movedata MOVE_TAKE_HEART, "Take Heart"
    battleeffect MOVE_EFFECT_SP_ATK_SP_DEF_UP
    pss SPLIT_STATUS
    basepower 0
    type TYPE_PSYCHIC
    accuracy 0
    pp 10
    effectchance 0
    target MOVE_TARGET_ALLY
    priority 0
    flags FLAG_MIRROR_MOVE | FLAG_PROTECT | FLAG_MAGIC_COAT
    appeal 0x00
    contesttype CONTEST_COOL
    terminatedata
    movedescription MOVE_TAKE_HEART, "---"

movedata MOVE_TERA_BLAST, "Tera Blast"
    battleeffect MOVE_EFFECT_HIT
    pss SPLIT_SPECIAL
    basepower 80
    type TYPE_NORMAL
    accuracy 100
    pp 10
    effectchance 0
    target MOVE_TARGET_SELECTED
    priority 0
    flags FLAG_KEEP_HP_BAR | FLAG_PROTECT | FLAG_MIRROR_MOVE | FLAG_KINGS_ROCK
    appeal 0x00
    contesttype CONTEST_COOL
    terminatedata
    movedescription MOVE_TERA_BLAST, "---"

movedata MOVE_SILK_TRAP, "Silk Trap"
    battleeffect MOVE_EFFECT_HIT
    pss SPLIT_STATUS
    basepower 0
    type TYPE_BUG
    accuracy 0
    pp 10
    effectchance 0
    target MOVE_TARGET_USER
    priority 4
    flags FLAG_MIRROR_MOVE | FLAG_PROTECT | FLAG_MAGIC_COAT
    appeal 0x00
    contesttype CONTEST_COOL
    terminatedata
    movedescription MOVE_SILK_TRAP, "---"

movedata MOVE_AXE_KICK, "Axe Kick"
    battleeffect MOVE_EFFECT_CONFUSE_AND_CRASH_IF_MISS
    pss SPLIT_PHYSICAL
    basepower 120
    type TYPE_FIGHTING
    accuracy 90
    pp 10
    effectchance 0
    target MOVE_TARGET_SELECTED
    priority 0
    flags FLAG_KEEP_HP_BAR | FLAG_PROTECT | FLAG_MIRROR_MOVE | FLAG_KINGS_ROCK
    appeal 0x00
    contesttype CONTEST_COOL
    terminatedata
    movedescription MOVE_AXE_KICK, "---"

movedata MOVE_LAST_RESPECTS, "Last Respects"
    battleeffect MOVE_EFFECT_HIT
    pss SPLIT_PHYSICAL
    basepower 50
    type TYPE_GHOST
    accuracy 100
    pp 10
    effectchance 0
    target MOVE_TARGET_SELECTED
    priority 0
    flags FLAG_KEEP_HP_BAR | FLAG_PROTECT | FLAG_MIRROR_MOVE | FLAG_KINGS_ROCK
    appeal 0x00
    contesttype CONTEST_COOL
    terminatedata
    movedescription MOVE_LAST_RESPECTS, "---"

movedata MOVE_LUMINA_CRASH, "Lumina Crash"
    battleeffect MOVE_EFFECT_LOWER_SP_DEF_2_HIT
    pss SPLIT_SPECIAL
    basepower 80
    type TYPE_PSYCHIC
    accuracy 100
    pp 10
    effectchance 100
    target MOVE_TARGET_SELECTED
    priority 0
    flags FLAG_KEEP_HP_BAR | FLAG_PROTECT | FLAG_MIRROR_MOVE | FLAG_KINGS_ROCK
    appeal 0x00
    contesttype CONTEST_COOL
    terminatedata
    movedescription MOVE_LUMINA_CRASH, "---"

movedata MOVE_ORDER_UP, "Order Up"
    battleeffect MOVE_EFFECT_HIT
    pss SPLIT_PHYSICAL
    basepower 80
    type TYPE_DRAGON
    accuracy 100
    pp 10
    effectchance 0
    target MOVE_TARGET_SELECTED
    priority 0
    flags FLAG_KEEP_HP_BAR | FLAG_PROTECT | FLAG_MIRROR_MOVE | FLAG_KINGS_ROCK
    appeal 0x00
    contesttype CONTEST_COOL
    terminatedata
    movedescription MOVE_ORDER_UP, "---"

movedata MOVE_JET_PUNCH, "Jet Punch"
    battleeffect MOVE_EFFECT_HIT
    pss SPLIT_PHYSICAL
    basepower 60
    type TYPE_WATER
    accuracy 100
    pp 10
    effectchance 0
    target MOVE_TARGET_SELECTED
    priority 1
    flags FLAG_PROTECT | FLAG_MIRROR_MOVE | FLAG_KINGS_ROCK
    appeal 0x00
    contesttype CONTEST_COOL
    terminatedata
    movedescription MOVE_JET_PUNCH, "---"

movedata MOVE_SPICY_EXTRACT, "Spicy Extract"
    battleeffect MOVE_EFFECT_SPICY_EXTRACT
    pss SPLIT_STATUS
    basepower 0
    type TYPE_GRASS
    accuracy 0
    pp 10
    effectchance 0
    target MOVE_TARGET_SELECTED
    priority 0
    flags FLAG_MIRROR_MOVE | FLAG_PROTECT | FLAG_MAGIC_COAT
    appeal 0x00
    contesttype CONTEST_COOL
    terminatedata
    movedescription MOVE_SPICY_EXTRACT, "---"

movedata MOVE_SPIN_OUT, "Spin Out"
    battleeffect MOVE_EFFECT_SPEED_DOWN_HIT
    pss SPLIT_PHYSICAL
    basepower 100
    type TYPE_STEEL
    accuracy 100
    pp 5
    effectchance 0
    target MOVE_TARGET_SELECTED
    priority 0
    flags FLAG_KEEP_HP_BAR | FLAG_PROTECT | FLAG_MIRROR_MOVE | FLAG_KINGS_ROCK
    appeal 0x00
    contesttype CONTEST_COOL
    terminatedata
    movedescription MOVE_SPIN_OUT, "---"

movedata MOVE_POPULATION_BOMB, "Population Bomb"
    battleeffect MOVE_EFFECT_UP_TO_10_HITS
    pss SPLIT_PHYSICAL
    basepower 20
    type TYPE_NORMAL
    accuracy 90
    pp 10
    effectchance 0
    target MOVE_TARGET_SELECTED
    priority 0
    flags FLAG_KEEP_HP_BAR | FLAG_PROTECT | FLAG_MIRROR_MOVE | FLAG_KINGS_ROCK
    appeal 0x00
    contesttype CONTEST_COOL
    terminatedata
    movedescription MOVE_POPULATION_BOMB, "---"

movedata MOVE_ICE_SPINNER, "Ice Spinner"
    battleeffect MOVE_EFFECT_HIT
    pss SPLIT_PHYSICAL
    basepower 80
    type TYPE_ICE
    accuracy 100
    pp 10
    effectchance 0
    target MOVE_TARGET_SELECTED
    priority 0
    flags FLAG_PROTECT | FLAG_MIRROR_MOVE | FLAG_KINGS_ROCK
    appeal 0x00
    contesttype CONTEST_COOL
    terminatedata
    movedescription MOVE_ICE_SPINNER, "---"

movedata MOVE_GLAIVE_RUSH, "Glaive Rush"
    battleeffect MOVE_EFFECT_HIT
    pss SPLIT_PHYSICAL
    basepower 120
    type TYPE_DRAGON
    accuracy 100
    pp 5
    effectchance 0
    target MOVE_TARGET_SELECTED
    priority 0
    flags FLAG_KEEP_HP_BAR | FLAG_PROTECT | FLAG_MIRROR_MOVE | FLAG_KINGS_ROCK
    appeal 0x00
    contesttype CONTEST_COOL
    terminatedata
    movedescription MOVE_GLAIVE_RUSH, "---"

movedatalongname MOVE_REVIVAL_BLESSING, "RevivalBlessing", "Revival Blessing"
    battleeffect MOVE_EFFECT_HIT
    pss SPLIT_STATUS
    basepower 0
    type TYPE_NORMAL
    accuracy 0
    pp 1
    effectchance 0
    target MOVE_TARGET_USER
    priority 0
    flags FLAG_MIRROR_MOVE | FLAG_PROTECT | FLAG_MAGIC_COAT
    appeal 0x00
    contesttype CONTEST_COOL
    terminatedata
    movedescription MOVE_REVIVAL_BLESSING, "---"

movedata MOVE_SALT_CURE, "Salt Cure"
    battleeffect MOVE_EFFECT_HIT
    pss SPLIT_PHYSICAL
    basepower 40
    type TYPE_ROCK
    accuracy 100
    pp 10
    effectchance 0
    target MOVE_TARGET_SELECTED
    priority 0
    flags FLAG_KEEP_HP_BAR | FLAG_PROTECT | FLAG_MIRROR_MOVE | FLAG_KINGS_ROCK
    appeal 0x00
    contesttype CONTEST_COOL
    terminatedata
    movedescription MOVE_SALT_CURE, "---"

movedata MOVE_TRIPLE_DIVE, "Triple Dive"
    battleeffect MOVE_EFFECT_HIT_THREE_TIMES
    pss SPLIT_PHYSICAL
    basepower 30
    type TYPE_WATER
    accuracy 95
    pp 10
    effectchance 0
    target MOVE_TARGET_SELECTED
    priority 0
    flags FLAG_KEEP_HP_BAR | FLAG_PROTECT | FLAG_MIRROR_MOVE | FLAG_KINGS_ROCK
    appeal 0x00
    contesttype CONTEST_COOL
    terminatedata
    movedescription MOVE_TRIPLE_DIVE, "---"

movedata MOVE_MORTAL_SPIN, "Mortal Spin"
    battleeffect MOVE_EFFECT_HIT
    pss SPLIT_PHYSICAL
    basepower 30
    type TYPE_POISON
    accuracy 100
    pp 10
    effectchance 0
    target MOVE_TARGET_BOTH
    priority 0
    flags FLAG_KEEP_HP_BAR | FLAG_PROTECT | FLAG_MIRROR_MOVE | FLAG_KINGS_ROCK
    appeal 0x00
    contesttype CONTEST_COOL
    terminatedata
    movedescription MOVE_MORTAL_SPIN, "---"

movedata MOVE_DOODLE, "Doodle"
    battleeffect MOVE_EFFECT_HIT
    pss SPLIT_STATUS
    basepower 0
    type TYPE_NORMAL
    accuracy 100
    pp 10
    effectchance 0
    target MOVE_TARGET_SELECTED
    priority 0
    flags FLAG_MIRROR_MOVE | FLAG_PROTECT | FLAG_MAGIC_COAT
    appeal 0x00
    contesttype CONTEST_COOL
    terminatedata
    movedescription MOVE_DOODLE, "---"

movedata MOVE_FILLET_AWAY, "Fillet Away"
    battleeffect MOVE_EFFECT_ATK_SP_ATK_SPEED_UP_2_LOSE_HALF_MAX_HP
    pss SPLIT_STATUS
    basepower 0
    type TYPE_NORMAL
    accuracy 0
    pp 10
    effectchance 0
    target MOVE_TARGET_USER
    priority 0
    flags FLAG_MIRROR_MOVE | FLAG_PROTECT | FLAG_MAGIC_COAT
    appeal 0x00
    contesttype CONTEST_COOL
    terminatedata
    movedescription MOVE_FILLET_AWAY, "---"

movedata MOVE_KOWTOW_CLEAVE, "Kowtow Cleave"
    battleeffect MOVE_EFFECT_BYPASS_ACCURACY
    pss SPLIT_PHYSICAL
    basepower 85
    type TYPE_DARK
    accuracy 0
    pp 10
    effectchance 0
    target MOVE_TARGET_SELECTED
    priority 0
    flags FLAG_PROTECT | FLAG_MIRROR_MOVE | FLAG_KINGS_ROCK
    appeal 0x00
    contesttype CONTEST_COOL
    terminatedata
    movedescription MOVE_KOWTOW_CLEAVE, "---"

movedata MOVE_FLOWER_TRICK, "Flower Trick"
    battleeffect MOVE_EFFECT_ALWAYS_CRITICAL
    pss SPLIT_PHYSICAL
    basepower 70
    type TYPE_GRASS
    accuracy 0
    pp 10
    effectchance 0
    target MOVE_TARGET_SELECTED
    priority 0
    flags FLAG_KEEP_HP_BAR | FLAG_PROTECT | FLAG_MIRROR_MOVE | FLAG_KINGS_ROCK
    appeal 0x00
    contesttype CONTEST_COOL
    terminatedata
    movedescription MOVE_FLOWER_TRICK, "---"

movedata MOVE_TORCH_SONG, "Torch Song"
    battleeffect MOVE_EFFECT_RAISE_SP_ATK_HIT
    pss SPLIT_SPECIAL
    basepower 80
    type TYPE_FIRE
    accuracy 100
    pp 10
    effectchance 100
    target MOVE_TARGET_SELECTED
    priority 0
    flags FLAG_KEEP_HP_BAR | FLAG_PROTECT | FLAG_MIRROR_MOVE | FLAG_KINGS_ROCK
    appeal 0x00
    contesttype CONTEST_COOL
    terminatedata
    movedescription MOVE_TORCH_SONG, "---"

movedata MOVE_AQUA_STEP, "Aqua Step"
    battleeffect MOVE_EFFECT_RAISE_SPEED_HIT
    pss SPLIT_PHYSICAL
    basepower 80
    type TYPE_WATER
    accuracy 100
    pp 10
    effectchance 100
    target MOVE_TARGET_SELECTED
    priority 0
    flags FLAG_KEEP_HP_BAR | FLAG_PROTECT | FLAG_MIRROR_MOVE | FLAG_KINGS_ROCK
    appeal 0x00
    contesttype CONTEST_COOL
    terminatedata
    movedescription MOVE_AQUA_STEP, "---"

movedata MOVE_RAGING_BULL, "Raging Bull"
    battleeffect MOVE_EFFECT_HIT
    pss SPLIT_PHYSICAL
    basepower 90
    type TYPE_NORMAL
    accuracy 100
    pp 10
    effectchance 0
    target MOVE_TARGET_SELECTED
    priority 0
    flags FLAG_PROTECT | FLAG_MIRROR_MOVE | FLAG_KINGS_ROCK
    appeal 0x00
    contesttype CONTEST_COOL
    terminatedata
    movedescription MOVE_RAGING_BULL, "---"

movedata MOVE_MAKE_IT_RAIN, "Make It Rain"
    battleeffect MOVE_EFFECT_HIT
    pss SPLIT_SPECIAL
    basepower 120
    type TYPE_STEEL
    accuracy 100
    pp 5
    effectchance 0
    target MOVE_TARGET_BOTH
    priority 0
    flags FLAG_KEEP_HP_BAR | FLAG_PROTECT | FLAG_MIRROR_MOVE | FLAG_KINGS_ROCK
    appeal 0x00
    contesttype CONTEST_COOL
    terminatedata
    movedescription MOVE_MAKE_IT_RAIN, "---"

movedata MOVE_PSYBLADE, "Psyblade"
    battleeffect MOVE_EFFECT_PSYBLADE
    pss SPLIT_PHYSICAL
    basepower 80
    type TYPE_PSYCHIC
    accuracy 100
    pp 10
    effectchance 0
    target MOVE_TARGET_SELECTED
    priority 0
    flags FLAG_KEEP_HP_BAR | FLAG_PROTECT | FLAG_MIRROR_MOVE | FLAG_KINGS_ROCK
    appeal 0x00
    contesttype CONTEST_COOL
    terminatedata
    movedescription MOVE_PSYBLADE, "---"

movedata MOVE_HYDRO_STEAM, "Hydro Steam"
    battleeffect MOVE_EFFECT_HIT // handled in CalcBaseDamage.c
    pss SPLIT_SPECIAL
    basepower 80
    type TYPE_WATER
    accuracy 100
    pp 10
    effectchance 0
    target MOVE_TARGET_SELECTED
    priority 0
    flags FLAG_KEEP_HP_BAR | FLAG_PROTECT | FLAG_MIRROR_MOVE | FLAG_KINGS_ROCK
    appeal 0x00
    contesttype CONTEST_COOL
    terminatedata
    movedescription MOVE_HYDRO_STEAM, "---"

movedata MOVE_RUINATION, "Ruination"
    battleeffect MOVE_EFFECT_HALVE_HP
    pss SPLIT_SPECIAL
    basepower 1
    type TYPE_DARK
    accuracy 90
    pp 10
    effectchance 0
    target MOVE_TARGET_SELECTED
    priority 0
    flags FLAG_KEEP_HP_BAR | FLAG_PROTECT | FLAG_MIRROR_MOVE | FLAG_KINGS_ROCK
    appeal 0x00
    contesttype CONTEST_COOL
    terminatedata
    movedescription MOVE_RUINATION, "---"

movedatalongname MOVE_COLLISION_COURSE, "ColisionCourse","Collision Course"
    battleeffect MOVE_EFFECT_HIT
    pss SPLIT_PHYSICAL
    basepower 100
    type TYPE_FIGHTING
    accuracy 100
    pp 5
    effectchance 0
    target MOVE_TARGET_SELECTED
    priority 0
    flags FLAG_PROTECT | FLAG_MIRROR_MOVE | FLAG_KINGS_ROCK
    appeal 0x00
    contesttype CONTEST_COOL
    terminatedata
    movedescription MOVE_COLLISION_COURSE, "---"

movedata MOVE_ELECTRO_DRIFT, "Electro Drift"
    battleeffect MOVE_EFFECT_HIT
    pss SPLIT_SPECIAL
    basepower 100
    type TYPE_ELECTRIC
    accuracy 100
    pp 5
    effectchance 0
    target MOVE_TARGET_SELECTED
    priority 0
    flags  FLAG_PROTECT | FLAG_MIRROR_MOVE | FLAG_KINGS_ROCK
    appeal 0x00
    contesttype CONTEST_COOL
    terminatedata
    movedescription MOVE_ELECTRO_DRIFT, "---"

movedata MOVE_SHED_TAIL, "Shed Tail"
    battleeffect MOVE_EFFECT_SHED_TAIL
    pss SPLIT_STATUS
    basepower 0
    type TYPE_NORMAL
    accuracy 0
    pp 10
    effectchance 0
    target MOVE_TARGET_USER
    priority 0
    flags FLAG_MIRROR_MOVE | FLAG_PROTECT | FLAG_MAGIC_COAT
    appeal 0x00
    contesttype CONTEST_COOL
    terminatedata
    movedescription MOVE_SHED_TAIL, "The user creates\na decoy using its own\nHP, then swaps places\nwith a party Pokémon\nin waiting."

movedatalongname MOVE_CHILLY_RECEPTION, "ChillyReception", "Chilly Reception"
    battleeffect MOVE_EFFECT_HIT
    pss SPLIT_STATUS
    basepower 0
    type TYPE_ICE
    accuracy 0
    pp 10
    effectchance 0
    target MOVE_TARGET_ACTIVE_FIELD
    priority 0
    flags FLAG_MIRROR_MOVE | FLAG_PROTECT | FLAG_MAGIC_COAT
    appeal 0x00
    contesttype CONTEST_COOL
    terminatedata
    movedescription MOVE_CHILLY_RECEPTION, "---"

movedata MOVE_TIDY_UP, "Tidy Up"
    battleeffect MOVE_EFFECT_ATK_SPEED_UP 
    pss SPLIT_STATUS
    basepower 0
    type TYPE_NORMAL
    accuracy 0
    pp 10
    effectchance 0
    target MOVE_TARGET_USER
    priority 0
    flags FLAG_MIRROR_MOVE | FLAG_PROTECT | FLAG_MAGIC_COAT
    appeal 0x00
    contesttype CONTEST_COOL
    terminatedata
    movedescription MOVE_TIDY_UP, "---"

movedata MOVE_SNOWSCAPE, "Snowscape"
    battleeffect MOVE_EFFECT_WEATHER_SNOW
    pss SPLIT_STATUS
    basepower 0
    type TYPE_ICE
    accuracy 0
    pp 10
    effectchance 0
    target MOVE_TARGET_ACTIVE_FIELD
    priority 0
    flags 0
    appeal 0x00
    contesttype CONTEST_COOL
    terminatedata
    movedescription MOVE_SNOWSCAPE, "---"

movedata MOVE_POUNCE, "Pounce"
    battleeffect MOVE_EFFECT_LOWER_SPEED_HIT
    pss SPLIT_PHYSICAL
    basepower 50
    type TYPE_BUG
    accuracy 100
<<<<<<< HEAD
    pp 10
    effectchance 0
=======
    pp 20
    effectchance 100
>>>>>>> 1e0800bf
    target MOVE_TARGET_SELECTED
    priority 0
    flags FLAG_PROTECT | FLAG_MIRROR_MOVE | FLAG_KINGS_ROCK
    appeal 0x00
    contesttype CONTEST_COOL
    terminatedata
    movedescription MOVE_POUNCE, "---"

movedata MOVE_TRAILBLAZE, "Trailblaze"
    battleeffect MOVE_EFFECT_RAISE_SPEED_HIT
    pss SPLIT_PHYSICAL
    basepower 50
    type TYPE_GRASS
    accuracy 100
<<<<<<< HEAD
    pp 10
    effectchance 0
=======
    pp 20
    effectchance 100
>>>>>>> 1e0800bf
    target MOVE_TARGET_SELECTED
    priority 0
    flags FLAG_PROTECT | FLAG_MIRROR_MOVE | FLAG_KINGS_ROCK
    appeal 0x00
    contesttype CONTEST_COOL
    terminatedata
    movedescription MOVE_TRAILBLAZE, "---"

movedata MOVE_CHILLING_WATER, "Chilling Water"
    battleeffect MOVE_EFFECT_LOWER_ATTACK_HIT
    pss SPLIT_SPECIAL
    basepower 50
    type TYPE_WATER
    accuracy 100
    pp 10
    effectchance 100
    target MOVE_TARGET_SELECTED
    priority 0
    flags FLAG_PROTECT | FLAG_MIRROR_MOVE | FLAG_KINGS_ROCK
    appeal 0x00
    contesttype CONTEST_COOL
    terminatedata
    movedescription MOVE_CHILLING_WATER, "---"

movedata MOVE_HYPER_DRILL, "Hyper Drill"
    battleeffect MOVE_EFFECT_HIT
    pss SPLIT_PHYSICAL
    basepower 100
    type TYPE_NORMAL
    accuracy 100
    pp 5
    effectchance 0
    target MOVE_TARGET_SELECTED
    priority 0
    flags FLAG_MIRROR_MOVE | FLAG_KINGS_ROCK
    appeal 0x00
    contesttype CONTEST_COOL
    terminatedata
    movedescription MOVE_HYPER_DRILL, "---"

movedata MOVE_TWIN_BEAM, "Twin Beam"
    battleeffect MOVE_EFFECT_HIT_TWICE
    pss SPLIT_SPECIAL
    basepower 40
    type TYPE_PSYCHIC
    accuracy 100
    pp 10
    effectchance 0
    target MOVE_TARGET_SELECTED
    priority 0
    flags FLAG_PROTECT | FLAG_MIRROR_MOVE | FLAG_KINGS_ROCK
    appeal 0x00
    contesttype CONTEST_COOL
    terminatedata
    movedescription MOVE_TWIN_BEAM, "---"

movedata MOVE_RAGE_FIST, "Rage Fist"
    battleeffect MOVE_EFFECT_HIT
    pss SPLIT_PHYSICAL
    basepower 50
    type TYPE_GHOST
    accuracy 100
    pp 10
    effectchance 0
    target MOVE_TARGET_SELECTED
    priority 0
    flags FLAG_PROTECT | FLAG_MIRROR_MOVE | FLAG_KINGS_ROCK
    appeal 0x00
    contesttype CONTEST_COOL
    terminatedata
    movedescription MOVE_RAGE_FIST, "---"

movedata MOVE_ARMOR_CANNON, "Armor Cannon"
    battleeffect MOVE_EFFECT_DEF_SP_DEF_DOWN_HIT
    pss SPLIT_SPECIAL
    basepower 120
    type TYPE_FIRE
    accuracy 100
    pp 5
    effectchance 0
    target MOVE_TARGET_SELECTED
    priority 0
    flags  FLAG_PROTECT | FLAG_MIRROR_MOVE | FLAG_KINGS_ROCK
    appeal 0x00
    contesttype CONTEST_COOL
    terminatedata
    movedescription MOVE_ARMOR_CANNON, "---"

movedata MOVE_BITTER_BLADE, "Bitter Blade"
    battleeffect MOVE_EFFECT_RECOVER_HALF_DAMAGE_DEALT
    pss SPLIT_PHYSICAL
    basepower 90
    type TYPE_FIRE
    accuracy 100
    pp 10
    effectchance 0
    target MOVE_TARGET_SELECTED
    priority 0
    flags FLAG_KEEP_HP_BAR | FLAG_PROTECT | FLAG_MIRROR_MOVE | FLAG_KINGS_ROCK
    appeal 0x00
    contesttype CONTEST_COOL
    terminatedata
    movedescription MOVE_BITTER_BLADE, "---"

movedata MOVE_DOUBLE_SHOCK, "Double Shock"
    battleeffect MOVE_EFFECT_HIT
    pss SPLIT_PHYSICAL
    basepower 120
    type TYPE_ELECTRIC
    accuracy 100
    pp 5
    effectchance 0
    target MOVE_TARGET_SELECTED
    priority 0
    flags FLAG_KEEP_HP_BAR | FLAG_PROTECT | FLAG_MIRROR_MOVE | FLAG_KINGS_ROCK
    appeal 0x00
    contesttype CONTEST_COOL
    terminatedata
    movedescription MOVE_DOUBLE_SHOCK, "---"

movedata MOVE_GIGATON_HAMMER, "Gigaton Hammer"
    battleeffect MOVE_EFFECT_HIT
    pss SPLIT_PHYSICAL
    basepower 160
    type TYPE_STEEL
    accuracy 100
    pp 5
    effectchance 0
    target MOVE_TARGET_SELECTED
    priority 0
    flags FLAG_KEEP_HP_BAR | FLAG_PROTECT | FLAG_MIRROR_MOVE | FLAG_KINGS_ROCK
    appeal 0x00
    contesttype CONTEST_COOL
    terminatedata
    movedescription MOVE_GIGATON_HAMMER, "---"

movedata MOVE_COMEUPPANCE, "Comeuppance"
    battleeffect MOVE_EFFECT_METAL_BURST
    pss SPLIT_PHYSICAL
    basepower 1
    type TYPE_DARK
    accuracy 100
    pp 10
    effectchance 0
    target MOVE_TARGET_DEPENDS
    priority 0
    flags FLAG_PROTECT | FLAG_MIRROR_MOVE | FLAG_KINGS_ROCK
    appeal 0x00
    contesttype CONTEST_COOL
    terminatedata
    movedescription MOVE_COMEUPPANCE, "---"

movedata MOVE_AQUA_CUTTER, "Aqua Cutter"
    battleeffect MOVE_EFFECT_HIGH_CRITICAL
    pss SPLIT_PHYSICAL
    basepower 70
    type TYPE_WATER
    accuracy 100
    pp 10
    effectchance 0
    target MOVE_TARGET_SELECTED
    priority 0
    flags FLAG_PROTECT | FLAG_MIRROR_MOVE | FLAG_KINGS_ROCK
    appeal 0x00
    contesttype CONTEST_COOL
    terminatedata
    movedescription MOVE_AQUA_CUTTER, "---"

movedata MOVE_BLAZING_TORQUE, "Blazing Torque"
    battleeffect MOVE_EFFECT_BURN_HIT
    pss SPLIT_PHYSICAL
    basepower 80
    type TYPE_FIRE
    accuracy 100
    pp 10
    effectchance 30
    target MOVE_TARGET_SELECTED
    priority 0
    flags FLAG_KEEP_HP_BAR | FLAG_PROTECT | FLAG_MIRROR_MOVE | FLAG_KINGS_ROCK
    appeal 0x00
    contesttype CONTEST_COOL
    terminatedata
    movedescription MOVE_BLAZING_TORQUE, "---"

movedata MOVE_WICKED_TORQUE, "Wicked Torque"
    battleeffect MOVE_EFFECT_SLEEP_HIT
    pss SPLIT_PHYSICAL
    basepower 80
    type TYPE_DARK
    accuracy 100
    pp 10
    effectchance 10
    target MOVE_TARGET_SELECTED
    priority 0
    flags FLAG_KEEP_HP_BAR | FLAG_PROTECT | FLAG_MIRROR_MOVE | FLAG_KINGS_ROCK
    appeal 0x00
    contesttype CONTEST_COOL
    terminatedata
    movedescription MOVE_WICKED_TORQUE, "---"

movedata MOVE_NOXIOUS_TORQUE, "Noxious Torque"
    battleeffect MOVE_EFFECT_POISON_HIT
    pss SPLIT_PHYSICAL
    basepower 100
    type TYPE_POISON
    accuracy 100
    pp 10
    effectchance 30
    target MOVE_TARGET_SELECTED
    priority 0
    flags FLAG_KEEP_HP_BAR | FLAG_PROTECT | FLAG_MIRROR_MOVE | FLAG_KINGS_ROCK
    appeal 0x00
    contesttype CONTEST_COOL
    terminatedata
    movedescription MOVE_NOXIOUS_TORQUE, "---"

movedata MOVE_COMBAT_TORQUE, "Combat Torque"
    battleeffect MOVE_EFFECT_PARALYZE_HIT
    pss SPLIT_PHYSICAL
    basepower 100
    type TYPE_FIGHTING
    accuracy 100
    pp 10
    effectchance 30
    target MOVE_TARGET_SELECTED
    priority 0
    flags FLAG_KEEP_HP_BAR | FLAG_PROTECT | FLAG_MIRROR_MOVE | FLAG_KINGS_ROCK
    appeal 0x00
    contesttype CONTEST_COOL
    terminatedata
    movedescription MOVE_COMBAT_TORQUE, "---"

movedata MOVE_MAGICAL_TORQUE, "Magical Torque"
    battleeffect MOVE_EFFECT_CONFUSE_HIT
    pss SPLIT_PHYSICAL
    basepower 100
    type (FAIRY_TYPE_IMPLEMENTED) ? TYPE_FAIRY : TYPE_NORMAL
    accuracy 100
    pp 10
    effectchance 30
    target MOVE_TARGET_SELECTED
    priority 0
    flags FLAG_KEEP_HP_BAR | FLAG_PROTECT | FLAG_MIRROR_MOVE | FLAG_KINGS_ROCK
    appeal 0x00
    contesttype CONTEST_COOL
    terminatedata
    movedescription MOVE_MAGICAL_TORQUE, "Very magic."

movedata MOVE_BLOOD_MOON, "Blood Moon"
    battleeffect MOVE_EFFECT_HIT
    pss SPLIT_SPECIAL
    basepower 140
    type TYPE_NORMAL
    accuracy 100
    pp 5
    effectchance 0
    target MOVE_TARGET_SELECTED
    priority 0
    flags FLAG_KEEP_HP_BAR | FLAG_PROTECT | FLAG_MIRROR_MOVE | FLAG_KINGS_ROCK
    appeal 0x00
    contesttype CONTEST_COOL
    terminatedata
    movedescription MOVE_BLOOD_MOON, "---"

movedata MOVE_MATCHA_GOTCHA, "Matcha Gotcha"
    battleeffect MOVE_EFFECT_RECOVER_HALF_DAMAGE_DEALT
    pss SPLIT_SPECIAL
    basepower 80
    type TYPE_GRASS
    accuracy 90
    pp 10
    effectchance 0
    target MOVE_TARGET_BOTH
    priority 0
    flags FLAG_KEEP_HP_BAR | FLAG_PROTECT | FLAG_MIRROR_MOVE | FLAG_KINGS_ROCK
    appeal 0x00
    contesttype CONTEST_COOL
    terminatedata
    movedescription MOVE_MATCHA_GOTCHA, "---"

movedata MOVE_SYRUP_BOMB, "Syrup Bomb"
    battleeffect MOVE_EFFECT_HIT
    pss SPLIT_SPECIAL
    basepower 60
    type TYPE_GRASS
    accuracy 85
    pp 10
    effectchance 0
    target MOVE_TARGET_SELECTED
    priority 0
    flags FLAG_KEEP_HP_BAR | FLAG_PROTECT | FLAG_MIRROR_MOVE | FLAG_KINGS_ROCK
    appeal 0x00
    contesttype CONTEST_COOL
    terminatedata
    movedescription MOVE_SYRUP_BOMB, "---"

movedata MOVE_IVY_CUDGEL, "Ivy Cudgel"
    battleeffect MOVE_EFFECT_IVY_CUDGEL
    pss SPLIT_PHYSICAL
    basepower 100
    type TYPE_GRASS
    accuracy 100
    pp 10
    effectchance 0
    target MOVE_TARGET_SELECTED
    priority 0
    flags FLAG_KEEP_HP_BAR | FLAG_PROTECT | FLAG_MIRROR_MOVE | FLAG_KINGS_ROCK
    appeal 0x00
    contesttype CONTEST_COOL
    terminatedata
    movedescription MOVE_IVY_CUDGEL, "---"

movedata MOVE_ELECTRO_SHOT, "Electro Shot"
    battleeffect MOVE_EFFECT_HIT
    pss SPLIT_SPECIAL
    basepower 130
    type TYPE_ELECTRIC
    accuracy 100
    pp 10
    effectchance 0
    target MOVE_TARGET_SELECTED
    priority 0
    flags FLAG_KEEP_HP_BAR | FLAG_PROTECT | FLAG_MIRROR_MOVE | FLAG_KINGS_ROCK
    appeal 0x00
    contesttype CONTEST_COOL
    terminatedata
    movedescription MOVE_ELECTRO_SHOT, "---"

movedata MOVE_TERA_STARSTORM, "Tera Starstorm"
    battleeffect MOVE_EFFECT_HIT
    pss SPLIT_SPECIAL
    basepower 120
    type TYPE_NORMAL
    accuracy 100
    pp 5
    effectchance 0
    target MOVE_TARGET_BOTH
    priority 0
    flags FLAG_KEEP_HP_BAR | FLAG_PROTECT | FLAG_MIRROR_MOVE | FLAG_KINGS_ROCK
    appeal 0x00
    contesttype CONTEST_COOL
    terminatedata
    movedescription MOVE_TERA_STARSTORM, "---"

movedata MOVE_FICKLE_BEAM, "Fickle Beam"
    battleeffect MOVE_EFFECT_HIT // handled in CalcBaseDamage temporarily
    pss SPLIT_SPECIAL
    basepower 80
    type TYPE_DRAGON
    accuracy 100
    pp 5
    effectchance 0
    target MOVE_TARGET_SELECTED
    priority 0
    flags FLAG_KEEP_HP_BAR | FLAG_PROTECT | FLAG_MIRROR_MOVE | FLAG_KINGS_ROCK
    appeal 0x00
    contesttype CONTEST_COOL
    terminatedata
    movedescription MOVE_FICKLE_BEAM, "---"

movedata MOVE_BURNING_BULWARK, "Burning Bulwark"
    battleeffect MOVE_EFFECT_HIT
    pss SPLIT_STATUS
    basepower 0
    type TYPE_FIRE
    accuracy 0
    pp 10
    effectchance 0
    target MOVE_TARGET_USER
    priority 4
    flags FLAG_MIRROR_MOVE | FLAG_PROTECT | FLAG_MAGIC_COAT
    appeal 0x00
    contesttype CONTEST_COOL
    terminatedata
    movedescription MOVE_BURNING_BULWARK, "---"

movedata MOVE_THUNDERCLAP, "Thunderclap"
    battleeffect MOVE_EFFECT_HIT_FIRST_IF_TARGET_ATTACKING
    pss SPLIT_SPECIAL
    basepower 70
    type TYPE_ELECTRIC
    accuracy 100
    pp 5
    effectchance 0
    target MOVE_TARGET_SELECTED
    priority 1
    flags FLAG_KEEP_HP_BAR | FLAG_PROTECT | FLAG_MIRROR_MOVE | FLAG_KINGS_ROCK
    appeal 0x00
    contesttype CONTEST_COOL
    terminatedata
    movedescription MOVE_THUNDERCLAP, "---"

movedata MOVE_MIGHTY_CLEAVE, "Mighty Cleave"
    battleeffect MOVE_EFFECT_HIT
    pss SPLIT_PHYSICAL
    basepower 95
    type TYPE_ROCK
    accuracy 100
    pp 5
    effectchance 0
    target MOVE_TARGET_SELECTED
    priority 0
    flags FLAG_KEEP_HP_BAR | FLAG_MIRROR_MOVE | FLAG_KINGS_ROCK
    appeal 0x00
    contesttype CONTEST_COOL
    terminatedata
    movedescription MOVE_MIGHTY_CLEAVE, "---"

movedata MOVE_TACHYON_CUTTER, "Tachyon Cutter"
    battleeffect MOVE_EFFECT_HIT
    pss SPLIT_SPECIAL
    basepower 50
    type TYPE_STEEL
    accuracy 0
    pp 10
    effectchance 0
    target MOVE_TARGET_SELECTED
    priority 0
    flags FLAG_KEEP_HP_BAR | FLAG_PROTECT | FLAG_MIRROR_MOVE | FLAG_KINGS_ROCK
    appeal 0x00
    contesttype CONTEST_COOL
    terminatedata
    movedescription MOVE_TACHYON_CUTTER, "---"

movedata MOVE_HARD_PRESS, "Hard Press"
    battleeffect MOVE_EFFECT_HIT
    pss SPLIT_PHYSICAL
    basepower 0
    type TYPE_STEEL
    accuracy 100
    pp 10
    effectchance 0
    target MOVE_TARGET_SELECTED
    priority 0
    flags FLAG_KEEP_HP_BAR | FLAG_PROTECT | FLAG_MIRROR_MOVE | FLAG_KINGS_ROCK
    appeal 0x00
    contesttype CONTEST_COOL
    terminatedata
    movedescription MOVE_HARD_PRESS, "---"

movedata MOVE_DRAGON_CHEER, "Dragon Cheer"
    battleeffect MOVE_EFFECT_HIT
    pss SPLIT_STATUS
    basepower 0
    type TYPE_DRAGON
    accuracy 0
    pp 10
    effectchance 0
    target MOVE_TARGET_ALLY
    priority 0
    flags FLAG_MIRROR_MOVE | FLAG_PROTECT | FLAG_MAGIC_COAT
    appeal 0x00
    contesttype CONTEST_COOL
    terminatedata
    movedescription MOVE_DRAGON_CHEER, "---"

movedata MOVE_ALLURING_VOICE, "Alluring Voice"
    battleeffect MOVE_EFFECT_HIT
    pss SPLIT_SPECIAL
    basepower 80
    type (FAIRY_TYPE_IMPLEMENTED) ? TYPE_FAIRY : TYPE_NORMAL
    accuracy 100
    pp 10
    effectchance 0
    target MOVE_TARGET_SELECTED
    priority 0
    flags FLAG_KEEP_HP_BAR | FLAG_PROTECT | FLAG_MIRROR_MOVE | FLAG_KINGS_ROCK
    appeal 0x00
    contesttype CONTEST_COOL
    terminatedata
    movedescription MOVE_ALLURING_VOICE, "---"

movedata MOVE_TEMPER_FLARE, "Temper Flare"
    battleeffect MOVE_EFFECT_HIT
    pss SPLIT_PHYSICAL
    basepower 75
    type TYPE_FIRE
    accuracy 100
    pp 10
    effectchance 0
    target MOVE_TARGET_SELECTED
    priority 0
    flags FLAG_KEEP_HP_BAR | FLAG_PROTECT | FLAG_MIRROR_MOVE | FLAG_KINGS_ROCK
    appeal 0x00
    contesttype CONTEST_COOL
    terminatedata
    movedescription MOVE_TEMPER_FLARE, "---"

movedata MOVE_SUPERCELL_SLAM, "Supercell Slam"
    battleeffect MOVE_EFFECT_CRASH_ON_MISS
    pss SPLIT_PHYSICAL
    basepower 100
    type TYPE_ELECTRIC
    accuracy 95
    pp 10
    effectchance 0
    target MOVE_TARGET_SELECTED
    priority 0
    flags FLAG_KEEP_HP_BAR | FLAG_PROTECT | FLAG_MIRROR_MOVE | FLAG_KINGS_ROCK
    appeal 0x00
    contesttype CONTEST_COOL
    terminatedata
    movedescription MOVE_SUPERCELL_SLAM, "---"

movedata MOVE_PSYCHIC_NOISE, "Psychic Noise"
    battleeffect MOVE_EFFECT_HIT_AND_PREVENT_HEALING
    pss SPLIT_SPECIAL
    basepower 75
    type TYPE_PSYCHIC
    accuracy 100
    pp 10
    effectchance 0
    target MOVE_TARGET_SELECTED
    priority 0
    flags FLAG_KEEP_HP_BAR | FLAG_PROTECT | FLAG_MIRROR_MOVE | FLAG_KINGS_ROCK
    appeal 0x00
    contesttype CONTEST_COOL
    terminatedata
    movedescription MOVE_PSYCHIC_NOISE, "---"

movedata MOVE_UPPER_HAND, "Upper Hand"
    battleeffect MOVE_EFFECT_HIT
    pss SPLIT_PHYSICAL
    basepower 65
    type TYPE_FIGHTING
    accuracy 100
    pp 10
    effectchance 0
    target MOVE_TARGET_SELECTED
    priority 3
    flags FLAG_KEEP_HP_BAR | FLAG_PROTECT | FLAG_MIRROR_MOVE | FLAG_KINGS_ROCK
    appeal 0x00
    contesttype CONTEST_COOL
    terminatedata
    movedescription MOVE_UPPER_HAND, "---"

movedata MOVE_MALIGNANT_CHAIN, "Malignant Chain"
    battleeffect MOVE_EFFECT_BADLY_POISON_HIT
    pss SPLIT_SPECIAL
    basepower 100
    type TYPE_POISON
    accuracy 100
    pp 5
    effectchance 50
    target MOVE_TARGET_SELECTED
    priority 0
    flags FLAG_KEEP_HP_BAR | FLAG_PROTECT | FLAG_MIRROR_MOVE | FLAG_KINGS_ROCK
    appeal 0x00
    contesttype CONTEST_COOL
    terminatedata
    movedescription MOVE_MALIGNANT_CHAIN, "---"

movedatanoname NUM_OF_MOVES
    battleeffect MOVE_EFFECT_HIT
    pss SPLIT_SPECIAL
    basepower 100
    type TYPE_NORMAL
    accuracy 100
    pp 10
    effectchance 0
    target 0x0000
    priority 0
    flags 0x32
    appeal 0x10
    contesttype CONTEST_BEAUTY
    terminatedata<|MERGE_RESOLUTION|>--- conflicted
+++ resolved
@@ -3690,7 +3690,6 @@
     terminatedata
     movedescription MOVE_RAPID_SPIN, "A spin attack that\ncan also eliminate\nsuch moves as Bind,\nWrap, Leech Seed,\nand Spikes."
 
-<<<<<<< HEAD
 
 movedata MOVE_SWEET_SCENT, "Fairy Breeze"
 	battleeffect 0
@@ -3707,23 +3706,6 @@
 	contesttype CONTEST_SMART
 	terminatedata
 	movedescription MOVE_SWEET_SCENT, "A sweet wind blows\nthe foes away.\nThat’s about it."
-=======
-movedata MOVE_SWEET_SCENT, "Sweet Scent"
-    battleeffect MOVE_EFFECT_EVA_DOWN_2
-    pss SPLIT_STATUS
-    basepower 0
-    type TYPE_NORMAL
-    accuracy 100
-    pp 20
-    effectchance 0
-    target MOVE_TARGET_BOTH
-    priority 0
-    flags FLAG_MIRROR_MOVE | FLAG_MAGIC_COAT | FLAG_PROTECT
-    appeal 0x13
-    contesttype CONTEST_CUTE
-    terminatedata
-    movedescription MOVE_SWEET_SCENT, "A sweet scent that\nlowers the foe’s\nevasiveness. It also\nlures wild Pokémon\nif used in grass, etc."
->>>>>>> 1e0800bf
 
 movedata MOVE_IRON_TAIL, "Iron Tail"
     battleeffect MOVE_EFFECT_LOWER_DEFENSE_HIT
@@ -13320,13 +13302,8 @@
     basepower 80
     type TYPE_POISON
     accuracy 100
-<<<<<<< HEAD
-    pp 10
-    effectchance 0
-=======
     pp 15
     effectchance 50
->>>>>>> 1e0800bf
     target MOVE_TARGET_SELECTED
     priority 0
     flags FLAG_PROTECT | FLAG_MIRROR_MOVE | FLAG_KINGS_ROCK
@@ -13597,13 +13574,8 @@
     basepower 60
     type TYPE_GHOST
     accuracy 100
-<<<<<<< HEAD
-    pp 10
-    effectchance 0
-=======
     pp 15
     effectchance 30
->>>>>>> 1e0800bf
     target MOVE_TARGET_SELECTED
     priority 0
     flags FLAG_KEEP_HP_BAR | FLAG_PROTECT | FLAG_MIRROR_MOVE | FLAG_KINGS_ROCK
@@ -14242,13 +14214,8 @@
     basepower 50
     type TYPE_BUG
     accuracy 100
-<<<<<<< HEAD
-    pp 10
-    effectchance 0
-=======
     pp 20
     effectchance 100
->>>>>>> 1e0800bf
     target MOVE_TARGET_SELECTED
     priority 0
     flags FLAG_PROTECT | FLAG_MIRROR_MOVE | FLAG_KINGS_ROCK
@@ -14263,13 +14230,8 @@
     basepower 50
     type TYPE_GRASS
     accuracy 100
-<<<<<<< HEAD
-    pp 10
-    effectchance 0
-=======
     pp 20
     effectchance 100
->>>>>>> 1e0800bf
     target MOVE_TARGET_SELECTED
     priority 0
     flags FLAG_PROTECT | FLAG_MIRROR_MOVE | FLAG_KINGS_ROCK
