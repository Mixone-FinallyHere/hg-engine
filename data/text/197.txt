--- conflicted
+++ resolved
@@ -1475,13 +1475,10 @@
 {STRVAR_1 1, 0, 0}\ncannot use {STRVAR_1 6, 1, 0}!
 The wild {STRVAR_1 1, 0, 0}\ncannot use {STRVAR_1 6, 1, 0}!
 The opposing {STRVAR_1 1, 0, 0}\ncannot use {STRVAR_1 6, 1, 0}!
-<<<<<<< HEAD
-Waggling a finger let it use\n{STRVAR_1 6, 1, 0}!
-=======
 {STRVAR_1 1, 0, 0} is\noverflowing with space power!
 The wild {STRVAR_1 1, 0, 0} is\noverflowing with space power!
 The opposing {STRVAR_1 1, 0, 0} is\noverflowing with space power!
 {STRVAR_1 1, 0, 0} absorbed\nelectricity!
 The wild {STRVAR_1 1, 0, 0} absorbed\nelectricity!
 The opposing {STRVAR_1 1, 0, 0} absorbed\nelectricity!
->>>>>>> 3129587b
+Waggling a finger let it use\n{STRVAR_1 6, 1, 0}!