CheckSideAbility = 0x1AA64 + 0x022378C1;
BattlePokemonParamGet = 0x17520 + 0x022378C1;
BattleWorkMonDataGet = 0x20914 + 0x022378C1;
BattleItemDataGet = 0x205B4 + 0x022378C1;
BattleTypeGet = 0x2F20 + 0x022378C1;
CheckFieldMoveEffect = 0x1B428 + 0x022378C1;
CheckNumMonsHit = 0x1A9A0 + 0x022378C1;
BattleWorkPokemonParamGet = 0x2FC0 + 0x022378C1;
BattleWorkPokeCountGet = 0x2F74 + 0x022378C1;
BattleWorkZukanWorkGet = 0x307C + 0x022378C1;
BattleWorkClientSetMaxGet = 0x2F30 + 0x022378C1;
ST_ServerAgiCalc = 0x18388 + 0x022378C1;
Sub_GaugeObjHeadGet = 0x2E2F8 + 0x022378C1;
ST_ServerSelectWazaGet = 0x1AA30 + 0x022378C1;
ST_CheckIfInTruant = 0x1B380 + 0x022378C1;
SCIO_BlankMessage = 0x2CA30 + 0x022378C1;
BattleWorkFightMsgGet = 0x0223A930 | 1;
Task_DistributeExp = 0x02245898 | 1;


ServerCriticalMessage = 0x166BC+ 0x022378C1;
ServerWazaStatusMessage = 0x166D8 + 0x022378C1;
ST_ServerAddStatusCheck = 0x18BD0 + 0x022378C1;
ServerIkariCheck = 0x1672C + 0x022378C1;
ST_ServerWazaHitTokuseiCheck_Old = 0x1C544 + 0x022378C1;
ST_ServerWaruagakiCheck = 0x19F2C + 0x022378C1;
ServerSenseiCheck = 0x143E4 + 0x022378C1;
ServerStatusCheck = 0x13C68 + 0x022378C1;
ServerBadgeCheck = 0x13610 + 0x022378C1;
ServerPPCheck = 0x1393C + 0x022378C1;
ServerDefenceCheck = 0x13AD8 + 0x022378C1;
ST_ServerDefenceClientTokuseiCheck = 0x19158 + 0x022378C1;
ST_ServerTotteokiCountCalc = 0x1B570 + 0x022378C1;
ST_ServerMetronomeBeforeCheck = 0x1ED20 + 0x022378C1;
ST_ServerPokeAppearCheck = 0x1B8D4 + 0x022378C1;
SCIO_StatusEffectSet = 0x2BF88 + 0x022378C1;

/*battle table*/
SoubiItemWazaTypePowUpTbl = 0x0226CC3A;
TetsunoKobushiTable = 0x0226CBBE;
CondChgTable = 0x226CB88;
ItemDataIndex = 0x2100194;

gf_rand = 0x0201FD44 |1;
GF_ASSERT_INTERNAL = 0x0202551C | 1;
SetPokemonGet = 0x0202A434 |1;
SetPokemonSee = 0x0202A36C |1;
UpdatePokedexWithReceivedSpecies = 0x0202ECC0 | 1;
ArchiveDataLoadMalloc = 0x02007524 | 1;
ArchiveDataLoad = 0x02007509;
ArchiveDataLoadMallocOfs = 0x0200757C | 1;
NARC_ctor = 0x02007688 | 1;
ArchiveDataLoadOfs = 0x02007560 | 1;
/*sqrt = 0x0200048A | 1;*/

/*Pokemon*/
AllocMonZeroed = 0x0206DD2C | 1;
ZeroMonData = 0x0206DCE4 |1;
PokeParaSet = 0x0206DE38 |1;
PokeParaSetChr = 0x0206E108 |1;
PokeParaSetSexChr = 0x0206E14C |1;
PokeCopyPPtoPP = 0x0207188C |1;
GetMonData = 0x0206E540 |1;
GetBoxMonData = 0x0206E640 |1;
SetMonData = 0x0206EC40 |1;
PokeStatusPokeParamGet = 0x0208A520 | 1;
RecalcPartyPokemonStats = 0x0206E250 | 1;
ResetPartyPokemonAbility = 0x020722D4 |1;
SanitizeFormNumber = 0x02070438 |1;
PokePasoParaUnknownFormGet = 0x02070DA0 |1;
PokeFormNoPersonalParaGet = 0x0206FBC4 |1;
GetBoxMonGender = 0x0206FF90 |1;
PokeSexGetMonsNo = 0x0206FFC8 |1;
BoxMonSetFastModeOn = 0x0206DDD8 |1;
BoxMonSetFastModeOff = 0x0206DE00 |1;
SetBoxMonData = 0x0206ED70 |1;
FillInBoxMonLearnset = 0x020712D8 |1;
PokePersonalParaGet = 0x0206FBE8 |1;
BoxMonInit = 0x0206DD0C |1;
PokeLevelExpGet = 0x0206FD00 |1;
Daycare_GetBoxMonI = 0x0206BDB0 |1;
SetMonPersonality = 0x0207235C | 1;
GetNatureFromPersonality = 0x0206FE2C |1;
PokeParaLevelExpGet = 0x0206FCDC | 1;
PokeLevelUpCheck = 0x02070DB4 | 1;
MonHasMove = 0x02071754 | 1;
PartyHasMon = 0x020748CC | 1;
sub_020720FC = 0x020720FC | 1;
InitBoxMonMoveset = 0x020712D8 | 1;
GrabAndRegisterUnownForm = 0x02248444 | 1;
WildMonSetRandomHeldItem = 0x020721A4 | 1;
MonIsShiny = 0x0207003C | 1;
BoxMonIsShiny = 0x02070044 | 1;
sub_02017FE4 = 0x02017FE4 | 1;
SetEggStats = 0x0206C8B8 | 1;
SaveMisc_SetTogepiPersonalityGender = 0x0202ABB0 | 1;
SaveMisc_GetTogepiPersonalityGender = 0x0202ABBC | 1;

SaveData_GetRepelPtr = 0x0202DB05;
SaveData_GetEventPtr = 0x020503D0 | 1;
SaveData_GetDexPtr = 0x0202A634 |1;
SaveData_GetPlayerPartyPtr = 0x02074904 |1;


GetVarAdrs = 0x020504A4 | 1;
EncDataSave_GetSaveDataPtr = 0x0202D9C4 | 1;
GetVarPointer = 0x02040374 |1;
VarSet = 0x020403C0 | 1;
VarGet = 0x020403AC | 1;
GF_CpuCopy8 = 0x0204D450;
GetEvScriptWorkMemberAdrs = 0x020402F0 |1;
WORDSET_RegisterAbilityName = 0x0200C060|1;
EventSet_Script = 0x0203FE74 |1;

sys_AllocMemory = 0x0201AA8C | 1;
sys_FreeMemoryEz = 0x0201AB0C | 1;
sys_AllocMemoryLo = 0x0201AACC | 1;

/*TextBox*/
TalkWinGraphicSet = 0x0200E644 |1;
CONFIG_GetWindowType = 0x0202ADCC |1;
GF_BGL_BmpWinGet_Frame = 0x0201EE8C |1;
FieldTalkWinClear = 0x0205B5A8 |1;
BmpTalkWinWrite = 0x0200E998 |1;
MSG_PrintInit = 0x02020080 |1;
SystemFontPaletteLoad = 0x02003030 |1;
TalkFontPaletteLoad = 0x0200304C |1;

/*Pal*/
ArcUtil_PalSet = 0x02007938 |1;

/*Window*/
FillWindowPixelBuffer = 0x0201D978 |1;
ConvertNumToString = 0x0208C87C |1;
StringPut = 0x0208C778 |1;
CopyWindowToVram = 0x0201D578 |1;

/*ItemUse*/
SetUpItemScript = 0x02064A8C |1;

/*OAM*/
OAM_LoadResourceCharArcH = 0x0200D504 | 1;
OAM_LoadResourcePlttWorkArcH = 0x0200D68C |1;
OAM_LoadResourceCellArcH = 0x0200D6EC | 1;
OAM_LoadResourceCellAnmArcH = 0x0200D71C |1;

OAM_LoadResourcePlttWorkArc = 0x0200D644 |1;
OAM_LoadResourceCellArc = 0x0200D6D4 | 1;
OAM_LoadResourceCellAnmArc = 0x0200D704 |1;
OAM_LoadResourceCharArc = 0x0200D4A4 |1;
OAM_ObjectAnimeSeqSetCap = 0x0200DC4C | 1;

OAM_ObjectAdd_S = 0x0200D734 |1;
OAM_ObjectUpdate = 0x0200DC0C |1;
OAM_FreeResourceChar = 0x0200D958 |1;
OAM_FreeResourceCell = 0x0200D978 |1;
OAM_FreeResourceCellAnm = 0x0200D988 |1;
OAM_FreeResourcePltt = 0x0200D968 |1;
CATS_ActorPointerDelete_S = 0x0200D9DC |1;

BG_LoadScreenTilemapData = 0x0201C0A8 | 1;
ScheduleBgTilemapBufferTransfer = 0x0201EFBC | 1;
ArcUtil_ScrnDataGet = 0x020079D8 | 1;

/*BATTLE_OAM*/
BGCallback_FightOnly = 0x2FADC + 0x022378C1;
BG_SlideSetInit = 0x02F5AC + 0x022378C1;
BattleWorkCATS_SYS_PTRGet = 0x3024 + 0x022378C1;
BattleWorkCATS_RES_PTRGet = 0x302C + 0x022378C1;
BGCallback_CommandSelect = 0x2F6C4 + 0x022378C1;
BattleWorkPfdGet = 0x3078 + 0x022378C1;
PokeIconPalArcIndexGet = 0x02074490 | 1;
PokeIconAnmCellArcIndexGet = 0x02074498 | 1;
PokeIconAnmCellAnmArcIndexGet = 0x020744A4 | 1;

EffectTCB_Delete = 0x315F8 + 0x022378C1;
Sub_TouchEndDelete = 0x314C8 + 0x022378C1;
Sub_ScrnOffsetRewrite = 0x31624 + 0x022378C1;
EffectTCB_Add = 0x315C4 + 0x022378C1;
BattleWorkGF_BGL_INIGet = 0x0223A7D4 | 1;

Snd_SePlay = 0x0200604C | 1;





/* new battle engine */
GetBattlerAbility = 0x022527CC | 1;
BattleDamageDivide = 0x02253178 | 1;
BattleWorkWeatherGet = 0x0223BAF8 | 1;
BattleWorkEnemyClientGet = 0x32F8 + 0x022378C1;
TraceClientGet = 0x022585B8 | 1;
IsClientEnemy = 0x0223AB1C | 1;
TypeCalc = 0x02251D28 | 1;
AnticipateMoveEffectListCheck = 0x0225865C | 1;
BattleRand = 0x0223BD98 | 1;
ChooseRandomTarget = 0x02253DA0 | 1;
CountBattlerMoves = 0x02252EA8 | 1;
AbilityStatusRecoverCheck = 0x022543A0 | 1;
HeldItemHealCheck = 0x02254E7C | 1;
/*LoadBattleSubSeqScript = 0x172DC + 0x022378C1;*/
HeldItemHoldEffectGet = 0x02255830 | 1;
HeldItemAtkGet = 0x02255844 | 1;
IsMovingAfterClient = 0x0225561C | 1;
CheckSubstitute = 0x02256838 | 1;
GetArceusType = 0x02071C28 | 1;
BattleWorkBattleStatusFlagGet = 0x0223B514 | 1;
PokeParaGiratinaFormChange = 0x02071CA0 | 1;
SCIO_PSPtoPPCopy = 0x02263B4C | 1;
SCIO_IncRecord = 0x02263F0C | 1;
CheckStatusRecoverFromAbilityOnSwitch = 0x0225451C | 1;
CheckPressureForPPDecrease = 0x02258180 | 1;
GetBattlePokemonMovePosFromMove = 0x02251C60 | 1;
CheckBattleAnimationsOption = 0x0223B6D4 | 1;
SCIO_QueueMoveAnimation = 0x0226340C | 1;
SCIO_QueueMoveAnimationConsiderAttackerDefender = 0x0226343C | 1;
SkillSequenceGosub = 0x02245520 | 1;
CheckIfAnyoneShouldFaint = 0x0224DC74 | 1;
Snd_BgmPlay = 0x02005D48 | 1;
BattleWorkPinchSEFlagSet = 0x0223BD3C | 1;
ST_ServerPokeOneSelfCheckActPP = 0x022568B0 | 1;
PokeExpCalc = 0x022463E8 | 1;
BattleWorkConfigMsgSpeedGet = 0x0223B718 | 1;
BattleMSG_Print = 0x0223C494 | 1;
GF_MSG_PrintEndCheck = 0x02020094 | 1;
SCIO_EXPGaugeCalcSet = 0x02263564 | 1;
ST_ServerQueCheck = 0x0224ED48 | 1;
SCIO_StatusEffectSet = 0x02263848 | 1;
SCIO_LevelUpEffectSet = 0x0226399C | 1;
BattleWorkPlaceIDGet = 0x0223AB60 | 1;
TryUseHeldItem = 0x0225471C | 1;
HeldItemHealStatusCheck = 0x02254E7C | 1;
Battle_GetClientPartySize = 0x0223a834 | 1;
Battle_GetClientPartyMon = 0x0223a880 | 1;

/*Battle Script Functions*/
IncrementBattleScriptPtr = 0x02245508 | 1;
/*read_battle_script_param = 0x022454E8 | 1;*/
CreateNicknameTag = 0x022522E0 | 1;
JumpToMoveEffectScript = 0x02245518 | 1;
BGCallback_Waza = 0x0226748C | 1;

/* Trainer data expansion */
gf_get_seed = 0x0201FD2C | 1;
PokeParty_Init = 0x020744DC | 1;
TT_TrainerPokeDataGet = 0x020735E8 | 1;
TT_TrainerTypeSexGet = 0x020735F8 | 1;
TrainerCBSet = 0x02072A44 | 1;
try_force_gender_maybe = 0x02073A98 | 1;
TrainerMonHandleFrustration = 0x02073AE4 | 1;
SetPartyPokemonMoveAtPos = 0x020714E8 | 1;
gf_srand = 0x0201FD38 | 1;
PokeParty_Add = 0x02074524 | 1;

/* Illusion */
CT_PokemonEncountSet = 0x02259968 | 1;
CT_PokemonEncountAppearSet = 0x02259BA8 | 1;
CT_PokemonAppearSet = 0x02259D48 | 1;
ClientCommandReset = 0x02259928 | 1;
BattleWorkPokePartyGet = 0x0223A7F4 | 1;
PokeParty_GetPokeCount = 0x02074640 | 1;
Party_GetMonByIndex = 0x02074644 | 1;
SideClientNoGet = 0x0224768C | 1;
BattleWorkClientNoGet = 0x0223AAD8 | 1;
BattleWorkPartnerClientNoGet = 0x0223AB6C | 1;
BattleWorkCommIDGet = 0x0223BFC0 | 1;
BattleWorkCommStandNoGet = 0x0223BFCC | 1;


/*Overworld Code*/
AddPokemonParam = 0x0224855C | 1;
GetEncountChar = 0x02247854 | 1;
/*get_mon_ow_tag = 0x02069D70 | 1;*/
get_ow_data_file_num = 0x0206A304 | 1;
does_species_have_dimorphism = 0x0206A338 | 1;

/*first E0 battle script commands*/
BattleScriptCmdTable = 0x0226C6C8;

/* i can't believe i haven't used this one yet */
GetItemData = 0x02077D88 | 1;
GiratinaBoxPokemonFormChange = 0x02071CBC | 1;
GrashideaFeasibleCheck = 0x02071DB4 | 1;
PokeList_FormDemoOverlayLoad = 0x0207CB54 | 1;

/* save stuff */
SaveBlock2_get = 0x020272B0 | 1;
Sav2_Misc_get = 0x0202A954 | 1;
SavArray_Flags_get = 0x020503D0 | 1;
PokeParty_Delete = 0x0207456C | 1;
Overlay_UnloadID = 0x02006F7C | 1;
Overlay_Load = 0x02006FF8 | 1;
WIPE_SYS_EndCheck = 0x0200FB5C | 1;
PokeListProc_End = 0x020795E0 | 1;
PROC_GetWork = 0x02007290 | 1;
ScriptJump = 0x0203FE0C | 1;
SetScriptVarPassSave = 0x02066A7C | 1;
GetScriptVarPassSave = 0x02066AAC | 1;
SetScriptFlagPassSave = 0x0206659C | 1;
ClearScriptFlagPassSave = 0x020665A4 | 1;
CheckScriptFlagPassSave = 0x020665AC | 1;
Sav2_PlayerData_GetProfileAddr = 0x02028E9C | 1;

/* rtc functions */
Party_ResetAllShayminToLandForme = 0x02071E2C | 1;
GF_RTC_CopyDateTime = 0x02014708 | 1;
GF_RTC_CopyTime = 0x0201474C | 1;
GF_RTC_CopyDate = 0x02014780 | 1;
IsNighttime = 0x02014804 | 1;
GF_RTC_GetTimeOfDay = 0x0201481C | 1;
GF_RTC_GetTimeOfDayWildParam = 0x02014844 | 1;
GF_RTC_GetTimeOfDayWildParamByHour = 0x0201485C | 1;


/* map object funcs */
GetMapObjectByID = 0x0205EE60 | 1;
MapObject_GetMovement = 0x0205F264 | 1;
MapObject_GetGfxID = 0x0205F25C | 1;
MapObject_SetGfxID = 0x0205F258 | 1;
sub_0205F6AC = 0x0205F6AC | 1;
MapObject_SetBits = 0x0205F20C | 1;
MapObject_ClearBits = 0x0205F214 | 1;
MapObject_SetID = 0x0205F248 | 1;
MapObject_SetType = 0x0205F268 | 1;
MapObject_GetType = 0x0205F26C | 1;
MapObject_SetFlagID = 0x0205F270 | 1;
MapObject_SetScript = 0x0205F278 | 1;
MapObject_SetParam = 0x0205F2D0 | 1;
MapObject_GetParam = 0x0205F2F4 | 1;
MapObject_SetXRange = 0x0205F318 | 1;
MapObject_SetYRange = 0x0205F320 | 1;
FieldSysGetAttrAddr = 0x020402F0 | 1;
MapObject_GfxDraw = 0x0205f484 | 1;
ChangeMapObjSprite = 0x021FA930 | 1;

/* 0x16C54 in overlay1 */
PlayerAlternate_MapObject_GfxDraw = 0x021FC554 | 1;

CreateFollowingSpriteFieldObject = 0x0206A128 | 1;
FollowingPokemon_GetSpriteID = 0x02069D70 | 1;
FollowPokeFsysParamSet = 0x02069F3C | 1;
FollowPokeMapObjectSetParams = 0x02069EE8 | 1;
FsysFollowMonClear = 0x0206A06C | 1;

CreateSpecialFieldObject = 0x0205E294 | 1;
DeleteMapObject = 0x0205E400 | 1;
MapObject_GetCurrentX = 0x0205F914 | 1;
MapObject_SetCurrentX = 0x0205F918 | 1;
MapObject_GetCurrentY = 0x0205F934 | 1;
MapObject_SetCurrentY = 0x0205F938 | 1;
MapObject_SetFlag29 = 0x0205F89C | 1;
sub_02069DC8 = 0x02069DC8 | 1;
ov01_021F9048 = 0x021F9048 | 1;

MapObjectMan_PauseAllMovement = 0x0205F574 | 1;
MapObjectMan_UnpauseAllMovement = 0x0205F5A4 | 1;

BagView_New = 0x02077878 | 1;
BagView_SetItem = 0x020778BC | 1;
Sav2_Bag_get = 0x0207879C | 1;

FreeOverlayAllocation = 0x02006F58 | 1;
GetOverlayLoadDestination = 0x02006FAC | 1;
CanOverlayBeLoaded = 0x020070AC | 1;
GetLoadedOverlaysInRegion = 0x02007124 | 1;
FS_SetDefaultDMA = 0x020D86D8;
LoadOverlayNormal = 0x02007180 | 1;
LoadOverlayNoInit = 0x02007188 | 1;
LoadOverlayNoInitAsync = 0x020071C0 | 1;

GetSoundDataPointer = 0x020043F8 | 1;
NNS_SndArcLoadSeq = 0x020C9DC4;
GF_SndHeapGetFreeSize = 0x0200472C | 1;
NNS_SndArcLoadSeqEx = 0x020C9E48;

NNS_SndArcGetBankInfo = 0x020C9724;
LoadBank = 0x020CA398;
NNS_SndArcGetFileAddress = 0x020C99A4;
NNS_SndArcGetWaveArcInfo = 0x020C9788;
NNSi_SndArcLoadWaveArc = 0x020CA194;
LoadSingleWaves = 0x020CA788;
SND_AssignWaveArc = 0x020D6154;

Fsys_GetWeather_HandleDiamondDust = 0x0203BBB4 | 1;
sub_0206D038 = 0x0206D038 | 1;
GetSpeciesNameIntoArray = 0x0200BC28 | 1;
PlayCry = 0x02006218 | 1;

weatherSysObjFadeInit = 0x021EC504 | 1;
weatherSysFogFadeInInitPack = 0x021EC5FC | 1;
weatherSysObjFade = 0x021EC538 | 1;
weatherSysFogFadeInMainPack = 0x021EC650 | 1;
weatherSysFogParamSet = 0x021EC678 | 1;
weatherSysFogSet = 0x021EC7C8 | 1;
weatherDustObj = 0x021EC85C | 1;
weatherSysObjFadeOutSet = 0x021EC52C | 1;
weatherSysFogFadeInit = 0x021EC790 | 1;
weatherSysFogFade = 0x021EC7AC | 1;
SetFogData = 0x021EA864 | 1;
stopWeatherWork_local = 0x021EBCA4 | 1;
moveFuncObj = 0x021EC2E4 | 1;
CLACT_AnmFrameSet = 0x020249D4 | 1;
getObjMat = 0x021EC304 | 1;
setClactMatrix = 0x021EB5F4 | 1;
addObj = 0x021EC1F4 | 1;
destObj = 0x021EC29C | 1;
scrollObj = 0x021EC470 | 1;
addWeatherSnow = 0x021ECF4C | 1;
objWeatherSnow = 0x021ED070|1;
GX_EngineAToggleLayers = 0x02022C60 | 1;
WeatherBGAlphaDef = 0x021EB818 | 1;
WeatherMoveReq = 0x021EB830 | 1;
WeatherMoveMain = 0x021EB840 | 1;

SetEncountData = 0x02247B64 | 1;
SetEncountDataSwarm_maybe = 0x02247DA0 | 1;

gSafariBallRateTable = 0x0226C3CE;
BattleWorkGroundIDGet = 0x0223AB40 | 1;
Battle_CheckIfHasCaughtMon = 0x0223C330 | 1;
Battle_GetTimeOfDay = 0x0223B520 | 1;
Battle_IsFishingEncounter = 0x0223AAB8 | 1;
GetCaughtMonCount = 0x02029E84 | 1;
BallToSpaIDs = 0x0223746C;
GetBallID_ov7 = 0x0223251C | 1;

TypeCheckCalc = 0x022583B4 | 1;
ShouldDelayTurnEffectivenessChecking = 0x02258440 | 1;
ShouldUseNormalTypeEffCalc = 0x02251C74 | 1;
AI_TypeCheckCalc = 0x022521C8 | 1;
AI_ShouldUseNormalTypeEffCalc = 0x02252178 | 1;

Summary_GetPokemonData = 0x0208A520 | 1;
Summary_PickStatusIcon = 0x0208AD64 | 1;
Summary_PrintString = 0x0208C778 | 1;
Summary_NumberToString = 0x0208C87C | 1;
Summary_PrintCurrentOverMax = 0x0208C8C8 | 1;
Summary_PrintStatStringAccountForStat = 0x0208C7F8 | 1;
Summary_PrintStringGeneric = 0x0208C850 | 1;
CopyBoxPokemonToPokemon = 0x02071780 | 1;

GetExpByGrowthRateAndLevel = 0x0206FD30 | 1;

ServerGetExpCheck = 0x0224DD18 | 1;
ServerZenmetsuCheck = 0x0224D7EC | 1;
ST_ServerDir2ClientNoGet = 0x02257E98 | 1;

/* tasks */
CreateSysTask = 0x0200E320 | 1;
DestroySysTask = 0x0200E390 | 1;

BattleWorkClientParamGet = 0x0223A7E8 | 1;

BattleStructureInit = 0x02250F44 | 1;
BattleStructureCounterInit = 0x02251038 | 1;
ServerMoveAIInit = 0x0224E384 | 1;
DumpMoveTableData = 0x02073300 | 1;

GF_ExpHeap_FndGetTotalFreeSize = 0x0201ABEC | 1;

/*Link_QueueIsEmpty = 0x0224ED48 | 1;*/
Link_CheckTimeout = 0x0224ED9C | 1;

Save_Daycare_Get = 0x020293D4 | 1;

/* item use funcs */
ItemFieldUseFunc_Generic = 0x02065150 | 1;
ItemMenuUseFunc_HealingItem = 0x02064B54 | 1;
ItemCheckUseFunc_Dummy = 0x02064BF4 | 1;
ItemMenuUseFunc_Bicycle = 0x02064BFC | 1;
ItemFieldUseFunc_Bicycle = 0x02064C30 | 1;
ItemCheckUseFunc_Bicycle = 0x02064DA8 | 1;
ItemMenuUseFunc_TMHM = 0x02064E18 | 1;
ItemMenuUseFunc_Mail = 0x02064EB8 | 1;
ItemMenuUseFunc_Berry = 0x02064F08 | 1;
ItemCheckUseFunc_Berry = 0x02064F04 | 1;
ItemMenuUseFunc_PalPad = 0x02064F28 | 1;
ItemFieldUseFunc_PalPad = 0x02064F5C | 1;
ItemMenuUseFunc_Honey = 0x02064F7C | 1;
ItemMenuUseFunc_OldRod = 0x02064FD4 | 1;
ItemFieldUseFunc_OldRod = 0x02065010 | 1;
ItemCheckUseFunc_FishingRod = 0x020650E8 | 1;
ItemMenuUseFunc_GoodRod = 0x02065030 | 1;
ItemFieldUseFunc_GoodRod = 0x0206506C | 1;
ItemMenuUseFunc_SuperRod = 0x0206508C | 1;
ItemFieldUseFunc_SuperRod = 0x020650C8 | 1;
ItemMenuUseFunc_EvoStone = 0x02065258 | 1;
ItemMenuUseFunc_EscapeRope = 0x02065310 | 1;
ItemCheckUseFunc_EscapeRope = 0x0206536C | 1;
ItemMenuUseFunc_ApricornBox = 0x020653D8 | 1;
ItemFieldUseFunc_ApricornBox = 0x02065408 | 1;
ItemMenuUseFunc_BerryPots = 0x02065428 | 1;
ItemFieldUseFunc_BerryPots = 0x02065458 | 1;
ItemMenuUseFunc_UnownReport = 0x02065474 | 1;
ItemFieldUseFunc_UnownReport = 0x020654A4 | 1;
ItemMenuUseFunc_DowsingMchn = 0x020654C0 | 1;
ItemFieldUseFunc_DowsingMchn = 0x020654F4 | 1;
ItemFieldUseFunc_GbSounds = 0x02065560 | 1;
ItemMenuUseFunc_Gracidea = 0x020655B8 | 1;
ItemFieldUseFunc_Gracidea = 0x020655F0 | 1;
ItemMenuUseFunc_VSRecorder = 0x02065614 | 1;
ItemFieldUseFunc_VSRecorder = 0x02065648 | 1;
sub_0203FAE8 = 0x0203FAE8 | 1;
sub_0203C8F0 = 0x0203C8F0 | 1;
RegisteredItem_CreateGoToAppTask = 0x020658B8 | 1;

PaletteRAMArray = 0x05000000;

GetMonNature = 0x0206FDFC | 1;
BattleWork_GetTrainerIndex = 0x0223A9AC | 1;

MIi_CpuClearFast = 0x020D4858;
SaveDetectFlash = 0x020286F8 | 1;
SaveData_InitSubstructs = 0x02027E5C | 1;
//SaveData_InitSlotSpecs = 0x02027EFC | 1;
Save_GetSaveFilesStatus = 0x020277D4 | 1;
//Save_LoadDynamicRegion = 0x02027AD4 | 1;
Save_GetPCBoxModifiedFlags = 0x02027170 | 1;
Save_CheckFrontierData = 0x020279EC | 1;
//Save_InitDynamicRegion = 0x020274A8 | 1;
sSaveDataPtr = 0x021D2228;
Sys_SetSleepDisableFlag = 0x0201A4BC | 1;
FlashClobberChunkFooter = 0x02027DF8 | 1;
FlashWriteChunk = 0x02028758 | 1;
Sys_ClearSleepDisableFlag = 0x0201A4CC | 1;
_NowWriteFlash = 0x02027DB4 | 1;
//Save_PrepareForAsyncWrite = 0x02027550 | 1;
//Save_WriteFileAsync = 0x02027564 | 1;
Save_InitDynamicRegion_Internal = 0x02027FA8 | 1;
//Save_WriteManInit = 0x02027BDC | 1;
//HandleWriteSaveAsync_PCBoxes = 0x02028968 | 1;
HandleWriteSaveAsync_NormalData = 0x02027C18 | 1;
//Save_WriteManFinish = 0x02027CEC | 1;
CancelAsyncSave = 0x02027D6C | 1;
SaveArray_CalcCRC16MinusFooter = 0x020275D0 | 1;
FlashLoadSaveDataFromChunk = 0x02027ABC | 1;
GF_CalcCRC16 = 0x0201FF98 | 1;
sub_020310A0 = 0x020310A0 | 1;
sub_0202C6FC = 0x0202C6FC | 1;
FlashWriteChunkInternal = 0x020287F8 | 1;
GetChunkOffsetFromCurrentSaveSlot = 0x020275E0 | 1;
sub_0202C714 = 0x0202C714 | 1;
sub_02031084 = 0x02031084 | 1;
Save_ResetPCBoxModifiedFlags = 0x02027180 | 1;
CARD_TryWaitBackupAsync = 0x020DD1A4;
CARD_CancelBackupAsync = 0x020DD1B0;
CARD_UnlockBackup = 0x020DC9B4;
OS_ReleaseLockID = 0x020D161C;
//Save_CalcPCBoxModifiedFlags = 0x02028C70 | 1;
//PCModifiedFlags_CountModifiedBoxes = 0x02028C9C | 1;
sub_020271A0 = 0x020271A0 | 1;
Save_SetAllPCBoxesModified = 0x02027190 | 1;
//Save_WritePCBoxes = 0x02028AB4 | 1;
WaitFlashWrite = 0x02028874 | 1;
//Save_WriteNextPCBox = 0x02028BA8 | 1;
//Save_WritePCFooter = 0x02028BF8 | 1;
//PCModifiedFlags_GetIndexOfNthModifiedBox = 0x02028CD4 | 1;

NewMsgDataFromNarc = 0x0200BAF8 | 1;
ReadMsgDataIntoU16Array = 0x0200BBF4 | 1;
DestroyMsgData = 0x0200BB44 | 1;
RestoreBoxMonPP = 0x020728C4 | 1;
//PCStorage_PlaceMonInBoxFirstEmptySlot = 0x02073BFC | 1;
//PCStorage_SetBoxModified = 0x020740D8 | 1;
CopyU16ArrayToString = 0x020269A0 | 1;
CopyStringToU16Array = 0x02026A68 | 1;
CheckMoveCallsOtherMove = 0x02252698 | 1;
//StruggleCheck = 0x022517EC | 1;

GfGfxLoader_LoadCharData = 0x020078F0 | 1;
PaletteData_LoadNarc = 0x02003200 | 1;
Ground_ActorResourceSet = 0x02265FD4 | 1;
BattleWorkGroundBGChg = 0x0223B874 | 1;
GrabTimeOfDayFileAdjustment = 0x0223B52C | 1;

gAnimScrTable = 0x02234DE8;
DrawFrameAndWindow2	= 0x0200E998 | 1;
AddWindowParameterized = 0x0201D40C | 1;

LoadLevelUpLearnset_HandleAlternateForm = 0x02071FC8 | 1;
TryAppendMonMove = 0x0207137C | 1;

BattleControllerPlayer_CalcExecutionOrder = 0x02249190 | 1;

Mon_UpdateRotomForm = 0x02071EC0 | 1;
Mon_UpdateShayminForm = 0x02071D6C | 1;
Daycare_GetBothBoxMonsPtr = 0x0206C1C8 | 1;

CurseUserIsGhost = 0x022526D0 | 1;
UnlockBattlerOutOfCurrentMove = 0x02250CA0 | 1;

CheckItemGradualHPRestore = 0x02254D80 | 1;
ov12_02252218 = 0x02252218 | 1;
TryHeldItemNegativeEffect = 0x0225551C | 1;
DistributeEffortValues = 0x022463E8 | 1;

sub_02037D78 = 0x02037D78 | 1;
PrintErrorMessageAndReset = 0x02096338 | 1;

OS_SetArenaHi = 0x020D2C78;
OS_GetInitArenaHi = 0x020D2AEC;
OS_SetArenaLo = 0x020D2C8C;
OS_GetInitArenaLo = 0x020D2BD0;
InitHeapSystem = 0x0201A7BC | 1;
sub_0200FBF4 = 0x0200FBF4 | 1;
OS_DisableIrqMask = 0x020D1204;
OS_SetIrqFunction = 0x020D1004;
OS_EnableIrqMask = 0x020D11D4;
Main_SetVBlankIntrCB = 0x0201A0FC | 1;
Main_SetHBlankIntrCB = 0x0201A120 | 1;
GfGfx_DisableEngineAPlanes = 0x02022C54 | 1;
GfGfx_DisableEngineBPlanes = 0x02022CBC | 1;
SetKeyRepeatTimers = 0x0201A71C | 1;
GfGfx_SwapDisplay = 0x02022D3C | 1;
GfGfx_SetBanks = 0x02022BE8 | 1;
BgConfig_Alloc = 0x0201AC88 | 1;
SetBothScreensModesAndDisable = 0x0201ACB0 | 1;
InitBgFromTemplate = 0x0201B1E4 | 1;
BgClearTilemapBufferAndCommit = 0x0201CAE0 | 1;
LoadUserFrameGfx1 = 0x0200E3DC | 1;
LoadFontPal0 = 0x02003030 | 1;
BG_ClearCharDataRange = 0x0201C1C4 | 1;
BG_SetMaskColor = 0x0201C2D8 | 1;
String_New = 0x02026354 | 1;
ResetAllTextPrinters = 0x02020080 | 1;
FillWindowPixelRect = 0x0201DA74 | 1;
DrawFrameAndWindow1 = 0x0200E580 | 1;
ReadMsgDataIntoString = 0x0200BB6C | 1;
AddTextPrinterParameterized = 0x020200A8 | 1;
String_Delete = 0x02026380 | 1;
GfGfx_BothDispOn = 0x02022D24 | 1;
SetMasterBrightnessNeutral = 0x0200FBE8 | 1;
SetBlendBrightness = 0x0200B4F0 | 1;
sub_02038D90 = 0x02038D90 | 1;
HandleDSLidAction = 0x0200110C | 1;
sub_02036144 = 0x02036144 | 1;
sub_02039AA4 = 0x02039AA4 | 1;
OS_WaitIrq = 0x020D0E6C;
RemoveWindow = 0x0201D520 | 1;
DestroyMsgData = 0x0200BB44 | 1;
OS_ResetSystem = 0x020D3B84;
AddWindow = 0x0201D4F8 | 1;

ov12_0224DD18 = 0x0224DD18 | 1;
ov12_0224D7EC = 0x0224D7EC | 1;
ov12_0224E130 = 0x0224E130 | 1;
ov12_0224DC0C = 0x0224DC0C | 1;
SortExecutionOrderBySpeed = 0x02257EC0 | 1;
SortMonsBySpeed = 0x02252D3C | 1;

ov12_0224B398 = 0x0224B398 | 1;
ov12_02250BBC = 0x02250BBC | 1;
BattleSystem_CheckMoveHit = 0x0224BCC4 | 1;
ov12_0224B498 = 0x0224B498 | 1;
ov12_0224BC2C = 0x0224BC2C | 1;

/* Adding things to make multi level candy work */
ov12_02263D14 = 0x02263D14 | 1;
SelectPartyMonAndLearnMove = 0x0203E6D4 | 1;
TryModEV = 0x02090A84 | 1;
GetItemAttr_PreloadedItemData = 0x02077DAC | 1;
LoadItemDataOrGfx = 0x02077CE8 | 1;
AddMonData = 0x0206F558 |1;
BoostMonMovePpUpBy = 0x0209099C | 1;
MonMoveRestorePP = 0x0209091C | 1;
RestoreMonHPBy = 0x02090A44 | 1;
DoItemFriendshipMod = 0x02090B68 | 1;
ApplyItemEffectOnMonMood = 0x02097EF4 | 1;
CalcMonExpToNextLevel = 0x0206FCA0 | 1;
MoveRelearner_GetEligibleLevelUpMoves = 0x0209176C | 1;
MoveRelearner_LaunchApp = 0x0203F9C4 | 1;
MoveRelearner_New = 0x0209174C | 1;
Sav2_PlayerData_GetOptionsAddr = 0x02028EA8 | 1;
ScrNative_WaitApplication = 0x020429F8 | 1;
StartMoveRelearner = 0x0204ECD0 | 1;
CreateScriptContext = 0x020400AC | 1;
SaveArray_PCStorage_Get = 0x020270D8 | 1;
GetNaturalGiftType = 0x022558A4 | 1;

BattleContext_CheckMoveImprisoned = 0x02252C74 | 1;
BattleContext_CheckMoveUnuseableInGravity = 0x02252DC4 | 1;
BattleContext_CheckMoveHealBlocked = 0x02252DF8 | 1;
<<<<<<< HEAD
=======

CanUseItemOnPokemon = 0x0208FD9C | 1;

BagApp_GetSaveRoamers = 0x021F992C | 1;
>>>>>>> c81294ee
<|MERGE_RESOLUTION|>--- conflicted
+++ resolved
@@ -681,10 +681,7 @@
 BattleContext_CheckMoveImprisoned = 0x02252C74 | 1;
 BattleContext_CheckMoveUnuseableInGravity = 0x02252DC4 | 1;
 BattleContext_CheckMoveHealBlocked = 0x02252DF8 | 1;
-<<<<<<< HEAD
-=======
-
-CanUseItemOnPokemon = 0x0208FD9C | 1;
-
-BagApp_GetSaveRoamers = 0x021F992C | 1;
->>>>>>> c81294ee
+
+
+
+BagApp_GetSaveRoamers = 0x021F992C | 1;