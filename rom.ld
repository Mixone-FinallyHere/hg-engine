--- conflicted
+++ resolved
@@ -666,13 +666,11 @@
 
 BagApp_GetSaveRoamers = 0x021F992C | 1;
 
-<<<<<<< HEAD
+ov12_022506D4 = 0x022506D4 | 1;
+ov12_02250A18 = 0x02250A18 | 1;
+
 /* Stuff for Battle End Item */
 sPickupTable1 = 0x0226C404 | 1;
 sPickupTable2 = 0x0226C30C | 1;
 sPickupWeightTable = 0x0226CA4C | 1;
-sHoneyGatherChanceTable = 0x0226CA58 | 1;
-=======
-ov12_022506D4 = 0x022506D4 | 1;
-ov12_02250A18 = 0x02250A18 | 1;
->>>>>>> 979650b8
+sHoneyGatherChanceTable = 0x0226CA58 | 1;