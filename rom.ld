--- conflicted
+++ resolved
@@ -681,8 +681,3 @@
 BattleContext_CheckMoveImprisoned = 0x02252C74 | 1;
 BattleContext_CheckMoveUnuseableInGravity = 0x02252DC4 | 1;
 BattleContext_CheckMoveHealBlocked = 0x02252DF8 | 1;
-<<<<<<< HEAD
-=======
-
-CanUseItemOnPokemon = 0x0208FD9C | 1;
->>>>>>> 28901fdd
