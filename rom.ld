--- conflicted
+++ resolved
@@ -752,12 +752,10 @@
 BattleSystem_GetTrainer = 0x0223A9F4 | 1;
 PartyMenu_PrintMessageOnWindow32 = 0x0207DAC4 | 1;
 
-<<<<<<< HEAD
 SetStringAsPlaceholder = 0x0200BDF8 | 1;
-=======
+
 /* machine move expansion */
 sub_0200CE7C = 0x0200CE7C | 1;
 ov15_021FE8C4 = 0x021FE8C4 | 1;
 sub_0200CDF0 = 0x0200CDF0 | 1;
-ov15_021FE9B0 = 0x021FE9B0 | 1;
->>>>>>> a65db217
+ov15_021FE9B0 = 0x021FE9B0 | 1;