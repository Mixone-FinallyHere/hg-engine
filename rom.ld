--- conflicted
+++ resolved
@@ -655,7 +655,6 @@
 ov12_0224B498 = 0x0224B498 | 1;
 ov12_0224BC2C = 0x0224BC2C | 1;
 
-<<<<<<< HEAD
 /* Adding things to make multi level candy work */
 ov12_02263D14 = 0x02263D14 | 1;
 SelectPartyMonAndLearnMove = 0x0203E6D4 | 1;
@@ -676,10 +675,8 @@
 ScrNative_WaitApplication = 0x020429F8 | 1;
 StartMoveRelearner = 0x0204ECD0 | 1;
 CreateScriptContext = 0x020400AC | 1;
-=======
 GetNaturalGiftType = 0x022558A4 | 1;
 
 BattleContext_CheckMoveImprisoned = 0x02252C74 | 1;
 BattleContext_CheckMoveUnuseableInGravity = 0x02252DC4 | 1;
-BattleContext_CheckMoveHealBlocked = 0x02252DF8 | 1;
->>>>>>> c919ff89
+BattleContext_CheckMoveHealBlocked = 0x02252DF8 | 1;