#include "../../include/battle.h"
#include "../../include/debug.h"
#include "../../include/pokemon.h"
#include "../../include/types.h"
#include "../../include/constants/ability.h"
#include "../../include/constants/battle_script_constants.h"
#include "../../include/constants/hold_item_effects.h"
#include "../../include/constants/item.h"
#include "../../include/constants/move_effects.h"
#include "../../include/constants/moves.h"
#include "../../include/constants/species.h"
#include "../../include/constants/weather_numbers.h"
#include "../../include/constants/battle_message_constants.h"
#include "../../include/constants/file.h"

/**
 *  @brief check if a move should activate the defender's ability and run a subscript
 *
 *  @param bw battle work structure; void * because we haven't defined the battle work structure
 *  @param sp global battle structure
 *  @param seq_no battle subscript to run
 *  @return TRUE to load the battle subscript in *seq_no and run it; FALSE otherwise
 */
BOOL MoveHitDefenderAbilityCheckInternal(void *bw, struct BattleStruct *sp, int *seq_no)
{
    BOOL ret = FALSE;
    u32 move_pos;

    if (sp->defence_client == 0xFF) {
        return ret;
    }

    if (CheckSubstitute(sp, sp->defence_client) == TRUE) {
        return ret;
    }

    if (MoldBreakerAbilityCheck(sp, sp->attack_client, sp->defence_client, ABILITY_STATIC)) {
        if ((sp->battlemon[sp->attack_client].hp)
            && (sp->battlemon[sp->attack_client].condition == 0)
            && ((sp->waza_status_flag & WAZA_STATUS_FLAG_NO_OUT) == 0)
            && ((sp->server_status_flag & SERVER_STATUS_FLAG_x20) == 0)
            && ((sp->server_status_flag2 & SERVER_STATUS_FLAG2_U_TURN) == 0)
            && ((sp->oneSelfFlag[sp->defence_client].physical_damage) || (sp->oneSelfFlag[sp->defence_client].special_damage))
            && (IsContactBeingMade(GetBattlerAbility(sp, sp->attack_client), HeldItemHoldEffectGet(sp, sp->attack_client), HeldItemHoldEffectGet(sp, sp->defence_client), sp->current_move_index, sp->moveTbl[sp->current_move_index].flag))
            && (BattleRand(bw) % 10 < 3)) {
            sp->addeffect_type = ADD_STATUS_ABILITY;
            sp->state_client = sp->attack_client;
            sp->battlerIdTemp = sp->defence_client;
            seq_no[0] = SUB_SEQ_APPLY_PARALYSIS;
            ret = TRUE;
        }
    } else if (MoldBreakerAbilityCheck(sp, sp->attack_client, sp->defence_client, ABILITY_COLOR_CHANGE)) {
        if (GetBattlerAbility(sp, sp->attack_client) == ABILITY_SHEER_FORCE && sp->battlemon[sp->attack_client].sheer_force_flag == 1) { // sheer force doesn't let color change activate
            return FALSE;
        }

        u8 movetype;

        movetype = GetAdjustedMoveType(sp, sp->attack_client, sp->current_move_index); // new normalize checks

        if ((sp->battlemon[sp->defence_client].hp)
            && ((sp->waza_status_flag & WAZA_STATUS_FLAG_NO_OUT) == 0)
            && (sp->current_move_index != MOVE_STRUGGLE)
            && (movetype != TYPE_TYPELESS) // Revelation Dance
            && ((sp->oneSelfFlag[sp->defence_client].physical_damage) || (sp->oneSelfFlag[sp->defence_client].special_damage))
            && ((sp->server_status_flag2 & SERVER_STATUS_FLAG2_U_TURN) == 0)
            && (sp->moveTbl[sp->current_move_index].power)
            && (!HasType(sp, sp->defence_client, movetype))
            && (sp->battlemon[sp->defence_client].condition2 & STATUS2_SUBSTITUTE) == 0
            && (sp->multiHitCount <= 1)) // don't activate until the last hit of a multi-hit move
        {
            seq_no[0] = SUB_SEQ_COLOR_CHANGE;
            sp->msg_work = movetype;
            ret = TRUE;
        }
    } else if (MoldBreakerAbilityCheck(sp, sp->attack_client, sp->defence_client, ABILITY_ROUGH_SKIN)
        || MoldBreakerAbilityCheck(sp, sp->attack_client, sp->defence_client, ABILITY_IRON_BARBS)) {
        if ((sp->battlemon[sp->attack_client].hp)
            && (GetBattlerAbility(sp, sp->attack_client) != ABILITY_MAGIC_GUARD)
            && ((sp->waza_status_flag & WAZA_STATUS_FLAG_NO_OUT) == 0)
            && ((sp->server_status_flag & SERVER_STATUS_FLAG_x20) == 0)
            && ((sp->server_status_flag2 & SERVER_STATUS_FLAG2_U_TURN) == 0)
            && ((sp->oneSelfFlag[sp->defence_client].physical_damage) || (sp->oneSelfFlag[sp->defence_client].special_damage))
            && (IsContactBeingMade(GetBattlerAbility(sp, sp->attack_client), HeldItemHoldEffectGet(sp, sp->attack_client), HeldItemHoldEffectGet(sp, sp->defence_client), sp->current_move_index, sp->moveTbl[sp->current_move_index].flag))) {
            sp->hp_calc_work = BattleDamageDivide(sp->battlemon[sp->attack_client].maxhp * -1, 8);
            sp->battlerIdTemp = sp->attack_client;
            seq_no[0] = SUB_SEQ_ROUGH_SKIN;
            ret = TRUE;
        }
    } else if (MoldBreakerAbilityCheck(sp, sp->attack_client, sp->defence_client, ABILITY_EFFECT_SPORE)) {
        if ((sp->battlemon[sp->attack_client].hp)
            && (sp->battlemon[sp->attack_client].condition == 0)
            && ((sp->waza_status_flag & WAZA_STATUS_FLAG_NO_OUT) == 0)
            && ((sp->server_status_flag & SERVER_STATUS_FLAG_x20) == 0)
            && ((sp->server_status_flag2 & SERVER_STATUS_FLAG2_U_TURN) == 0)
            && ((sp->oneSelfFlag[sp->defence_client].physical_damage) || (sp->oneSelfFlag[sp->defence_client].special_damage))
            && (IsContactBeingMade(GetBattlerAbility(sp, sp->attack_client), HeldItemHoldEffectGet(sp, sp->attack_client), HeldItemHoldEffectGet(sp, sp->defence_client), sp->current_move_index, sp->moveTbl[sp->current_move_index].flag))
            && (BattleRand(bw) % 10 < 3)) {
            switch (BattleRand(bw) % 3) {
            case 0:
            default:
                seq_no[0] = SUB_SEQ_APPLY_POISON;
                break;
            case 1:
                seq_no[0] = SUB_SEQ_APPLY_PARALYSIS;
                break;
            case 2:
                seq_no[0] = SUB_SEQ_APPLY_SLEEP;
                break;
            }
            sp->addeffect_type = ADD_STATUS_ABILITY;
            sp->state_client = sp->attack_client;
            sp->battlerIdTemp = sp->defence_client;
            ret = TRUE;
        }
    } else if (MoldBreakerAbilityCheck(sp, sp->attack_client, sp->defence_client, ABILITY_POISON_POINT)) {
        if ((sp->battlemon[sp->attack_client].hp)
            && (sp->battlemon[sp->attack_client].condition == 0)
            && ((sp->waza_status_flag & WAZA_STATUS_FLAG_NO_OUT) == 0)
            && ((sp->server_status_flag & SERVER_STATUS_FLAG_x20) == 0)
            && ((sp->server_status_flag2 & SERVER_STATUS_FLAG2_U_TURN) == 0)
            && ((sp->oneSelfFlag[sp->defence_client].physical_damage) || (sp->oneSelfFlag[sp->defence_client].special_damage))
            && (IsContactBeingMade(GetBattlerAbility(sp, sp->attack_client), HeldItemHoldEffectGet(sp, sp->attack_client), HeldItemHoldEffectGet(sp, sp->defence_client), sp->current_move_index, sp->moveTbl[sp->current_move_index].flag))
            && (BattleRand(bw) % 10 < 3)) {
            sp->addeffect_type = ADD_STATUS_ABILITY;
            sp->state_client = sp->attack_client;
            sp->battlerIdTemp = sp->defence_client;
            seq_no[0] = SUB_SEQ_APPLY_POISON;
            ret = TRUE;
        }
    } else if (MoldBreakerAbilityCheck(sp, sp->attack_client, sp->defence_client, ABILITY_FLAME_BODY)) {
        if ((sp->battlemon[sp->attack_client].hp)
            && (sp->battlemon[sp->attack_client].condition == 0)
            && ((sp->waza_status_flag & WAZA_STATUS_FLAG_NO_OUT) == 0)
            && ((sp->server_status_flag & SERVER_STATUS_FLAG_x20) == 0)
            && ((sp->server_status_flag2 & SERVER_STATUS_FLAG2_U_TURN) == 0)
            && ((sp->oneSelfFlag[sp->defence_client].physical_damage) || (sp->oneSelfFlag[sp->defence_client].special_damage))
            && (IsContactBeingMade(GetBattlerAbility(sp, sp->attack_client), HeldItemHoldEffectGet(sp, sp->attack_client), HeldItemHoldEffectGet(sp, sp->defence_client), sp->current_move_index, sp->moveTbl[sp->current_move_index].flag))
            && (BattleRand(bw) % 10 < 3)) {
            sp->addeffect_type = ADD_STATUS_ABILITY;
            sp->state_client = sp->attack_client;
            sp->battlerIdTemp = sp->defence_client;
            seq_no[0] = SUB_SEQ_APPLY_BURN;
            ret = TRUE;
        }
    } else if (MoldBreakerAbilityCheck(sp, sp->attack_client, sp->defence_client, ABILITY_CUTE_CHARM)) {
        if ((sp->battlemon[sp->attack_client].hp)
            && ((sp->battlemon[sp->attack_client].condition2 & STATUS2_ATTRACT) == 0)
            && ((sp->waza_status_flag & WAZA_STATUS_FLAG_NO_OUT) == 0)
            && ((sp->server_status_flag & SERVER_STATUS_FLAG_x20) == 0)
            && ((sp->server_status_flag2 & SERVER_STATUS_FLAG2_U_TURN) == 0)
            && ((sp->oneSelfFlag[sp->defence_client].physical_damage) || (sp->oneSelfFlag[sp->defence_client].special_damage))
            && (IsContactBeingMade(GetBattlerAbility(sp, sp->attack_client), HeldItemHoldEffectGet(sp, sp->attack_client), HeldItemHoldEffectGet(sp, sp->defence_client), sp->current_move_index, sp->moveTbl[sp->current_move_index].flag))
            && (sp->battlemon[sp->defence_client].hp)
            && (BattleRand(bw) % 10 < 3)) {
            sp->addeffect_type = ADD_STATUS_ABILITY;
            sp->state_client = sp->attack_client;
            sp->battlerIdTemp = sp->defence_client;
            seq_no[0] = SUB_SEQ_APPLY_ATTRACT;
            ret = TRUE;
        }
    } else if (MoldBreakerAbilityCheck(sp, sp->attack_client, sp->defence_client, ABILITY_AFTERMATH)) {
        if ((sp->defence_client == sp->fainting_client)
            && (GetBattlerAbility(sp, sp->attack_client) != ABILITY_MAGIC_GUARD)
            && (CheckSideAbility(bw, sp, CHECK_ABILITY_ALL_HP, 0, ABILITY_DAMP) == 0)
            && ((sp->server_status_flag2 & SERVER_STATUS_FLAG2_U_TURN) == 0)
            && (sp->battlemon[sp->attack_client].hp)
            && ((sp->waza_status_flag & WAZA_STATUS_FLAG_NO_OUT) == 0)
            && (IsContactBeingMade(GetBattlerAbility(sp, sp->attack_client), HeldItemHoldEffectGet(sp, sp->attack_client), HeldItemHoldEffectGet(sp, sp->defence_client), sp->current_move_index, sp->moveTbl[sp->current_move_index].flag))) {
            sp->hp_calc_work = BattleDamageDivide(sp->battlemon[sp->attack_client].maxhp * -1, 4);
            sp->battlerIdTemp = sp->attack_client;
            seq_no[0] = SUB_SEQ_HANDLE_AFTERMATH;
            ret = TRUE;
        }
    } else if (MoldBreakerAbilityCheck(sp, sp->attack_client, sp->defence_client, ABILITY_INNARDS_OUT)) {
        if ((sp->defence_client == sp->fainting_client)
            && (GetBattlerAbility(sp, sp->attack_client) != ABILITY_MAGIC_GUARD)
            && ((sp->server_status_flag2 & SERVER_STATUS_FLAG2_U_TURN) == 0)
            && (sp->battlemon[sp->attack_client].hp)
            && ((sp->waza_status_flag & WAZA_STATUS_FLAG_NO_OUT) == 0)) {
            sp->hp_calc_work = sp->damage;
            sp->battlerIdTemp = sp->attack_client;
            seq_no[0] = SUB_SEQ_HANDLE_INNARDS_OUT_MESSAGE;
            ret = TRUE;
        }
    }
    // handle rattled
    else if (MoldBreakerAbilityCheck(sp, sp->attack_client, sp->defence_client, ABILITY_RATTLED)) {
        if ((sp->battlemon[sp->defence_client].hp)
            && (sp->battlemon[sp->defence_client].states[STAT_SPEED] < 12)
            && ((sp->waza_status_flag & WAZA_STATUS_FLAG_NO_OUT) == 0)
            && ((sp->server_status_flag & SERVER_STATUS_FLAG_x20) == 0)
            && ((sp->server_status_flag2 & SERVER_STATUS_FLAG2_U_TURN) == 0)
            && ((sp->oneSelfFlag[sp->defence_client].physical_damage) || (sp->oneSelfFlag[sp->defence_client].special_damage))) {
            u8 movetype;

            movetype = GetAdjustedMoveType(sp, sp->attack_client, sp->current_move_index); // new normalize checks

            if ((movetype == TYPE_DARK) || (movetype == TYPE_GHOST) || (movetype == TYPE_BUG)) {
                sp->addeffect_param = ADD_STATUS_EFF_BOOST_STATS_SPEED_UP;
                sp->addeffect_type = ADD_EFFECT_ABILITY;
                sp->state_client = sp->defence_client;
                sp->battlerIdTemp = sp->defence_client;
                seq_no[0] = SUB_SEQ_BOOST_STATS;
                ret = TRUE;
            }
        }
    } else if (MoldBreakerAbilityCheck(sp, sp->attack_client, sp->defence_client, ABILITY_STEAM_ENGINE)) {
        if ((sp->battlemon[sp->defence_client].hp)
            && (sp->battlemon[sp->defence_client].states[STAT_SPEED] < 12)
            && ((sp->waza_status_flag & WAZA_STATUS_FLAG_NO_OUT) == 0)
            && ((sp->server_status_flag & SERVER_STATUS_FLAG_x20) == 0)
            && ((sp->server_status_flag2 & SERVER_STATUS_FLAG2_U_TURN) == 0)
            && ((sp->oneSelfFlag[sp->defence_client].physical_damage) || (sp->oneSelfFlag[sp->defence_client].special_damage))) {
            u8 movetype;

            movetype = GetAdjustedMoveType(sp, sp->attack_client, sp->current_move_index); // new normalize checks

            if ((movetype == TYPE_FIRE) || (movetype == TYPE_WATER)) {
                sp->addeffect_param = ADD_STATUS_EFF_BOOST_STATS_SPEED_UP_6;
                sp->addeffect_type = ADD_EFFECT_ABILITY;
                sp->state_client = sp->defence_client;
                sp->battlerIdTemp = sp->defence_client;
                seq_no[0] = SUB_SEQ_BOOST_STATS;
                ret = TRUE;
            }
        }
    }
    // handle berserk
    else if (MoldBreakerAbilityCheck(sp, sp->attack_client, sp->defence_client, ABILITY_BERSERK)) {
        if (
            (sp->battlemon[sp->defence_client].hp)
            && (sp->battlemon[sp->defence_client].states[STAT_SPATK] < 12)
            && ((sp->waza_status_flag & WAZA_STATUS_FLAG_NO_OUT) == 0)
            && ((sp->server_status_flag & SERVER_STATUS_FLAG_x20) == 0)
            && ((sp->server_status_flag2 & SERVER_STATUS_FLAG2_U_TURN) == 0)
            && ((sp->oneSelfFlag[sp->defence_client].physical_damage) || (sp->oneSelfFlag[sp->defence_client].special_damage))
            // berserk doesn't activate if the Pokémon gets attacked by a sheer force boosted move
            && !((GetBattlerAbility(sp, sp->attack_client) == ABILITY_SHEER_FORCE) && (sp->battlemon[sp->attack_client].sheer_force_flag == 1))
            // berserk doesn't activate until the last hit of a multi-hit move
            && (sp->multiHitCount <= 1)
            && (sp->battlemon[sp->defence_client].hp <= (s32)(sp->battlemon[sp->defence_client].maxhp / 2))
            && (
                // checks if the pokémon has gone below half HP from the current damage instance
                // physical_damage and special_damage contain the relevant damage value that was just dealt, but the value is negative
                ((sp->battlemon[sp->defence_client].hp - (sp->oneSelfFlag[sp->defence_client].physical_damage)) > (s32)sp->battlemon[sp->defence_client].maxhp / 2) || ((sp->battlemon[sp->defence_client].hp - (sp->oneSelfFlag[sp->defence_client].special_damage)) > (s32)sp->battlemon[sp->defence_client].maxhp / 2))) {
            sp->addeffect_param = ADD_STATUS_EFF_BOOST_STATS_SP_ATK_UP;
            sp->addeffect_type = ADD_EFFECT_ABILITY;
            sp->state_client = sp->defence_client;
            sp->battlerIdTemp = sp->defence_client;
            seq_no[0] = SUB_SEQ_BOOST_STATS;
            ret = TRUE;
        }
    } else if (MoldBreakerAbilityCheck(sp, sp->attack_client, sp->defence_client, ABILITY_ELECTROMORPHOSIS)) {
        if (/*(sp->battlemon[sp->defence_client].hp) // mon notably does not need to be alive for this ability to proc
            && */
            (sp->oneSelfFlag[sp->defence_client].physical_damage) || (sp->oneSelfFlag[sp->defence_client].special_damage)) {
            sp->addeffect_param = ADD_STATUS_EFF_CHARGE;
            sp->addeffect_type = ADD_EFFECT_ABILITY;
            sp->state_client = sp->defence_client;
            seq_no[0] = SUB_SEQ_HANDLE_CHARGE_BOOST;
            ret = TRUE;
        }
    } else if (MoldBreakerAbilityCheck(sp, sp->attack_client, sp->defence_client, ABILITY_WIND_POWER)) {
        // tailwind activation handled in SwitchInAbilityCheck
        if (/*(sp->battlemon[sp->defence_client].hp) // mon notably does not need to be alive for this ability to proc
            && */
            ((sp->oneSelfFlag[sp->defence_client].physical_damage) || (sp->oneSelfFlag[sp->defence_client].special_damage))
            && (IsMoveWindMove(sp->current_move_index))) {
            sp->addeffect_param = ADD_STATUS_EFF_CHARGE;
            sp->addeffect_type = ADD_EFFECT_ABILITY;
            sp->battlerIdTemp = sp->defence_client;
            sp->waza_work = sp->current_move_index;
            seq_no[0] = SUB_SEQ_HANDLE_CHARGE_BOOST;
            ret = TRUE;
        }
    } else if (MoldBreakerAbilityCheck(sp, sp->attack_client, sp->defence_client, ABILITY_STAMINA)) {
        if ((sp->battlemon[sp->defence_client].hp)
            && (sp->battlemon[sp->defence_client].states[STAT_DEFENSE] < 12)
            && ((sp->waza_status_flag & WAZA_STATUS_FLAG_NO_OUT) == 0)
            && ((sp->server_status_flag & SERVER_STATUS_FLAG_x20) == 0)
            && ((sp->server_status_flag2 & SERVER_STATUS_FLAG2_U_TURN) == 0)
            && ((sp->oneSelfFlag[sp->defence_client].physical_damage) || (sp->oneSelfFlag[sp->defence_client].special_damage))) {
            sp->addeffect_param = ADD_STATUS_EFF_BOOST_STATS_DEFENSE_UP;
            sp->addeffect_type = ADD_EFFECT_ABILITY;
            sp->state_client = sp->defence_client;
            sp->battlerIdTemp = sp->defence_client;
            seq_no[0] = SUB_SEQ_BOOST_STATS;
            ret = TRUE;
        }
    } else if (MoldBreakerAbilityCheck(sp, sp->attack_client, sp->defence_client, ABILITY_GOOEY)
        || MoldBreakerAbilityCheck(sp, sp->attack_client, sp->defence_client, ABILITY_TANGLING_HAIR)) {
        if ((sp->battlemon[sp->attack_client].states[STAT_SPEED] > 0)
            && ((sp->waza_status_flag & WAZA_STATUS_FLAG_NO_OUT) == 0)
            && ((sp->server_status_flag & SERVER_STATUS_FLAG_x20) == 0)
            && ((sp->server_status_flag2 & SERVER_STATUS_FLAG2_U_TURN) == 0)
            && (IsContactBeingMade(GetBattlerAbility(sp, sp->attack_client), HeldItemHoldEffectGet(sp, sp->attack_client), HeldItemHoldEffectGet(sp, sp->defence_client), sp->current_move_index, sp->moveTbl[sp->current_move_index].flag))
            && ((sp->oneSelfFlag[sp->defence_client].physical_damage) || (sp->oneSelfFlag[sp->defence_client].special_damage))) {
            sp->addeffect_param = ADD_STATUS_EFF_BOOST_STATS_SPEED_DOWN;
            sp->addeffect_type = ADD_EFFECT_PRINT_WORK_ABILITY;
            sp->state_client = sp->attack_client;
            sp->battlerIdTemp = sp->defence_client;
            seq_no[0] = SUB_SEQ_BOOST_STATS;
            ret = TRUE;
        }
    } else if (MoldBreakerAbilityCheck(sp, sp->attack_client, sp->defence_client, ABILITY_MUMMY) || MoldBreakerAbilityCheck(sp, sp->attack_client, sp->defence_client, ABILITY_LINGERING_AROMA)) {
        if (sp->battlemon[sp->attack_client].ability != sp->battlemon[sp->defence_client].ability) {
            if (((sp->waza_status_flag & WAZA_STATUS_FLAG_NO_OUT) == 0)
                && ((sp->server_status_flag & SERVER_STATUS_FLAG_x20) == 0)
                && ((sp->server_status_flag2 & SERVER_STATUS_FLAG2_U_TURN) == 0)
                && (IsContactBeingMade(GetBattlerAbility(sp, sp->attack_client), HeldItemHoldEffectGet(sp, sp->attack_client), HeldItemHoldEffectGet(sp, sp->defence_client), sp->current_move_index, sp->moveTbl[sp->current_move_index].flag))
                && (!AbilityCantSupress(sp->battlemon[sp->attack_client].ability))
                && ((sp->oneSelfFlag[sp->defence_client].physical_damage) || (sp->oneSelfFlag[sp->defence_client].special_damage))) {
                sp->addeffect_type = ADD_EFFECT_ABILITY;
                sp->battlerIdTemp = sp->attack_client;
                sp->battlemon[sp->attack_client].ability = GetBattlerAbility(sp, sp->defence_client); // spread defender ability to attacker
                seq_no[0] = SUB_SEQ_HANDLE_MUMMY_MESSAGE;
                ret = TRUE;
            }
        }
    } else if (MoldBreakerAbilityCheck(sp, sp->attack_client, sp->defence_client, ABILITY_WATER_COMPACTION)) {
        if ((sp->battlemon[sp->defence_client].hp)
            && (sp->battlemon[sp->defence_client].states[STAT_DEFENSE] < 12)
            && ((sp->waza_status_flag & WAZA_STATUS_FLAG_NO_OUT) == 0)
            && ((sp->server_status_flag & SERVER_STATUS_FLAG_x20) == 0)
            && ((sp->server_status_flag2 & SERVER_STATUS_FLAG2_U_TURN) == 0)
            && ((sp->oneSelfFlag[sp->defence_client].physical_damage) || (sp->oneSelfFlag[sp->defence_client].special_damage))) {
            u8 movetype;

            movetype = GetAdjustedMoveType(sp, sp->attack_client, sp->current_move_index); // new normalize checks

            if (movetype == TYPE_WATER) {
                if (sp->battlemon[sp->defence_client].states[STAT_DEFENSE] < 11) {
                    sp->addeffect_param = ADD_STATUS_EFF_BOOST_STATS_DEFENSE_UP_2;
                    sp->addeffect_type = ADD_EFFECT_ABILITY;
                    sp->state_client = sp->defence_client;
                    sp->battlerIdTemp = sp->defence_client;
                    seq_no[0] = SUB_SEQ_BOOST_STATS;
                    ret = TRUE;
                }
            }
        }
    } else if (MoldBreakerAbilityCheck(sp, sp->attack_client, sp->defence_client, ABILITY_JUSTIFIED)) {
        if ((sp->battlemon[sp->defence_client].hp)
            && (sp->battlemon[sp->defence_client].states[STAT_ATTACK] < 12)
            && ((sp->waza_status_flag & WAZA_STATUS_FLAG_NO_OUT) == 0)
            && ((sp->server_status_flag & SERVER_STATUS_FLAG_x20) == 0)
            && ((sp->server_status_flag2 & SERVER_STATUS_FLAG2_U_TURN) == 0)
            && ((sp->oneSelfFlag[sp->defence_client].physical_damage) || (sp->oneSelfFlag[sp->defence_client].special_damage))) {
            u8 movetype;

            movetype = GetAdjustedMoveType(sp, sp->attack_client, sp->current_move_index); // new normalize checks

            if (movetype == TYPE_DARK) {
                sp->addeffect_param = ADD_STATUS_EFF_BOOST_STATS_ATTACK_UP;
                sp->addeffect_type = ADD_EFFECT_ABILITY;
                sp->state_client = sp->defence_client;
                sp->battlerIdTemp = sp->defence_client;
                seq_no[0] = SUB_SEQ_BOOST_STATS;
                ret = TRUE;
            }
        }
    } else if (MoldBreakerAbilityCheck(sp, sp->attack_client, sp->defence_client, ABILITY_WEAK_ARMOR)) {
        if ((sp->battlemon[sp->defence_client].hp)
            && ((sp->battlemon[sp->defence_client].states[STAT_DEFENSE] > 0)
                || (sp->battlemon[sp->defence_client].states[STAT_SPEED] < 12))
            && ((sp->waza_status_flag & WAZA_STATUS_FLAG_NO_OUT) == 0)
            && ((sp->server_status_flag & SERVER_STATUS_FLAG_x20) == 0)
            && ((sp->server_status_flag2 & SERVER_STATUS_FLAG2_U_TURN) == 0)
            && (sp->oneSelfFlag[sp->defence_client].physical_damage)) {
            sp->state_client = sp->defence_client;
            sp->battlerIdTemp = sp->defence_client;
            sp->addeffect_type = ADD_EFFECT_ABILITY;
            seq_no[0] = SUB_SEQ_HANDLE_WEAK_ARMOR;
            ret = TRUE;
        }
    }
    // handle pickpocket - steal attacker's item if it can
    else if (MoldBreakerAbilityCheck(sp, sp->attack_client, sp->defence_client, ABILITY_PICKPOCKET)) {
        if (sp->battlemon[sp->defence_client].hp != 0
            && (sp->battlemon[sp->attack_client].condition == 0)
            && ((sp->waza_status_flag & WAZA_STATUS_FLAG_NO_OUT) == 0)
            && ((sp->server_status_flag & SERVER_STATUS_FLAG_x20) == 0)
            && ((sp->server_status_flag2 & SERVER_STATUS_FLAG2_U_TURN) == 0)
            && ((sp->oneSelfFlag[sp->defence_client].physical_damage)
                || (sp->oneSelfFlag[sp->defence_client].special_damage))
            && IsContactBeingMade(GetBattlerAbility(sp, sp->attack_client), HeldItemHoldEffectGet(sp, sp->attack_client), HeldItemHoldEffectGet(sp, sp->defence_client), sp->current_move_index, sp->moveTbl[sp->current_move_index].flag)
            && sp->moveTbl[sp->current_move_index].power != 0
            // can not steal an item if you already have one
            && sp->battlemon[sp->defence_client].item == ITEM_NONE
            // if the attacker has its species-specific item or the target would get its item, then pickpocket can not activate
            && CanTrickHeldItem(sp, sp->attack_client, sp->defence_client)
            // pickpocket doesn't activate if attacked by sheer force
            && !(GetBattlerAbility(sp, sp->attack_client) == ABILITY_SHEER_FORCE && sp->battlemon[sp->attack_client].sheer_force_flag == 1)
            // does not hit until the last hit of a multi-strike move
            && (sp->multiHitCount <= 1)) {
            seq_no[0] = SUB_SEQ_HANDLE_PICKPOCKET_DEF;
            ret = TRUE;
        }
    }
    // handle cursed body - disable the last used move by the pokemon.  disabling is handled here, script just displays the message
    else if (MoldBreakerAbilityCheck(sp, sp->attack_client, sp->defence_client, ABILITY_CURSED_BODY)) {
        move_pos = BattleMon_GetMoveIndex(&sp->battlemon[sp->attack_client], sp->current_move_index);
        if (sp->battlemon[sp->attack_client].hp != 0
            && ((sp->waza_status_flag & WAZA_STATUS_FLAG_NO_OUT) == 0)
            && ((sp->server_status_flag & SERVER_STATUS_FLAG_x20) == 0)
            && ((sp->server_status_flag2 & SERVER_STATUS_FLAG2_U_TURN) == 0)
            && ((sp->oneSelfFlag[sp->defence_client].physical_damage)
                || (sp->oneSelfFlag[sp->defence_client].special_damage))
            && sp->battlemon[sp->attack_client].moveeffect.disabledMove == 0
            && move_pos != 4 // is a valid move the mon knows
            && sp->battlemon[sp->attack_client].pp[move_pos] != 0 // pp is nonzero
            && sp->current_move_index != 0 // a move has already been used
            && sp->moveTbl[sp->current_move_index].power != 0
            && BattleRand(bw) % 10 < 3) {
            sp->waza_work = sp->current_move_index;
            sp->battlemon[sp->attack_client].moveeffect.disabledMove = sp->waza_work;
            sp->battlemon[sp->attack_client].moveeffect.disabledTurns = 4; // cursed body disables for 4 turns every time
            sp->addeffect_type = ADD_EFFECT_ABILITY;
            seq_no[0] = SUB_SEQ_HANDLE_CURSED_BODY;
            ret = TRUE;
        }
    } else if (MoldBreakerAbilityCheck(sp, sp->attack_client, sp->defence_client, ABILITY_DISGUISE)) {
        if ((sp->battlemon[sp->defence_client].species == SPECIES_MIMIKYU)
            && (sp->battlemon[sp->defence_client].hp)
            && (sp->battlemon[sp->defence_client].form_no == 0)
            && ((sp->waza_status_flag & WAZA_STATUS_FLAG_NO_OUT) == 0)
            && ((sp->server_status_flag & SERVER_STATUS_FLAG_x20) == 0)
            && ((sp->server_status_flag2 & SERVER_STATUS_FLAG2_U_TURN) == 0)
            && ((sp->waza_status_flag & MOVE_STATUS_FLAG_MISS) == 0) // if move was successful
            && (sp->moveTbl[sp->current_move_index].power) // if move has power
        ) {
            BattleFormChange(sp->defence_client, 1, bw, sp, TRUE);
            sp->battlerIdTemp = sp->defence_client;
            sp->battlemon[sp->defence_client].form_no = 1;
            seq_no[0] = SUB_SEQ_HANDLE_DISGUISE_ICE_FACE;
            ret = TRUE;
        }
    } else if (MoldBreakerAbilityCheck(sp, sp->attack_client, sp->defence_client, ABILITY_ICE_FACE)) {
        if ((sp->battlemon[sp->defence_client].species == SPECIES_EISCUE)
            && (sp->battlemon[sp->defence_client].hp)
            && (sp->battlemon[sp->defence_client].form_no == 0)
            && ((sp->waza_status_flag & WAZA_STATUS_FLAG_NO_OUT) == 0)
            && ((sp->server_status_flag & SERVER_STATUS_FLAG_x20) == 0)
            && ((sp->server_status_flag2 & SERVER_STATUS_FLAG2_U_TURN) == 0)
            && ((sp->waza_status_flag & MOVE_STATUS_FLAG_MISS) == 0) // if move was successful
            && (sp->moveTbl[sp->current_move_index].power != 0)
            && (GetMoveSplit(sp, sp->current_move_index) == SPLIT_PHYSICAL)) {
            BattleFormChange(sp->defence_client, 1, bw, sp, TRUE);
            sp->battlerIdTemp = sp->defence_client;
            sp->battlemon[sp->defence_client].form_no = 1;
            seq_no[0] = SUB_SEQ_HANDLE_DISGUISE_ICE_FACE;
            ret = TRUE;
        }
    } else if (MoldBreakerAbilityCheck(sp, sp->attack_client, sp->defence_client, ABILITY_THERMAL_EXCHANGE)) {
        if ((sp->battlemon[sp->defence_client].hp)
            && (sp->battlemon[sp->defence_client].states[STAT_ATTACK] < 12)
            && ((sp->battlemon[sp->defence_client].condition2 & STATUS2_SUBSTITUTE) == 0)
            && ((sp->waza_status_flag & WAZA_STATUS_FLAG_NO_OUT) == 0)
            && ((sp->server_status_flag & SERVER_STATUS_FLAG_x20) == 0)
            && ((sp->server_status_flag2 & SERVER_STATUS_FLAG2_U_TURN) == 0)
            && ((sp->oneSelfFlag[sp->defence_client].physical_damage) || (sp->oneSelfFlag[sp->defence_client].special_damage))) {
            u8 movetype;

            movetype = GetAdjustedMoveType(sp, sp->attack_client, sp->current_move_index); // new normalize checks

            if (movetype == TYPE_FIRE) {
                if (sp->battlemon[sp->defence_client].states[STAT_ATTACK] < 12) {
                    sp->addeffect_param = ADD_STATUS_EFF_BOOST_STATS_ATTACK_UP;
                    sp->addeffect_type = ADD_EFFECT_ABILITY;
                    sp->state_client = sp->defence_client;
                    sp->battlerIdTemp = sp->defence_client;
                    seq_no[0] = SUB_SEQ_BOOST_STATS;
                    ret = TRUE;
                }
            }
        }
    } else if (MoldBreakerAbilityCheck(sp, sp->attack_client, sp->defence_client, ABILITY_ANGER_SHELL)) {
        if ((sp->battlemon[sp->defence_client].hp)
            && ((sp->battlemon[sp->defence_client].states[STAT_ATTACK] < 12)
                || (sp->battlemon[sp->defence_client].states[STAT_SPATK] < 12)
                || (sp->battlemon[sp->defence_client].states[STAT_SPEED] < 12)
                || (sp->battlemon[sp->defence_client].states[STAT_DEFENSE] > 0)
                || (sp->battlemon[sp->defence_client].states[STAT_SPDEF] > 0))
            && ((sp->waza_status_flag & WAZA_STATUS_FLAG_NO_OUT) == 0)
            && ((sp->server_status_flag & SERVER_STATUS_FLAG_x20) == 0)
            && ((sp->server_status_flag2 & SERVER_STATUS_FLAG2_U_TURN) == 0)
            && ((sp->oneSelfFlag[sp->defence_client].physical_damage) || (sp->oneSelfFlag[sp->defence_client].special_damage))
            // anger shell doesn't activate if the Pokémon gets attacked by a sheer force boosted move
            && !((GetBattlerAbility(sp, sp->attack_client) == ABILITY_SHEER_FORCE) && (sp->battlemon[sp->attack_client].sheer_force_flag == 1))
            // anger shell doesn't activate until the last hit of a multi-hit move
            && (sp->multiHitCount <= 1)
            && (sp->battlemon[sp->defence_client].hp <= (s32)(sp->battlemon[sp->defence_client].maxhp / 2))
            && (
                // checks if the pokémon has gone below half HP from the current damage instance
                // physical_damage and special_damage contain the relevant damage value that was just dealt, but the value is negative
<<<<<<< HEAD
                ((sp->battlemon[sp->defence_client].hp - (sp->oneSelfFlag[sp->defence_client].physical_damage)) > (s32)sp->battlemon[sp->defence_client].maxhp / 2) || ((sp->battlemon[sp->defence_client].hp - (sp->oneSelfFlag[sp->defence_client].special_damage)) > (s32)sp->battlemon[sp->defence_client].maxhp / 2))) {
            sp->addeffect_type = ADD_EFFECT_ABILITY;
            sp->state_client = sp->defence_client;
            sp->battlerIdTemp = sp->defence_client;
            seq_no[0] = SUB_SEQ_HANDLE_ANGER_SHELL;
            ret = TRUE;
        }
    } else if (MoldBreakerAbilityCheck(sp, sp->attack_client, sp->defence_client, ABILITY_SAND_SPIT)) {
        if (((sp->waza_status_flag & WAZA_STATUS_FLAG_NO_OUT) == 0)
            && ((sp->server_status_flag & SERVER_STATUS_FLAG_x20) == 0)
            && ((sp->server_status_flag2 & SERVER_STATUS_FLAG2_U_TURN) == 0)
            && ((sp->oneSelfFlag[sp->defence_client].physical_damage) || (sp->oneSelfFlag[sp->defence_client].special_damage))) {
            sp->addeffect_type = ADD_EFFECT_ABILITY;
            sp->state_client = sp->defence_client;
            sp->battlerIdTemp = sp->defence_client;
            seq_no[0] = SUB_SEQ_SAND_STREAM;
            ret = TRUE;
        }
=======
                ((sp->battlemon[sp->defence_client].hp - (sp->oneSelfFlag[sp->defence_client].physical_damage)) > (s32)sp->battlemon[sp->defence_client].maxhp / 2) ||
                ((sp->battlemon[sp->defence_client].hp - (sp->oneSelfFlag[sp->defence_client].special_damage)) > (s32)sp->battlemon[sp->defence_client].maxhp / 2)))
            {
                sp->addeffect_type = ADD_EFFECT_ABILITY;
                sp->state_client = sp->defence_client;
                sp->battlerIdTemp = sp->defence_client;
                seq_no[0] = SUB_SEQ_HANDLE_ANGER_SHELL;
                ret = TRUE;
            }
            break;
        case ABILITY_SAND_SPIT:
            if (((sp->waza_status_flag & WAZA_STATUS_FLAG_NO_OUT) == 0)
                && ((sp->server_status_flag & SERVER_STATUS_FLAG_x20) == 0)
                && ((sp->server_status_flag2 & SERVER_STATUS_FLAG2_U_TURN) == 0)
                && ((sp->oneSelfFlag[sp->defence_client].physical_damage) ||
                    (sp->oneSelfFlag[sp->defence_client].special_damage)))
            {
                sp->addeffect_type = ADD_EFFECT_ABILITY;
                sp->state_client = sp->defence_client;
                sp->battlerIdTemp = sp->defence_client;
                seq_no[0] = SUB_SEQ_SAND_STREAM;
                ret = TRUE;
            }
            break;
        case ABILITY_SEED_SOWER:
            if ((sp->terrainOverlay.type != GRASSY_TERRAIN)
                && ((sp->waza_status_flag & WAZA_STATUS_FLAG_NO_OUT) == 0)
                && ((sp->server_status_flag & SERVER_STATUS_FLAG_x20) == 0)
                && ((sp->server_status_flag2 & SERVER_STATUS_FLAG2_U_TURN) == 0)
                && ((sp->oneSelfFlag[sp->defence_client].physical_damage) ||
                    (sp->oneSelfFlag[sp->defence_client].special_damage)))
            {
                sp->calc_work = sp->current_move_index;
                sp->current_move_index = MOVE_GRASSY_TERRAIN;  // need this for UpdateTerrainOverlay
                sp->addeffect_type = ADD_EFFECT_ABILITY;
                sp->state_client = sp->defence_client;
                sp->battlerIdTemp = sp->defence_client;
                seq_no[0] = SUB_SEQ_CREATE_TERRAIN_OVERLAY;
                ret = TRUE;
            }
            break;
        default:
            break;
>>>>>>> ee175b1d
    }

    return ret;
}<|MERGE_RESOLUTION|>--- conflicted
+++ resolved
@@ -34,6 +34,7 @@
         return ret;
     }
 
+    // TODO need to decrease size
     if (MoldBreakerAbilityCheck(sp, sp->attack_client, sp->defence_client, ABILITY_STATIC)) {
         if ((sp->battlemon[sp->attack_client].hp)
             && (sp->battlemon[sp->attack_client].condition == 0)
@@ -494,7 +495,6 @@
             && (
                 // checks if the pokémon has gone below half HP from the current damage instance
                 // physical_damage and special_damage contain the relevant damage value that was just dealt, but the value is negative
-<<<<<<< HEAD
                 ((sp->battlemon[sp->defence_client].hp - (sp->oneSelfFlag[sp->defence_client].physical_damage)) > (s32)sp->battlemon[sp->defence_client].maxhp / 2) || ((sp->battlemon[sp->defence_client].hp - (sp->oneSelfFlag[sp->defence_client].special_damage)) > (s32)sp->battlemon[sp->defence_client].maxhp / 2))) {
             sp->addeffect_type = ADD_EFFECT_ABILITY;
             sp->state_client = sp->defence_client;
@@ -513,52 +513,23 @@
             seq_no[0] = SUB_SEQ_SAND_STREAM;
             ret = TRUE;
         }
-=======
-                ((sp->battlemon[sp->defence_client].hp - (sp->oneSelfFlag[sp->defence_client].physical_damage)) > (s32)sp->battlemon[sp->defence_client].maxhp / 2) ||
-                ((sp->battlemon[sp->defence_client].hp - (sp->oneSelfFlag[sp->defence_client].special_damage)) > (s32)sp->battlemon[sp->defence_client].maxhp / 2)))
-            {
-                sp->addeffect_type = ADD_EFFECT_ABILITY;
-                sp->state_client = sp->defence_client;
-                sp->battlerIdTemp = sp->defence_client;
-                seq_no[0] = SUB_SEQ_HANDLE_ANGER_SHELL;
-                ret = TRUE;
-            }
-            break;
-        case ABILITY_SAND_SPIT:
-            if (((sp->waza_status_flag & WAZA_STATUS_FLAG_NO_OUT) == 0)
-                && ((sp->server_status_flag & SERVER_STATUS_FLAG_x20) == 0)
-                && ((sp->server_status_flag2 & SERVER_STATUS_FLAG2_U_TURN) == 0)
-                && ((sp->oneSelfFlag[sp->defence_client].physical_damage) ||
-                    (sp->oneSelfFlag[sp->defence_client].special_damage)))
-            {
-                sp->addeffect_type = ADD_EFFECT_ABILITY;
-                sp->state_client = sp->defence_client;
-                sp->battlerIdTemp = sp->defence_client;
-                seq_no[0] = SUB_SEQ_SAND_STREAM;
-                ret = TRUE;
-            }
-            break;
-        case ABILITY_SEED_SOWER:
-            if ((sp->terrainOverlay.type != GRASSY_TERRAIN)
-                && ((sp->waza_status_flag & WAZA_STATUS_FLAG_NO_OUT) == 0)
-                && ((sp->server_status_flag & SERVER_STATUS_FLAG_x20) == 0)
-                && ((sp->server_status_flag2 & SERVER_STATUS_FLAG2_U_TURN) == 0)
-                && ((sp->oneSelfFlag[sp->defence_client].physical_damage) ||
-                    (sp->oneSelfFlag[sp->defence_client].special_damage)))
-            {
-                sp->calc_work = sp->current_move_index;
-                sp->current_move_index = MOVE_GRASSY_TERRAIN;  // need this for UpdateTerrainOverlay
-                sp->addeffect_type = ADD_EFFECT_ABILITY;
-                sp->state_client = sp->defence_client;
-                sp->battlerIdTemp = sp->defence_client;
-                seq_no[0] = SUB_SEQ_CREATE_TERRAIN_OVERLAY;
-                ret = TRUE;
-            }
-            break;
-        default:
-            break;
->>>>>>> ee175b1d
-    }
+    } /*else if (MoldBreakerAbilityCheck(sp, sp->attack_client, sp->defence_client, ABILITY_SEED_SOWER)) {
+        if ((sp->terrainOverlay.type != GRASSY_TERRAIN)
+            && ((sp->waza_status_flag & WAZA_STATUS_FLAG_NO_OUT) == 0)
+            && ((sp->server_status_flag & SERVER_STATUS_FLAG_x20) == 0)
+            && ((sp->server_status_flag2 & SERVER_STATUS_FLAG2_U_TURN) == 0)
+            && ((sp->oneSelfFlag[sp->defence_client].physical_damage) ||
+                (sp->oneSelfFlag[sp->defence_client].special_damage)))
+        {
+            sp->calc_work = sp->current_move_index;
+            sp->current_move_index = MOVE_GRASSY_TERRAIN;  // need this for UpdateTerrainOverlay
+            sp->addeffect_type = ADD_EFFECT_ABILITY;
+            sp->state_client = sp->defence_client;
+            sp->battlerIdTemp = sp->defence_client;
+            seq_no[0] = SUB_SEQ_CREATE_TERRAIN_OVERLAY;
+            ret = TRUE;
+        }
+    }*/
 
     return ret;
 }