#include "../include/battle.h"
#include "../include/pokemon.h"
#include "../include/types.h"
#include "../include/constants/ability.h"
#include "../include/constants/battle_script_constants.h"
#include "../include/constants/hold_item_effects.h"
#include "../include/constants/item.h"
#include "../include/constants/move_effects.h"
#include "../include/constants/moves.h"
#include "../include/constants/species.h"
#include "../include/constants/weather_numbers.h"


extern const u8 StatBoostModifiers[][2];

u16 SoundproofMoveList[] =
{
    MOVE_GROWL,
    MOVE_ROAR,
    MOVE_SING,
    MOVE_SUPERSONIC,
    MOVE_SCREECH,
    MOVE_SNORE,
    MOVE_UPROAR,
    MOVE_METAL_SOUND,
    MOVE_GRASS_WHISTLE,
    MOVE_HYPER_VOICE,
    MOVE_BUG_BUZZ,
    MOVE_CHATTER,
};

int MoveCheckDamageNegatingAbilities(struct BattleStruct *sp, int attacker, int defender)
{
    int scriptnum = 0;
    int movetype;

    if (GetBattlerAbility(sp, attacker) == ABILITY_NORMALIZE)
    {
        movetype = TYPE_NORMAL;
    }
    else if (sp->move_type) // 02252EE0
    {
        movetype=sp->move_type;
    }
    else
    {
        movetype=sp->old_moveTbl[sp->current_move_index].type;
    }

    // 02252EF4
    if (MoldBreakerAbilityCheck(sp, attacker, defender, ABILITY_VOLT_ABSORB) == TRUE)
    {
        if ((movetype == TYPE_ELECTRIC) && (attacker != defender))
        {
            sp->hp_calc_work = BattleDamageDivide(sp->battlemon[defender].maxhp, 4);
            scriptnum = SUB_SEQ_ABILITY_RECOVERED_HP;
        }
    }
    
    // 02252F24
    if (MoldBreakerAbilityCheck(sp, attacker, defender, ABILITY_WATER_ABSORB) == TRUE)
    {
        if ((movetype == TYPE_WATER) && ((sp->server_status_flag & SERVER_STATUS_FLAG_x20) == 0) && (sp->old_moveTbl[sp->current_move_index].power))
        {
            sp->hp_calc_work = BattleDamageDivide(sp->battlemon[defender].maxhp, 4);
            scriptnum = SUB_SEQ_ABILITY_RECOVERED_HP;
        }
    }

    // 02252F6A
    if (MoldBreakerAbilityCheck(sp, attacker, defender, ABILITY_FLASH_FIRE) == TRUE)
    {
        if ((movetype == TYPE_FIRE)
         && ((sp->battlemon[defender].condition & STATUS_FLAG_FROZEN) == 0) 
         && ((sp->server_status_flag & SERVER_STATUS_FLAG_x20) == 0) 
         && ((sp->old_moveTbl[sp->current_move_index].power) || (sp->current_move_index == MOVE_WILL_O_WISP)))
        {
            scriptnum = SUB_SEQ_HANDLE_FLASH_FIRE;
        }
    }

    // 02252FB0
    if (MoldBreakerAbilityCheck(sp, attacker, defender, ABILITY_SOUNDPROOF) == TRUE)
    {
        {
            u32 i;

            for (i = 0; i < NELEMS(SoundproofMoveList); i++){
                if (SoundproofMoveList[i] == sp->current_move_index)
                {
                    scriptnum = SUB_SEQ_HANDLE_SOUNDPROOF;
                    break;
                }
            }
        }
    }

    // 02252FDC   
    if (MoldBreakerAbilityCheck(sp, attacker, defender, ABILITY_MOTOR_DRIVE) == TRUE)
    {
        if ((movetype == TYPE_ELECTRIC) && (attacker != defender))
        {
            scriptnum = SUB_SEQ_HANDLE_MOTOR_DRIVE;
        }
    }

    // 02252FF8
    if (MoldBreakerAbilityCheck(sp, attacker, defender, ABILITY_DRY_SKIN) == TRUE)
    {
        if ((movetype == TYPE_WATER)
         && ((sp->server_status_flag & SERVER_STATUS_FLAG_x20) == 0)
         && (sp->old_moveTbl[sp->current_move_index].power))
        {
            sp->hp_calc_work = BattleDamageDivide(sp->battlemon[defender].maxhp, 4);
            scriptnum = SUB_SEQ_ABILITY_RECOVERED_HP;
        }
    }

    return scriptnum;
}



enum
{
    SWITCH_IN_CHECK_WEATHER = 0,
    SWITCH_IN_CHECK_TRACE,
    SWITCH_IN_CHECK_WEATHER_ABILITY,
    SWITCH_IN_CHECK_INTIMIDATE,
    SWITCH_IN_CHECK_DOWNLOAD,
    SWITCH_IN_CHECK_ANTICIPATION,
    SWITCH_IN_CHECK_FOREWARN,
    SWITCH_IN_CHECK_FRISK,
    SWITCH_IN_CHECK_SLOW_START,
    SWITCH_IN_CHECK_MOLD_BREAKER,
    SWITCH_IN_CHECK_PRESSURE,
    SWITCH_IN_CHECK_FORECAST,
    SWITCH_IN_CHECK_AMULET_COIN,
    SWITCH_IN_CHECK_ABILITY_HEAL_STATUS,
    SWITCH_IN_CHECK_HEAL_STATUS,
    SWITCH_IN_CHECK_UNNERVE,
    SWITCH_IN_CHECK_DARK_AURA,
    SWITCH_IN_CHECK_FAIRY_AURA,
    SWITCH_IN_CHECK_AURA_BREAK,
    SWITCH_IN_CHECK_END,
};

enum
{
    SWITCH_IN_CHECK_LOOP = 0,
    SWITCH_IN_CHECK_MOVE_SCRIPT,
    SWITCH_IN_CHECK_CHECK_END,
};

int SwitchInAbilityCheck(void *bw, struct BattleStruct *sp)
{   int i;
    int scriptnum = 0;
    int ret = SWITCH_IN_CHECK_LOOP;
    int client_no;
    int client_set_max;

    client_set_max = BattleWorkClientSetMaxGet(bw);

    // 022531A8
    do
    {
        switch(sp->switch_in_check_seq_no)
        {
        case SWITCH_IN_CHECK_WEATHER: // 022531DE
            if (sp->weather_check_flag == 0)
            {
                switch (BattleWorkWeatherGet(bw))
                {
                case WEATHER_SYS_RAIN:
                case WEATHER_SYS_HEAVY_RAIN:
                case WEATHER_SYS_THUNDER:
                    scriptnum = SUB_SEQ_OVERWORLD_RAIN;
                    ret = SWITCH_IN_CHECK_MOVE_SCRIPT;
                    break;
                case WEATHER_SYS_SNOW:
                case WEATHER_SYS_SNOWSTORM:
                case WEATHER_SYS_BLIZZARD:
                    scriptnum = SUB_SEQ_OVERWORLD_HAIL;
                    ret = SWITCH_IN_CHECK_MOVE_SCRIPT;
                    break;
                case WEATHER_SYS_SANDSTORM:
                    scriptnum = SUB_SEQ_OVERWORLD_SANDSTORM;
                    ret = SWITCH_IN_CHECK_MOVE_SCRIPT;
                    break;
                case WEATHER_SYS_MIST1:
                case WEATHER_SYS_MIST2:
                    scriptnum = SUB_SEQ_OVERWORLD_FOG;
                    ret = SWITCH_IN_CHECK_MOVE_SCRIPT;
                    break;
                case WEATHER_SYS_HIGH_SUN:
                    scriptnum = SUB_SEQ_OVERWORLD_DROUGHT;
                    ret = SWITCH_IN_CHECK_MOVE_SCRIPT;
                    break;
                case WEATHER_SYS_TRICK_ROOM:
                    scriptnum = SUB_SEQ_OVERWORLD_TRICK_ROOM;
                    ret = SWITCH_IN_CHECK_MOVE_SCRIPT;
                    break;
                default:
                    break;
                }
                if (ret == SWITCH_IN_CHECK_MOVE_SCRIPT)
                {
                    sp->weather_check_flag = 1;
                }
            }
            sp->switch_in_check_seq_no++;
            break;
        // 02253274
        case SWITCH_IN_CHECK_TRACE:
            {
                int def1,def2;
                
                for (i = 0; i < client_set_max; i++){
                    client_no = sp->turn_order[i];
                    def1 = BattleWorkEnemyClientGet(bw, client_no, BATTLER_POSITION_SIDE_RIGHT);
                    def2 = BattleWorkEnemyClientGet(bw, client_no, BATTLER_POSITION_SIDE_LEFT);
                    
                    sp->defence_client_work = TraceClientGet(bw,sp,def1,def2);

                    if ((sp->battlemon[client_no].trace_flag == 0)
                     && (sp->defence_client_work != 0xFF)
                     && (sp->battlemon[client_no].hp)
                     && (sp->battlemon[client_no].item != ITEM_GRISEOUS_ORB)
                     && (sp->battlemon[sp->defence_client_work].hp)
                     && (GetBattlerAbility(sp, client_no) == ABILITY_TRACE))
                    {
                        sp->battlemon[client_no].trace_flag = 1;
                        sp->client_work = client_no;
                        scriptnum = SUB_SEQ_HANDLE_TRACE;
                        ret = SWITCH_IN_CHECK_MOVE_SCRIPT;
                        break;
                    }
                }
            }
            if (i == client_set_max){
                sp->switch_in_check_seq_no++;
            }
            break;
        // 02253338
        case SWITCH_IN_CHECK_WEATHER_ABILITY:
            for (i = 0; i < client_set_max; i++)
            {
                client_no = sp->turn_order[i];
                if ((sp->battlemon[client_no].appear_check_flag == 0)
                 && (sp->battlemon[client_no].hp))
                {
                    switch(GetBattlerAbility(sp, client_no)){
                    case ABILITY_DRIZZLE:
                        sp->battlemon[client_no].appear_check_flag = 1;
                        if ((sp->field_condition & WEATHER_RAIN_PERMANENT) == 0)
                        {
                            scriptnum = SUB_SEQ_HANDLE_DRIZZLE;
                            ret = SWITCH_IN_CHECK_MOVE_SCRIPT;
                        }
                        break;
                    case ABILITY_SAND_STREAM:
                        sp->battlemon[client_no].appear_check_flag = 1;
                        if ((sp->field_condition & WEATHER_SANDSTORM_PERMANENT) == 0)
                        {
                            scriptnum = SUB_SEQ_HANDLE_SAND_STREAM;
                            ret = SWITCH_IN_CHECK_MOVE_SCRIPT;
                        }
                        break;
                    case ABILITY_DROUGHT:
                        sp->battlemon[client_no].appear_check_flag = 1;
                        if ((sp->field_condition & WEATHER_SUNNY_PERMANENT) == 0)
                        {
                            scriptnum = SUB_SEQ_HANDLE_DROUGHT;
                            ret = SWITCH_IN_CHECK_MOVE_SCRIPT;
                        }
                        break;
                    case ABILITY_SNOW_WARNING:
                        sp->battlemon[client_no].appear_check_flag = 1;
                        if ((sp->field_condition & WEATHER_HAIL_PERMANENT) == 0)
                        {
                            scriptnum = SUB_SEQ_HANDLE_SNOW_WARNING;
                            ret = SWITCH_IN_CHECK_MOVE_SCRIPT;
                        }
                        break;
                    }
                }
                if (ret == SWITCH_IN_CHECK_MOVE_SCRIPT)
                {
                    sp->client_work = client_no;
                    break;
                }
            }
            if (i == client_set_max)
            {
                sp->switch_in_check_seq_no++;
            }
            break;
        // 02253448
        case SWITCH_IN_CHECK_INTIMIDATE:
            for (i = 0; i < client_set_max; i++)
            {
                client_no = sp->turn_order[i];
                if ((sp->battlemon[client_no].intimidate_flag == 0)
                 && (sp->battlemon[client_no].hp)
                 && (GetBattlerAbility(sp, client_no) == ABILITY_INTIMIDATE))
                {
                    sp->battlemon[client_no].intimidate_flag = 1;
                    sp->client_work = client_no;
                    scriptnum = SUB_SEQ_HANDLE_INTIMIDATE;
                    ret = SWITCH_IN_CHECK_MOVE_SCRIPT;
                    break;
                }
            }
            if (i == client_set_max){
                sp->switch_in_check_seq_no++;
            }
            break;
        // 022534BE
        case SWITCH_IN_CHECK_DOWNLOAD:
            for (i = 0; i < client_set_max; i++)
            {
                client_no = sp->turn_order[i];
                if ((sp->battlemon[client_no].download_flag == 0)
                 && (sp->battlemon[client_no].hp)
                 && (GetBattlerAbility(sp, client_no) == ABILITY_DOWNLOAD))
                {
                    {
                        int num;
                        int def = 0, spdef = 0;

                        for(num = 0; num < client_set_max; num++)
                        {
                            if ((IsClientEnemy(bw, client_no) != IsClientEnemy(bw, num))
                             && ((sp->battlemon[num].condition2 & STATUS2_FLAG_SUBSTITUTE) == 0)
                             && (sp->battlemon[num].hp))
                            {
                                def += sp->battlemon[num].defense * StatBoostModifiers[sp->battlemon[num].states[STAT_DEFENSE]][0] / StatBoostModifiers[sp->battlemon[num].states[STAT_DEFENSE]][1];
                                spdef += sp->battlemon[num].spdef * StatBoostModifiers[sp->battlemon[num].states[STAT_SPDEF]][0] / StatBoostModifiers[sp->battlemon[num].states[STAT_SPDEF]][1];
                            }
                        }
                        
                        sp->battlemon[client_no].download_flag = 1;
                        
                        if ((def + spdef) != 0)
                        {
                            if (def >= spdef)
                            {
                                sp->addeffect_param = ADD_STAGE_SP_ATK_UP;
                            }
                            else
                            {
                                sp->addeffect_param = ADD_STAGE_ATTACK_UP;
                            }
                            sp->addeffect_type = ADD_STATUS_ABILITY;
                            sp->state_client = client_no;
                            scriptnum = SUB_SEQ_STAT_STAGE_CHANGE;
                            ret = SWITCH_IN_CHECK_MOVE_SCRIPT;
                            break;
                        }
                    }
                }
            }
            if (i == client_set_max)
            {
                sp->switch_in_check_seq_no++;
            }
            break;
        // 02253624
        case SWITCH_IN_CHECK_ANTICIPATION:
            for (i = 0; i < client_set_max; i++)
            {
                client_no = sp->turn_order[i];
                if ((sp->battlemon[client_no].anticipation_flag == 0)
                 && (sp->battlemon[client_no].hp)
                 && (GetBattlerAbility(sp, client_no) == ABILITY_ANTICIPATION))
                {
                    sp->battlemon[client_no].anticipation_flag = 1;
                    {
                        int num, pos;
                        u16 movenum;
                        u32 flag;

                        for (num = 0; num < client_set_max; num++)
                        {
                            if ((IsClientEnemy(bw, client_no) != IsClientEnemy(bw, num)) && (sp->battlemon[num].hp))
                            {
                                for (pos = 0; pos < 4; pos++)
                                {
                                    movenum=sp->battlemon[num].move[pos];
                                    if (movenum)
                                    {
                                        flag = 0;
                                        sp->damage = TypeCalc(bw, sp, movenum, 0, num, client_no, sp->damage, &flag);
                                        if (((flag & MOVE_STATUS_FLAG_NOT_EFFECTIVE) == 0)
                                         && (AnticipateMoveEffectListCheck(sp, movenum) == FALSE) // move effects that deal fixed damage don't activate anticipation--see psywave, dragon rage, etc.
                                         && ((flag & MOVE_STATUS_FLAG_SUPER_EFFECTIVE)
                                          || ((sp->old_moveTbl[movenum].effect == 38) // one-hit ko
                                           && (sp->battlemon[client_no].level<=sp->battlemon[num].level))))
                                        {
                                            ret = SWITCH_IN_CHECK_MOVE_SCRIPT;
                                            break;
                                        }
                                    }
                                }
                                if (ret == SWITCH_IN_CHECK_MOVE_SCRIPT){
                                    break;
                                }
                            }
                        }
                        if (ret == SWITCH_IN_CHECK_MOVE_SCRIPT)
                        {
                            sp->client_work = client_no;
                            scriptnum = SUB_SEQ_HANDLE_ANTICIPATION;
                        }
                        break;
                    }
                }
            }
            if (i == client_set_max){
                sp->switch_in_check_seq_no++;
            }
            break;
        // 02253764
        case SWITCH_IN_CHECK_FOREWARN:
            for (i = 0; i < client_set_max; i++)
            {
                client_no = sp->turn_order[i];
                if ((sp->battlemon[client_no].forewarn_flag == 0)
                 && (sp->battlemon[client_no].hp)
                 && (GetBattlerAbility(sp, client_no) == ABILITY_FOREWARN))
                {
                    sp->battlemon[client_no].forewarn_flag = 1;
                    {
                        int num,pos;
                        u16 movenum;
                        u32 basepower = 0, basepower_temp = 0;
                        int hp;

                        for (num = 0; num < client_set_max; num++)
                        {
                            if((IsClientEnemy(bw, client_no) != IsClientEnemy(bw, num)) && (sp->battlemon[num].hp))
                            {
                                hp += sp->battlemon[num].hp;
                                for(pos = 0; pos < 4; pos++)
                                {
                                    movenum = sp->battlemon[num].move[pos];
                                    basepower = sp->old_moveTbl[movenum].power;
                                    switch (basepower) // basically handle 1 base power moves
                                    {
                                    case 1:
                                        switch(sp->old_moveTbl[movenum].effect)
                                        {
                                        case 38: // one-hit ko
                                            if ((basepower_temp < 150)
                                             || ((basepower_temp == 150) && (BattleRand(bw) & 1)))
                                            {
                                                basepower_temp = 150;
                                                sp->waza_work = movenum;
                                            }
                                            break;
                                        // counter, mirror coat, metal burst
                                        case 89:
                                        case 144:
                                        case 227:
                                            if ((basepower_temp < 120)
                                             || ((basepower_temp == 120) && (BattleRand(bw) & 1)))
                                            {
                                                basepower_temp = 120;
                                                sp->waza_work = movenum;
                                            }
                                            break;
                                        default:
                                            if ((basepower_temp < 80)
                                             || ((basepower_temp == 80) && (BattleRand(bw) & 1)))
                                            {
                                                basepower_temp = 80;
                                                sp->waza_work = movenum;
                                            }
                                            break;
                                        }
                                        break;
                                    default:
                                        if ((basepower_temp < basepower)
                                         || ((basepower_temp == basepower) && (BattleRand(bw) & 1)))
                                        {
                                            basepower_temp = basepower;
                                            sp->waza_work = movenum;
                                        }
                                        break;
                                    }
                                }
                            }
                        }

                        if (basepower_temp)
                        {
                            sp->client_work = client_no;
                            scriptnum = SUB_SEQ_HANDLE_FOREWARN;
                            ret = SWITCH_IN_CHECK_MOVE_SCRIPT;
                        }
                        else if (hp)
                        {
                            num = ChooseRandomTarget(bw, sp, client_no);
                            pos = CountBattlerMoves(bw, sp, num);
                            sp->waza_work = sp->battlemon[num].move[ BattleRand(bw) % pos ];
                            sp->client_work = client_no;
                            scriptnum = SUB_SEQ_HANDLE_FOREWARN;
                            ret = SWITCH_IN_CHECK_MOVE_SCRIPT;
                        }
                        break;
                    }
                }
            }
            if(i == client_set_max){
                sp->switch_in_check_seq_no++;
            }
            break;
        // 02253974
        case SWITCH_IN_CHECK_FRISK:
            for (i = 0; i < client_set_max; i++)
            {
                client_no = sp->turn_order[i];
                if ((sp->battlemon[client_no].frisk_flag == 0)
                 && (sp->battlemon[client_no].hp)
                 && (GetBattlerAbility(sp, client_no) == ABILITY_FRISK))
                {
                    sp->battlemon[client_no].frisk_flag=1;
                    if(BattleTypeGet(bw) & BATTLE_TYPE_DOUBLE)
                    {
                        {
                            int def[2];

                            def[0] = BattleWorkEnemyClientGet(bw, client_no, BATTLER_POSITION_SIDE_RIGHT);
                            def[1] = BattleWorkEnemyClientGet(bw, client_no, BATTLER_POSITION_SIDE_LEFT);

                            if ((sp->battlemon[def[0]].hp) && (sp->battlemon[def[0]].item)
                             && (sp->battlemon[def[1]].hp) && (sp->battlemon[def[1]].item)) // if both mons are alive, check one randomly
                            {
                                sp->item_work = sp->battlemon[def[ BattleRand(bw) & 1 ]].item;
                                ret = SWITCH_IN_CHECK_MOVE_SCRIPT;
                            }
                            else if ((sp->battlemon[def[0]].hp) && (sp->battlemon[def[0]].item))
                            {
                                sp->item_work = sp->battlemon[def[0]].item;
                                ret = SWITCH_IN_CHECK_MOVE_SCRIPT;
                            }
                            else if ((sp->battlemon[def[1]].hp) && (sp->battlemon[def[1]].item))
                            {
                                sp->item_work = sp->battlemon[def[1]].item;
                                ret = SWITCH_IN_CHECK_MOVE_SCRIPT;
                            }
                        }
                    }
                    else
                    {
                        if ((sp->battlemon[ client_no^1 ].hp) && (sp->battlemon[client_no^1].item)) // xor 1 will always result in opponent in single battle
                        {
                            sp->item_work = sp->battlemon[ client_no^1 ].item;
                            ret = SWITCH_IN_CHECK_MOVE_SCRIPT;
                        }
                    }
                }
                if(ret == SWITCH_IN_CHECK_MOVE_SCRIPT)
                {
                    sp->client_work = client_no;
                    scriptnum = SUB_SEQ_HANDLE_FRISK;
                    break;
                }
            }
            if(i == client_set_max)
            {
                sp->switch_in_check_seq_no++;
            }
            break;
        // 02253ACC
        case SWITCH_IN_CHECK_SLOW_START:
            for (i = 0; i < client_set_max; i++)
            {
                client_no = sp->turn_order[i];
                if ((sp->battlemon[client_no].slow_start_flag == 0)
                 && (sp->battlemon[client_no].hp)
                 && (GetBattlerAbility(sp, client_no) == ABILITY_SLOW_START)
                 && (sp->total_turn <= sp->battlemon[client_no].moveeffect.slow_start_count))
                {
                    sp->battlemon[client_no].slow_start_flag = 1;
                    sp->client_work = client_no;
                    scriptnum = SUB_SEQ_HANDLE_SLOW_START;
                    ret = SWITCH_IN_CHECK_MOVE_SCRIPT;
                    break;
                }
                
                // check slow start end as well
                if ((sp->battlemon[client_no].slow_start_end_flag == 0)
                 && (sp->battlemon[client_no].hp)
                 && (GetBattlerAbility(sp, client_no) == ABILITY_SLOW_START)
                 && ((sp->total_turn-sp->battlemon[client_no].moveeffect.slow_start_count) == 5))
                {
                    sp->battlemon[client_no].slow_start_end_flag = 1;
                    sp->client_work = client_no;
                    scriptnum = SUB_SEQ_HANDLE_SLOW_START_END;
                    ret = SWITCH_IN_CHECK_MOVE_SCRIPT;
                    break;
                }
            }
            if(i == client_set_max)
            {
                sp->switch_in_check_seq_no++;
            }
            break;
        // 02253BA4
        case SWITCH_IN_CHECK_MOLD_BREAKER:
            for (i = 0; i < client_set_max; i++)
            {
                client_no = sp->turn_order[i];
                if ((sp->battlemon[client_no].mold_breaker_flag == 0)
                 && (sp->battlemon[client_no].hp)
                 && ((GetBattlerAbility(sp, client_no) == ABILITY_MOLD_BREAKER) ||
                        (GetBattlerAbility(sp, client_no) == ABILITY_TURBOBLAZE) ||
                        (GetBattlerAbility(sp, client_no) == ABILITY_TERAVOLT)))
                {
                    sp->battlemon[client_no].mold_breaker_flag = 1;
                    sp->client_work = client_no;
                    if(GetBattlerAbility(sp, client_no) == ABILITY_MOLD_BREAKER)
                    {
                        scriptnum = SUB_SEQ_HANDLE_MOLD_BREAKER;
                    }
                    else if(GetBattlerAbility(sp, client_no) == ABILITY_TURBOBLAZE)
                    {
                        scriptnum = SUB_SEQ_HANDLE_TURBOBLAZE_MESSAGE;
                    }
                    else if(GetBattlerAbility(sp, client_no) == ABILITY_TERAVOLT)
                    {
                        scriptnum = SUB_SEQ_HANDLE_TERAVOLT_MESSAGE;
                    }

                    ret = SWITCH_IN_CHECK_MOVE_SCRIPT;
                    break;
                }
            }
            if (i == client_set_max)
            {
                sp->switch_in_check_seq_no++;
            }
            break;
        // 02253C18
        case SWITCH_IN_CHECK_PRESSURE:
            for(i = 0; i < client_set_max; i++)
            {
                client_no = sp->turn_order[i];
                if ((sp->battlemon[client_no].pressure_flag == 0)
                 && (sp->battlemon[client_no].hp)
                 && (GetBattlerAbility(sp, client_no) == ABILITY_PRESSURE))
                {
                    sp->battlemon[client_no].pressure_flag = 1;
                    sp->client_work = client_no;
                    scriptnum = SUB_SEQ_HANDLE_PRESSURE;
                    ret = SWITCH_IN_CHECK_MOVE_SCRIPT;
                    break;
                }
            }
            if(i == client_set_max){
                sp->switch_in_check_seq_no++;
            }
            break;
        // 02253CA6
        case SWITCH_IN_CHECK_FORECAST:
            if(BattleFormChangeCheck(bw, sp, &scriptnum) == TRUE)
            {
                ret = SWITCH_IN_CHECK_MOVE_SCRIPT;
            }
            else
            {
                sp->switch_in_check_seq_no++;
            }
            break;
        // 02253CC2
        case SWITCH_IN_CHECK_AMULET_COIN:
            for (i = 0; i < client_set_max; i++)
            {
                client_no=sp->turn_order[i];
                if (BattleItemDataGet(sp, sp->battlemon[client_no].item, 1) == HOLD_EFFECT_DOUBLE_MONEY_GAIN)
                {
                    sp->money_multiplier = 2;
                }
            }
            sp->switch_in_check_seq_no++;
            break;
        // 02253CFC
        case SWITCH_IN_CHECK_ABILITY_HEAL_STATUS:
            for (i = 0; i < client_set_max; i++)
            {
                client_no = sp->turn_order[i];
                if (AbilityStatusRecoverCheck(bw, sp, client_no, 1) == TRUE)
                {
                    scriptnum = SUB_SEQ_HANDLE_STATUS_HEAL_ABILITIES;
                    ret = SWITCH_IN_CHECK_MOVE_SCRIPT;
                    break;
                }
            }
            if (i == client_set_max)
            {
                sp->switch_in_check_seq_no++;
            }
            break;
        // 02253D38
        case SWITCH_IN_CHECK_HEAL_STATUS:
            for (i = 0; i < client_set_max; i++)
            {
                client_no = sp->turn_order[i];
                if(HeldItemHealCheck(bw, sp, client_no, &scriptnum) == TRUE)
                {
                    sp->client_work = client_no;
                    ret = SWITCH_IN_CHECK_MOVE_SCRIPT;
                    break;
                }
            }
            if(i == client_set_max)
            {
                sp->switch_in_check_seq_no++;
            }
            break;
        case SWITCH_IN_CHECK_UNNERVE:
            for(i = 0; i < client_set_max; i++)
            {
                client_no = sp->turn_order[i];
                if ((sp->battlemon[client_no].unnerve_flag == 0)
                 && (sp->battlemon[client_no].hp)
                 && (GetBattlerAbility(sp, client_no) == ABILITY_UNNERVE))
                {
                    sp->battlemon[client_no].unnerve_flag = 1;
                    sp->client_work = client_no;
                    scriptnum = SUB_SEQ_HANDLE_UNNERVE_MESSAGE;
                    ret = SWITCH_IN_CHECK_MOVE_SCRIPT;
                    break;
                }
            }
            if(i == client_set_max){
                sp->switch_in_check_seq_no++;
            }
            break;
        case SWITCH_IN_CHECK_DARK_AURA:
            for(i = 0; i < client_set_max; i++)
            {
                client_no = sp->turn_order[i];
                if ((sp->battlemon[client_no].dark_aura_flag == 0)
                 && (sp->battlemon[client_no].hp)
                 && (GetBattlerAbility(sp, client_no) == ABILITY_DARK_AURA))
                {
                    sp->battlemon[client_no].dark_aura_flag = 1;
                    sp->client_work = client_no;
                    scriptnum = SUB_SEQ_HANDLE_DARK_AURA_MESSAGE;
                    ret = SWITCH_IN_CHECK_MOVE_SCRIPT;
                    break;
                }
            }
            if(i == client_set_max){
                sp->switch_in_check_seq_no++;
            }
            break;
        case SWITCH_IN_CHECK_FAIRY_AURA:
            for(i = 0; i < client_set_max; i++)
            {
                client_no = sp->turn_order[i];
                if ((sp->battlemon[client_no].fairy_aura_flag == 0)
                 && (sp->battlemon[client_no].hp)
                 && (GetBattlerAbility(sp, client_no) == ABILITY_FAIRY_AURA))
                {
                    sp->battlemon[client_no].fairy_aura_flag = 1;
                    sp->client_work = client_no;
                    scriptnum = SUB_SEQ_HANDLE_FAIRY_AURA_MESSAGE;
                    ret = SWITCH_IN_CHECK_MOVE_SCRIPT;
                    break;
                }
            }
            if(i == client_set_max){
                sp->switch_in_check_seq_no++;
            }
            break;
        case SWITCH_IN_CHECK_AURA_BREAK:
            for(i = 0; i < client_set_max; i++)
            {
                client_no = sp->turn_order[i];
                if ((sp->battlemon[client_no].aura_break_flag == 0)
                 && (sp->battlemon[client_no].hp)
                 && (GetBattlerAbility(sp, client_no) == ABILITY_AURA_BREAK))
                {
                    sp->battlemon[client_no].aura_break_flag = 1;
                    sp->client_work = client_no;
                    scriptnum = SUB_SEQ_HANDLE_AURA_BREAK_MESSAGE;
                    ret = SWITCH_IN_CHECK_MOVE_SCRIPT;
                    break;
                }
            }
            if(i == client_set_max){
                sp->switch_in_check_seq_no++;
            }
            break;
        // 02253D78
        case SWITCH_IN_CHECK_END:
            sp->switch_in_check_seq_no = 0;
            ret = SWITCH_IN_CHECK_CHECK_END;
            break;
        }
    } while (ret == SWITCH_IN_CHECK_LOOP);

    return scriptnum;
}

u32 TurnEndAbilityCheck(void *bw, struct BattleStruct *sp, int client_no)
{
    u32 ret = FALSE;
    int seq_no;

    switch (GetBattlerAbility(sp,client_no))
    {
        case ABILITY_SPEED_BOOST:
            if ((sp->battlemon[client_no].hp)
                && (sp->battlemon[client_no].states[STAT_SPEED] < 12)
                && (sp->battlemon[client_no].moveeffect.fake_out_count != (sp->total_turn + 1)))
            {
                sp->addeffect_param = ADD_STATE_SPEED_UP;
                sp->addeffect_type = ADD_EFFECT_ABILITY;
                sp->state_client = client_no;
                seq_no = SUB_SEQ_STAT_STAGE_CHANGE;
                ret = TRUE;
            }
            break;
        case ABILITY_SHED_SKIN:
            if ((sp->battlemon[client_no].condition & STATUS_ANY_PERSISTENT)
                && (sp->battlemon[client_no].hp)
                && (BattleRand(bw) % 10 < 3)) // 30% chance
            {
                if (sp->battlemon[client_no].condition & STATUS_FLAG_ASLEEP)
                {
                    sp->msg_work = MSG_HEAL_SLEEP;
                }
                else if (sp->battlemon[client_no].condition & STATUS_POISON_ANY)
                {
                    sp->msg_work = MSG_HEAL_POISON;
                }
                else if (sp->battlemon[client_no].condition & STATUS_FLAG_BURNED)
                {
                    sp->msg_work = MSG_HEAL_BURN;
                }
                else if (sp->battlemon[client_no].condition & STATUS_FLAG_PARALYZED)
                {
                    sp->msg_work = MSG_HEAL_PARALYSIS;
                }
                else
                {
                    sp->msg_work = MSG_HEAL_FROZEN;
                }
                sp->client_work = client_no;
                seq_no = SUB_SEQ_HANDLE_SHED_SKIN;
                ret = TRUE;
            }
            break;
        default:
            break;
    }

    if (ret == TRUE)
    {
        LoadBattleSubSeqScript(sp, FILE_BATTLE_SUB_SCRIPTS, seq_no);
        sp->next_server_seq_no = sp->server_seq_no;
        sp->server_seq_no = MOVE_SEQUENCE_NO; // not sure what this corresponds to
    }

    return ret;
}

BOOL MummyAbilityCheck(struct BattleStruct *sp)
{
    switch(GetBattlerAbility(sp, sp->attack_client))
    {
        case ABILITY_MULTITYPE:
        case ABILITY_ZEN_MODE:
        case ABILITY_STANCE_CHANGE:
        case ABILITY_SCHOOLING:
        case ABILITY_BATTLE_BOND:
        case ABILITY_POWER_CONSTRUCT:
        case ABILITY_SHIELDS_DOWN:
        case ABILITY_RKS_SYSTEM:
        case ABILITY_DISGUISE:
        case ABILITY_COMATOSE:
        case ABILITY_MUMMY:
            return FALSE;
        default:
            return TRUE;
    }
}

BOOL MoveHitAbilityCheck(void *bw, struct BattleStruct *sp, int *seq_no) {
    BOOL ret = FALSE;

    if (sp->defence_client == 0xFF) {
        return ret;
    }

    if (CheckSubstitute(sp, sp->defence_client) == TRUE) {
        return ret;
    }

    switch (GetBattlerAbility(sp, sp->defence_client)) {
        case ABILITY_STATIC:
            if ((sp->battlemon[sp->attack_client].hp)
                && (sp->battlemon[sp->attack_client].condition == 0)
                && ((sp->waza_status_flag & WAZA_STATUS_FLAG_NO_OUT) == 0)
                && ((sp->server_status_flag & SERVER_STATUS_FLAG_x20) == 0)
                && ((sp->server_status_flag2 & SERVER_STATUS2_FLAG_x10) == 0)
                && ((sp->oneSelfFlag[sp->defence_client].physical_damage) ||
                    (sp->oneSelfFlag[sp->defence_client].special_damage))
                && (sp->old_moveTbl[sp->current_move_index].flag & FLAG_CONTACT)
                && (BattleRand(bw) % 10 < 3)) {
                sp->addeffect_type = ADD_STATUS_ABILITY;
                sp->state_client = sp->attack_client;
                sp->client_work = sp->defence_client;
                seq_no[0] = SUB_SEQ_PARALYZE_MON;
                ret = TRUE;
            }
            break;
        case ABILITY_COLOR_CHANGE: {
            u8 movetype;

            if (GetBattlerAbility(sp, sp->attack_client) == ABILITY_NORMALIZE) {
                movetype = TYPE_NORMAL;
            } else if (sp->move_type) {
                movetype = sp->move_type;
            } else {
                movetype = sp->old_moveTbl[sp->current_move_index].type;
            }

            if ((sp->battlemon[sp->defence_client].hp)
                && ((sp->waza_status_flag & WAZA_STATUS_FLAG_NO_OUT) == 0)
                && (sp->current_move_index != MOVE_STRUGGLE)
                && ((sp->oneSelfFlag[sp->defence_client].physical_damage) ||
                    (sp->oneSelfFlag[sp->defence_client].special_damage))
                && ((sp->server_status_flag2 & SERVER_STATUS2_FLAG_x10) == 0)
                && (sp->old_moveTbl[sp->current_move_index].power)
                && (BattlePokemonParamGet(sp, sp->defence_client, BATTLE_MON_DATA_TYPE1, NULL) != movetype)
                && (BattlePokemonParamGet(sp, sp->defence_client, BATTLE_MON_DATA_TYPE2, NULL) != movetype)) {
                seq_no[0] = SUB_SEQ_HANDLE_COLOR_CHANGE;
                sp->msg_work = movetype;
                ret = TRUE;
            }
        }
            break;
        case ABILITY_ROUGH_SKIN:
        case ABILITY_IRON_BARBS:
            if ((sp->battlemon[sp->attack_client].hp)
                && (GetBattlerAbility(sp, sp->attack_client) != ABILITY_MAGIC_GUARD)
                && ((sp->waza_status_flag & WAZA_STATUS_FLAG_NO_OUT) == 0)
                && ((sp->server_status_flag & SERVER_STATUS_FLAG_x20) == 0)
                && ((sp->server_status_flag2 & SERVER_STATUS2_FLAG_x10) == 0)
                && ((sp->oneSelfFlag[sp->defence_client].physical_damage) ||
                    (sp->oneSelfFlag[sp->defence_client].special_damage))
                && (sp->old_moveTbl[sp->current_move_index].flag & FLAG_CONTACT)) {
                sp->hp_calc_work = BattleDamageDivide(sp->battlemon[sp->attack_client].maxhp * -1, 8);
                sp->client_work = sp->attack_client;
                seq_no[0] = SUB_SEQ_HANDLE_ROUGH_SKIN;
                ret = TRUE;
            }
            break;
        case ABILITY_EFFECT_SPORE:
            if ((sp->battlemon[sp->attack_client].hp)
                && (sp->battlemon[sp->attack_client].condition == 0)
                && ((sp->waza_status_flag & WAZA_STATUS_FLAG_NO_OUT) == 0)
                && ((sp->server_status_flag & SERVER_STATUS_FLAG_x20) == 0)
                && ((sp->server_status_flag2 & SERVER_STATUS2_FLAG_x10) == 0)
                && ((sp->oneSelfFlag[sp->defence_client].physical_damage) ||
                    (sp->oneSelfFlag[sp->defence_client].special_damage))
                && (sp->old_moveTbl[sp->current_move_index].flag & FLAG_CONTACT)
                && (BattleRand(bw) % 10 < 3)) {
                switch (BattleRand(bw) % 3) {
                    case 0:
                    default:
                        seq_no[0] = SUB_SEQ_POISON_MON;
                        break;
                    case 1:
                        seq_no[0] = SUB_SEQ_PARALYZE_MON;
                        break;
                    case 2:
                        seq_no[0] = SUB_SEQ_PUT_MON_TO_SLEEP;
                        break;
                }
                sp->addeffect_type = ADD_STATUS_ABILITY;
                sp->state_client = sp->attack_client;
                sp->client_work = sp->defence_client;
                ret = TRUE;
            }
            break;
        case ABILITY_POISON_POINT:
            if ((sp->battlemon[sp->attack_client].hp)
                && (sp->battlemon[sp->attack_client].condition == 0)
                && ((sp->waza_status_flag & WAZA_STATUS_FLAG_NO_OUT) == 0)
                && ((sp->server_status_flag & SERVER_STATUS_FLAG_x20) == 0)
                && ((sp->server_status_flag2 & SERVER_STATUS2_FLAG_x10) == 0)
                && ((sp->oneSelfFlag[sp->defence_client].physical_damage) ||
                    (sp->oneSelfFlag[sp->defence_client].special_damage))
                && (sp->old_moveTbl[sp->current_move_index].flag & FLAG_CONTACT)
                && (BattleRand(bw) % 10 < 3)) {
                sp->addeffect_type = ADD_STATUS_ABILITY;
                sp->state_client = sp->attack_client;
                sp->client_work = sp->defence_client;
                seq_no[0] = SUB_SEQ_POISON_MON;
                ret = TRUE;
            }
            break;
        case ABILITY_FLAME_BODY:
            if ((sp->battlemon[sp->attack_client].hp)
                && (sp->battlemon[sp->attack_client].condition == 0)
                && ((sp->waza_status_flag & WAZA_STATUS_FLAG_NO_OUT) == 0)
                && ((sp->server_status_flag & SERVER_STATUS_FLAG_x20) == 0)
                && ((sp->server_status_flag2 & SERVER_STATUS2_FLAG_x10) == 0)
                && ((sp->oneSelfFlag[sp->defence_client].physical_damage) ||
                    (sp->oneSelfFlag[sp->defence_client].special_damage))
                && (sp->old_moveTbl[sp->current_move_index].flag & FLAG_CONTACT)
                && (BattleRand(bw) % 10 < 3)) {
                sp->addeffect_type = ADD_STATUS_ABILITY;
                sp->state_client = sp->attack_client;
                sp->client_work = sp->defence_client;
                seq_no[0] = SUB_SEQ_BURN_MON;
                ret = TRUE;
            }
            break;
        case ABILITY_CUTE_CHARM:
            if ((sp->battlemon[sp->attack_client].hp)
                && ((sp->battlemon[sp->attack_client].condition2 & STATUS2_FLAG_INFATURATION) == 0)
                && ((sp->waza_status_flag & WAZA_STATUS_FLAG_NO_OUT) == 0)
                && ((sp->server_status_flag & SERVER_STATUS_FLAG_x20) == 0)
                && ((sp->server_status_flag2 & SERVER_STATUS2_FLAG_x10) == 0)
                && ((sp->oneSelfFlag[sp->defence_client].physical_damage) ||
                    (sp->oneSelfFlag[sp->defence_client].special_damage))
                && (sp->old_moveTbl[sp->current_move_index].flag & FLAG_CONTACT)
                && (sp->battlemon[sp->defence_client].hp)
                && (BattleRand(bw) % 10 < 3)) {
                sp->addeffect_type = ADD_STATUS_ABILITY;
                sp->state_client = sp->attack_client;
                sp->client_work = sp->defence_client;
                seq_no[0] = SUB_SEQ_HANDLE_CUTE_CHARM;
                ret = TRUE;
            }
            break;
        case ABILITY_AFTERMATH:
            if ((sp->defence_client == sp->fainting_client)
                && (GetBattlerAbility(sp, sp->attack_client) != ABILITY_MAGIC_GUARD)
                && (CheckSideAbility(bw, sp, CHECK_ALL_BATTLER_ALIVE, 0, ABILITY_DAMP) == 0)
                && ((sp->server_status_flag2 & SERVER_STATUS2_FLAG_x10) == 0)
                && (sp->battlemon[sp->attack_client].hp)
                && ((sp->waza_status_flag & WAZA_STATUS_FLAG_NO_OUT) == 0)
                && (sp->old_moveTbl[sp->current_move_index].flag & FLAG_CONTACT)) {
                sp->hp_calc_work = BattleDamageDivide(sp->battlemon[sp->attack_client].maxhp * -1, 4);
                sp->client_work = sp->attack_client;
                seq_no[0] = SUB_SEQ_HANDLE_AFTERMATH;
                ret = TRUE;
            }
            break;
        case ABILITY_INNARDS_OUT:
            if ((sp->defence_client == sp->fainting_client)
                && (GetBattlerAbility(sp, sp->attack_client) != ABILITY_MAGIC_GUARD)
                && ((sp->server_status_flag2 & SERVER_STATUS2_FLAG_x10) == 0)
                && (sp->battlemon[sp->attack_client].hp)
                && ((sp->waza_status_flag & WAZA_STATUS_FLAG_NO_OUT) == 0))
            {
                sp->hp_calc_work = sp->damage;
                sp->client_work = sp->attack_client;
                seq_no[0] = SUB_SEQ_HANDLE_INNARDS_OUT_MESSAGE;
                ret = TRUE;
            }
            break;
<<<<<<< HEAD
        //handle rattled
       case ABILITY_RATTLED:
            if ((sp->battlemon[sp->defence_client].hp)
                && (sp->battlemon[sp->defence_client].states[STAT_SPEED] < 12)
=======
        case ABILITY_STAMINA:
            if ((sp->battlemon[sp->defence_client].hp)
                && (sp->battlemon[sp->defence_client].states[STAT_DEFENSE] < 12)
                && ((sp->waza_status_flag & WAZA_STATUS_FLAG_NO_OUT) == 0)
                && ((sp->server_status_flag & SERVER_STATUS_FLAG_x20) == 0)
                && ((sp->server_status_flag2 & SERVER_STATUS2_FLAG_x10) == 0)
                && ((sp->oneSelfFlag[sp->defence_client].physical_damage) ||
                    (sp->oneSelfFlag[sp->defence_client].special_damage)))
            {
                sp->addeffect_param = ADD_STATE_DEFENSE_UP;
                sp->addeffect_type = ADD_EFFECT_ABILITY;
                sp->state_client = sp->defence_client;
                sp->client_work = sp->defence_client;
                seq_no[0] = SUB_SEQ_STAT_STAGE_CHANGE;
                ret = TRUE;
            }
            break;
        case ABILITY_GOOEY:
        case ABILITY_TANGLING_HAIR:
            if ((sp->battlemon[sp->attack_client].states[STAT_SPEED] > 0)
                && ((sp->waza_status_flag & WAZA_STATUS_FLAG_NO_OUT) == 0)
                && ((sp->server_status_flag & SERVER_STATUS_FLAG_x20) == 0)
                && ((sp->server_status_flag2 & SERVER_STATUS2_FLAG_x10) == 0)
                && (sp->old_moveTbl[sp->current_move_index].flag & FLAG_CONTACT)
                && ((sp->oneSelfFlag[sp->defence_client].physical_damage) ||
                    (sp->oneSelfFlag[sp->defence_client].special_damage)))
            {
                sp->addeffect_param = ADD_STATE_SPEED_DOWN;
                sp->addeffect_type = ADD_EFFECT_ABILITY;
                sp->state_client = sp->attack_client;
                sp->client_work = sp->attack_client;
                seq_no[0] = SUB_SEQ_STAT_STAGE_CHANGE;
                ret = TRUE;
            }
            break;
        case ABILITY_MUMMY:
            if (((sp->waza_status_flag & WAZA_STATUS_FLAG_NO_OUT) == 0)
                && ((sp->server_status_flag & SERVER_STATUS_FLAG_x20) == 0)
                && ((sp->server_status_flag2 & SERVER_STATUS2_FLAG_x10) == 0)
                && (sp->old_moveTbl[sp->current_move_index].flag & FLAG_CONTACT)
                && (MummyAbilityCheck(sp) == TRUE)
                && ((sp->oneSelfFlag[sp->defence_client].physical_damage) ||
                    (sp->oneSelfFlag[sp->defence_client].special_damage)))
            {
                sp->addeffect_type = ADD_EFFECT_ABILITY;
                sp->client_work = sp->attack_client;
                sp->battlemon[sp->attack_client].ability = ABILITY_MUMMY;
                seq_no[0] = SUB_SEQ_HANDLE_MUMMY_MESSAGE;
                ret = TRUE;
            }
            break;
        case ABILITY_WATER_COMPACTION:
            if ((sp->battlemon[sp->defence_client].hp)
                && (sp->battlemon[sp->defence_client].states[STAT_DEFENSE] < 12)
>>>>>>> 6688c0b1
                && ((sp->waza_status_flag & WAZA_STATUS_FLAG_NO_OUT) == 0)
                && ((sp->server_status_flag & SERVER_STATUS_FLAG_x20) == 0)
                && ((sp->server_status_flag2 & SERVER_STATUS2_FLAG_x10) == 0)
                && ((sp->oneSelfFlag[sp->defence_client].physical_damage) ||
                    (sp->oneSelfFlag[sp->defence_client].special_damage)))
            {
                u8 movetype;

                if (GetBattlerAbility(sp, sp->attack_client) == ABILITY_NORMALIZE) {
                    movetype = TYPE_NORMAL;
                } else if (sp->move_type) {
                    movetype = sp->move_type;
                } else {
                    movetype = sp->old_moveTbl[sp->current_move_index].type;
                }
<<<<<<< HEAD
                
                if ((movetype == TYPE_DARK) || (movetype == TYPE_GHOST) || (movetype == TYPE_BUG)) 
                {
                    sp->addeffect_param = ADD_STATE_SPEED_UP;
                    sp->addeffect_type = ADD_EFFECT_ABILITY;
                    sp->state_client = sp->defence_client;
                    sp->client_work = sp->defence_client;
                    seq_no[0] = SUB_SEQ_STAT_STAGE_CHANGE;
                    ret = TRUE;
                }
            }
        break;
=======

                if(movetype == TYPE_WATER)
                {
                    if(sp->battlemon[sp->defence_client].states[STAT_DEFENSE] < 11)
                    {
                        sp->addeffect_param = ADD_STATE_DEFENSE_UP_2;
                        sp->addeffect_type = ADD_EFFECT_ABILITY;
                        sp->state_client = sp->defence_client;
                        sp->client_work = sp->defence_client;
                        seq_no[0] = SUB_SEQ_STAT_STAGE_CHANGE;
                        ret = TRUE;
                    }
                    else
                    {
                        sp->addeffect_param = ADD_STATE_DEFENSE_UP;
                        sp->addeffect_type = ADD_EFFECT_ABILITY;
                        sp->state_client = sp->defence_client;
                        sp->client_work = sp->defence_client;
                        seq_no[0] = SUB_SEQ_STAT_STAGE_CHANGE;
                        ret = TRUE;
                    }
                }
            }
            break;
>>>>>>> 6688c0b1
        default:
            //Beast Boost
//            if ((sp->defence_client == sp->fainting_client)
//                && (GetBattlerAbility(sp, sp->attack_client) == ABILITY_BEAST_BOOST)
//                && ((sp->server_status_flag2 & SERVER_STATUS2_FLAG_x10) == 0)
//                && (sp->battlemon[sp->attack_client].hp)
//                && ((sp->waza_status_flag & WAZA_STATUS_FLAG_NO_OUT) == 0))
//            {
////                sp->hp_calc_work = BattleDamageDivide(sp->battlemon[sp->attack_client].maxhp * -1, 4);
////                sp->client_work = sp->attack_client;
////                seq_no[0] = SUB_SEQ_HANDLE_AFTERMATH;
////                ret = TRUE;
//
//                u8 stats[] = {
//                        STAT_ATTACK,
//                        STAT_DEFENSE,
//                        STAT_SPATK,
//                        STAT_SPDEF,
//                        STAT_SPEED
//                };
//
//                if ((sp->battlemon[client_no].states[STAT_SPEED] < 12)
//                    && (sp->battlemon[client_no].moveeffect.fake_out_count != (sp->total_turn + 1)))
//                {
//                    sp->addeffect_param = ADD_STATE_SPEED_UP;
//                    sp->addeffect_type = ADD_EFFECT_ABILITY;
//                    sp->state_client = client_no;
//                    seq_no = SUB_SEQ_STAT_STAGE_CHANGE;
//                    ret = TRUE;
//                }
//
//            }
            break;
    }

    return ret;
}


u32 MoldBreakerAbilityCheck(struct BattleStruct *sp, int attacker, int defender, int ability)
{
    BOOL ret;

    ret = FALSE;

    if((GetBattlerAbility(sp, attacker) != ABILITY_MOLD_BREAKER) &&
        (GetBattlerAbility(sp, attacker) != ABILITY_TERAVOLT) &&
        (GetBattlerAbility(sp, attacker) != ABILITY_TURBOBLAZE))
    {
        if(GetBattlerAbility(sp,defender) == ability)
        {
            ret = TRUE;
        }
    }
    else
    {
        if((GetBattlerAbility(sp, defender) == ability) && (sp->oneSelfFlag[attacker].mold_breaker_flag == 0))
        {
            sp->oneSelfFlag[attacker].mold_breaker_flag = 1;
            sp->server_status_flag |= SERVER_STATUS_FLAG_MOLD_BREAKER;
        }
    }

    return ret;
}<|MERGE_RESOLUTION|>--- conflicted
+++ resolved
@@ -1068,67 +1068,10 @@
                 ret = TRUE;
             }
             break;
-<<<<<<< HEAD
         //handle rattled
        case ABILITY_RATTLED:
             if ((sp->battlemon[sp->defence_client].hp)
                 && (sp->battlemon[sp->defence_client].states[STAT_SPEED] < 12)
-=======
-        case ABILITY_STAMINA:
-            if ((sp->battlemon[sp->defence_client].hp)
-                && (sp->battlemon[sp->defence_client].states[STAT_DEFENSE] < 12)
-                && ((sp->waza_status_flag & WAZA_STATUS_FLAG_NO_OUT) == 0)
-                && ((sp->server_status_flag & SERVER_STATUS_FLAG_x20) == 0)
-                && ((sp->server_status_flag2 & SERVER_STATUS2_FLAG_x10) == 0)
-                && ((sp->oneSelfFlag[sp->defence_client].physical_damage) ||
-                    (sp->oneSelfFlag[sp->defence_client].special_damage)))
-            {
-                sp->addeffect_param = ADD_STATE_DEFENSE_UP;
-                sp->addeffect_type = ADD_EFFECT_ABILITY;
-                sp->state_client = sp->defence_client;
-                sp->client_work = sp->defence_client;
-                seq_no[0] = SUB_SEQ_STAT_STAGE_CHANGE;
-                ret = TRUE;
-            }
-            break;
-        case ABILITY_GOOEY:
-        case ABILITY_TANGLING_HAIR:
-            if ((sp->battlemon[sp->attack_client].states[STAT_SPEED] > 0)
-                && ((sp->waza_status_flag & WAZA_STATUS_FLAG_NO_OUT) == 0)
-                && ((sp->server_status_flag & SERVER_STATUS_FLAG_x20) == 0)
-                && ((sp->server_status_flag2 & SERVER_STATUS2_FLAG_x10) == 0)
-                && (sp->old_moveTbl[sp->current_move_index].flag & FLAG_CONTACT)
-                && ((sp->oneSelfFlag[sp->defence_client].physical_damage) ||
-                    (sp->oneSelfFlag[sp->defence_client].special_damage)))
-            {
-                sp->addeffect_param = ADD_STATE_SPEED_DOWN;
-                sp->addeffect_type = ADD_EFFECT_ABILITY;
-                sp->state_client = sp->attack_client;
-                sp->client_work = sp->attack_client;
-                seq_no[0] = SUB_SEQ_STAT_STAGE_CHANGE;
-                ret = TRUE;
-            }
-            break;
-        case ABILITY_MUMMY:
-            if (((sp->waza_status_flag & WAZA_STATUS_FLAG_NO_OUT) == 0)
-                && ((sp->server_status_flag & SERVER_STATUS_FLAG_x20) == 0)
-                && ((sp->server_status_flag2 & SERVER_STATUS2_FLAG_x10) == 0)
-                && (sp->old_moveTbl[sp->current_move_index].flag & FLAG_CONTACT)
-                && (MummyAbilityCheck(sp) == TRUE)
-                && ((sp->oneSelfFlag[sp->defence_client].physical_damage) ||
-                    (sp->oneSelfFlag[sp->defence_client].special_damage)))
-            {
-                sp->addeffect_type = ADD_EFFECT_ABILITY;
-                sp->client_work = sp->attack_client;
-                sp->battlemon[sp->attack_client].ability = ABILITY_MUMMY;
-                seq_no[0] = SUB_SEQ_HANDLE_MUMMY_MESSAGE;
-                ret = TRUE;
-            }
-            break;
-        case ABILITY_WATER_COMPACTION:
-            if ((sp->battlemon[sp->defence_client].hp)
-                && (sp->battlemon[sp->defence_client].states[STAT_DEFENSE] < 12)
->>>>>>> 6688c0b1
                 && ((sp->waza_status_flag & WAZA_STATUS_FLAG_NO_OUT) == 0)
                 && ((sp->server_status_flag & SERVER_STATUS_FLAG_x20) == 0)
                 && ((sp->server_status_flag2 & SERVER_STATUS2_FLAG_x10) == 0)
@@ -1144,8 +1087,7 @@
                 } else {
                     movetype = sp->old_moveTbl[sp->current_move_index].type;
                 }
-<<<<<<< HEAD
-                
+                                
                 if ((movetype == TYPE_DARK) || (movetype == TYPE_GHOST) || (movetype == TYPE_BUG)) 
                 {
                     sp->addeffect_param = ADD_STATE_SPEED_UP;
@@ -1157,7 +1099,75 @@
                 }
             }
         break;
-=======
+        case ABILITY_STAMINA:
+            if ((sp->battlemon[sp->defence_client].hp)
+                && (sp->battlemon[sp->defence_client].states[STAT_DEFENSE] < 12)
+                && ((sp->waza_status_flag & WAZA_STATUS_FLAG_NO_OUT) == 0)
+                && ((sp->server_status_flag & SERVER_STATUS_FLAG_x20) == 0)
+                && ((sp->server_status_flag2 & SERVER_STATUS2_FLAG_x10) == 0)
+                && ((sp->oneSelfFlag[sp->defence_client].physical_damage) ||
+                    (sp->oneSelfFlag[sp->defence_client].special_damage)))
+            {
+                sp->addeffect_param = ADD_STATE_DEFENSE_UP;
+                sp->addeffect_type = ADD_EFFECT_ABILITY;
+                sp->state_client = sp->defence_client;
+                sp->client_work = sp->defence_client;
+                seq_no[0] = SUB_SEQ_STAT_STAGE_CHANGE;
+                ret = TRUE;
+            }
+            break;
+        case ABILITY_GOOEY:
+        case ABILITY_TANGLING_HAIR:
+            if ((sp->battlemon[sp->attack_client].states[STAT_SPEED] > 0)
+                && ((sp->waza_status_flag & WAZA_STATUS_FLAG_NO_OUT) == 0)
+                && ((sp->server_status_flag & SERVER_STATUS_FLAG_x20) == 0)
+                && ((sp->server_status_flag2 & SERVER_STATUS2_FLAG_x10) == 0)
+                && (sp->old_moveTbl[sp->current_move_index].flag & FLAG_CONTACT)
+                && ((sp->oneSelfFlag[sp->defence_client].physical_damage) ||
+                    (sp->oneSelfFlag[sp->defence_client].special_damage)))
+            {
+                sp->addeffect_param = ADD_STATE_SPEED_DOWN;
+                sp->addeffect_type = ADD_EFFECT_ABILITY;
+                sp->state_client = sp->attack_client;
+                sp->client_work = sp->attack_client;
+                seq_no[0] = SUB_SEQ_STAT_STAGE_CHANGE;
+                ret = TRUE;
+            }
+            break;
+        case ABILITY_MUMMY:
+            if (((sp->waza_status_flag & WAZA_STATUS_FLAG_NO_OUT) == 0)
+                && ((sp->server_status_flag & SERVER_STATUS_FLAG_x20) == 0)
+                && ((sp->server_status_flag2 & SERVER_STATUS2_FLAG_x10) == 0)
+                && (sp->old_moveTbl[sp->current_move_index].flag & FLAG_CONTACT)
+                && (MummyAbilityCheck(sp) == TRUE)
+                && ((sp->oneSelfFlag[sp->defence_client].physical_damage) ||
+                    (sp->oneSelfFlag[sp->defence_client].special_damage)))
+            {
+                sp->addeffect_type = ADD_EFFECT_ABILITY;
+                sp->client_work = sp->attack_client;
+                sp->battlemon[sp->attack_client].ability = ABILITY_MUMMY;
+                seq_no[0] = SUB_SEQ_HANDLE_MUMMY_MESSAGE;
+                ret = TRUE;
+            }
+            break;
+        case ABILITY_WATER_COMPACTION:
+            if ((sp->battlemon[sp->defence_client].hp)
+                && (sp->battlemon[sp->defence_client].states[STAT_DEFENSE] < 12)
+                && ((sp->waza_status_flag & WAZA_STATUS_FLAG_NO_OUT) == 0)
+                && ((sp->server_status_flag & SERVER_STATUS_FLAG_x20) == 0)
+                && ((sp->server_status_flag2 & SERVER_STATUS2_FLAG_x10) == 0)
+                && ((sp->oneSelfFlag[sp->defence_client].physical_damage) ||
+                    (sp->oneSelfFlag[sp->defence_client].special_damage)))
+            {
+                u8 movetype;
+
+                if (GetBattlerAbility(sp, sp->attack_client) == ABILITY_NORMALIZE) {
+                    movetype = TYPE_NORMAL;
+                } else if (sp->move_type) {
+                    movetype = sp->move_type;
+                } else {
+                    movetype = sp->old_moveTbl[sp->current_move_index].type;
+                }
 
                 if(movetype == TYPE_WATER)
                 {
@@ -1182,7 +1192,6 @@
                 }
             }
             break;
->>>>>>> 6688c0b1
         default:
             //Beast Boost
 //            if ((sp->defence_client == sp->fainting_client)
