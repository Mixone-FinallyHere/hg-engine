--- conflicted
+++ resolved
@@ -65,15 +65,12 @@
 BOOL btl_scr_cmd_EC_updateterrainoverlay(void *bw, struct BattleStruct *sp);
 BOOL btl_scr_cmd_ED_ifterrainoverlayistype(void *bw, struct BattleStruct *sp);
 BOOL btl_scr_cmd_EE_setpsychicterrainmoveusedflag(void *bw, struct BattleStruct *sp);
-<<<<<<< HEAD
 BOOL btl_scr_cmd_EF_iffirsthitofparentalbond(void *bw, struct BattleStruct *sp);
 BOOL btl_scr_cmd_F0_ifsecondhitofparentalbond(void *bw, struct BattleStruct *sp);
 BOOL btl_scr_cmd_F1_setparentalbondflag(void *bw, struct BattleStruct *sp);
 BOOL btl_scr_cmd_F2_ifcurrentmoveisvalidparentalbondmove(void *bw, struct BattleStruct *sp);
-=======
 BOOL btl_scr_cmd_F3_canapplyknockoffdamageboost(void *bw, struct BattleStruct *sp);
 BOOL CanKnockOffApply(struct BattleStruct *sp);
->>>>>>> 18463edf
 u32 CalculateBallShakes(void *bw, struct BattleStruct *sp);
 u32 DealWithCriticalCaptureShakes(struct EXP_CALCULATOR *expcalc, u32 shakes);
 u32 LoadCaptureSuccessSPA(u32 id);
@@ -323,14 +320,11 @@
     "updateterrainoverlay",
     "ifterrainoverlayistype",
     "setpsychicterrainmoveusedflag",
-<<<<<<< HEAD
     "iffirsthitofparentalbond",
     "ifsecondhitofparentalbond",
     "setparentalbondflag",
     "ifcurrentmoveisvalidparentalbondmove",
-=======
     "canapplyknockoffdamageboost",
->>>>>>> 18463edf
 };
 
 u32 cmdAddress = 0;
@@ -353,14 +347,11 @@
     [0xEC - START_OF_NEW_BTL_SCR_CMDS] = btl_scr_cmd_EC_updateterrainoverlay,
     [0xED - START_OF_NEW_BTL_SCR_CMDS] = btl_scr_cmd_ED_ifterrainoverlayistype,
     [0xEE - START_OF_NEW_BTL_SCR_CMDS] = btl_scr_cmd_EE_setpsychicterrainmoveusedflag,
-<<<<<<< HEAD
     [0xEF - START_OF_NEW_BTL_SCR_CMDS] = btl_scr_cmd_EF_iffirsthitofparentalbond,
     [0xF0 - START_OF_NEW_BTL_SCR_CMDS] = btl_scr_cmd_F0_ifsecondhitofparentalbond,
     [0xF1 - START_OF_NEW_BTL_SCR_CMDS] = btl_scr_cmd_F1_setparentalbondflag,
     [0xF2 - START_OF_NEW_BTL_SCR_CMDS] = btl_scr_cmd_F2_ifcurrentmoveisvalidparentalbondmove,
-=======
     [0xF3 - START_OF_NEW_BTL_SCR_CMDS] = btl_scr_cmd_F3_canapplyknockoffdamageboost,
->>>>>>> 18463edf
 };
 
 // entries before 0xFFFE are banned for mimic and metronome--after is just banned for metronome.  table ends with 0xFFFF
@@ -2675,17 +2666,65 @@
 }
 
 /**
-<<<<<<< HEAD
+ *  @brief script command to jump somewhere if the current hit is the second hit of Parental Bond
+ *
+ *  @param bw battle work structure
+ *  @param sp global battle structure
+ *  @return FALSE
+ */
+BOOL btl_scr_cmd_F0_ifsecondhitofparentalbond(void *bw UNUSED, struct BattleStruct *sp) {
+    IncrementBattleScriptPtr(sp, 1);
+
+    int address = read_battle_script_param(sp);
+
+    if (sp->battlemon[sp->attack_client].parental_bond_flag == 2) {
+        IncrementBattleScriptPtr(sp, address);
+    }
+
+    return FALSE;
+}
+
+/**
+ *  @brief script command to set the Parental Bond flag
+ *
+ *  @param bw battle work structure
+ *  @param sp global battle structure
+ *  @return FALSE
+ */
+BOOL btl_scr_cmd_F1_setparentalbondflag(void *bw UNUSED, struct BattleStruct *sp) {
+    IncrementBattleScriptPtr(sp, 1);
+
+    sp->battlemon[sp->attack_client].parental_bond_flag = 1;
+
+    return FALSE;
+}
+
+/**
+ *  @brief script command to jump somewhere if the current move is a valid parental bond move
+ *
+ *  @param bw battle work structure
+ *  @param sp global battle structure
+ *  @return FALSE
+ */
+BOOL btl_scr_cmd_F2_ifcurrentmoveisvalidparentalbondmove(void *bw UNUSED, struct BattleStruct *sp) {
+    IncrementBattleScriptPtr(sp, 1);
+
+    int address = read_battle_script_param(sp);
+
+    if (IsValidParentalBondMove(bw, sp, TRUE)) {
+        IncrementBattleScriptPtr(sp, address);
+    }
+
+    return FALSE;
+}
+
+/**
  *  @brief script command to jump somewhere if the current hit is the first hit of Parental Bond
-=======
- *  @brief script command to jump somewhere if the knockoff damage boost can not apply
->>>>>>> 18463edf
  *
  *  @param bw battle work structure
  *  @param sp global battle structure
  *  @return FALSE
  */
-<<<<<<< HEAD
 BOOL btl_scr_cmd_EF_iffirsthitofparentalbond(void *bw UNUSED, struct BattleStruct *sp) {
     IncrementBattleScriptPtr(sp, 1);
 
@@ -2694,63 +2733,28 @@
     if (sp->battlemon[sp->attack_client].parental_bond_flag == 1 && sp->battlemon[sp->attack_client].ability == ABILITY_PARENTAL_BOND) {
         IncrementBattleScriptPtr(sp, address);
     }
-=======
+
+    return FALSE;
+}
+
+/**
+ *  @brief script command to jump somewhere if the knock off damage boost can not be applied
+ *
+ *  @param bw battle work structure
+ *  @param sp global battle structure
+ *  @return FALSE
+ */
 BOOL btl_scr_cmd_F3_canapplyknockoffdamageboost(void *bw UNUSED, struct BattleStruct *sp) {
     IncrementBattleScriptPtr(sp, 1);
 
     int address = read_battle_script_param(sp);
     if (!CanKnockOffApply(sp))
         IncrementBattleScriptPtr(sp, address);
->>>>>>> 18463edf
 
     return FALSE;
 }
 
 /**
-<<<<<<< HEAD
- *  @brief script command to jump somewhere if the current hit is the second hit of Parental Bond
- *
- *  @param bw battle work structure
- *  @param sp global battle structure
- *  @return FALSE
- */
-BOOL btl_scr_cmd_F0_ifsecondhitofparentalbond(void *bw UNUSED, struct BattleStruct *sp) {
-    IncrementBattleScriptPtr(sp, 1);
-
-    int address = read_battle_script_param(sp);
-
-    if (sp->battlemon[sp->attack_client].parental_bond_flag == 2) {
-        IncrementBattleScriptPtr(sp, address);
-    }
-
-    return FALSE;
-}
-
-/**
- *  @brief script command to set the Parental Bond flag
- *
- *  @param bw battle work structure
- *  @param sp global battle structure
- *  @return FALSE
- */
-BOOL btl_scr_cmd_F1_setparentalbondflag(void *bw UNUSED, struct BattleStruct *sp) {
-    IncrementBattleScriptPtr(sp, 1);
-
-    sp->battlemon[sp->attack_client].parental_bond_flag = 1;
-
-    return FALSE;
-}
-
-BOOL btl_scr_cmd_F2_ifcurrentmoveisvalidparentalbondmove(void *bw UNUSED, struct BattleStruct *sp) {
-    IncrementBattleScriptPtr(sp, 1);
-
-    int address = read_battle_script_param(sp);
-
-    if (IsValidParentalBondMove(bw, sp, TRUE)) {
-        IncrementBattleScriptPtr(sp, address);
-    }
-
-=======
  *  @brief check if knock off can remove the defender's held item
  *         does not count sticky hold and substitute because those still allow knock off's base power increase
  *
@@ -2797,7 +2801,6 @@
     {
         return TRUE;
     }
->>>>>>> 18463edf
     return FALSE;
 }
 
