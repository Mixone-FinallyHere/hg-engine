--- conflicted
+++ resolved
@@ -105,11 +105,8 @@
 BOOL BtlCmd_TrySwapItems(void *bw, struct BattleStruct *sp);
 BOOL BtlCmd_RapidSpin(void *bw, struct BattleStruct *sp);
 BOOL BtlCmd_GenerateEndOfBattleItem(struct BattleSystem *bw, struct BattleStruct *sp);
-<<<<<<< HEAD
+BOOL BtlCmd_TryPluck(void* bw, struct BattleStruct* sp);
 BOOL BtlCmd_PlayFaintAnimation(struct BattleSystem* bsys, struct BattleStruct* sp);
-=======
-BOOL BtlCmd_TryPluck(void* bw, struct BattleStruct* sp);
->>>>>>> d1d7b526
 u32 CalculateBallShakes(void *bw, struct BattleStruct *sp);
 u32 DealWithCriticalCaptureShakes(struct EXP_CALCULATOR *expcalc, u32 shakes);
 u32 LoadCaptureSuccessSPA(u32 id);
@@ -3992,7 +3989,95 @@
 }
 
 
-<<<<<<< HEAD
+/**
+ *  @brief script command to jump somewhere if incinerate cannot destroy the berry or gem
+ *
+ *  @param bw battle work structure
+ *  @param sp global battle structure
+ *  @return FALSE
+ */
+BOOL btl_scr_cmd_104_tryincinerate(void* bw, struct BattleStruct* sp)
+{
+    IncrementBattleScriptPtr(sp, 1);
+
+    u32 adrs = read_battle_script_param(sp);
+    if (CanActivateDamageReductionBerry(bw, sp, sp->defence_client))
+    {
+        IncrementBattleScriptPtr(sp, adrs);
+        return FALSE;
+    }
+
+    u32 item = sp->battlemon[sp->defence_client].item;
+	BOOL isItemGemOrBerry = (IS_ITEM_BERRY(item) || IS_ITEM_GEM(item));
+    // sticky hold and substitute will keep the mon's held item
+    // If the Pokémon is knocked out by the attack, Sticky Hold does not protect the held item.
+    if (isItemGemOrBerry && MoldBreakerAbilityCheck(sp, sp->attack_client, sp->defence_client, ABILITY_STICKY_HOLD) == TRUE && sp->battlemon[sp->defence_client].hp)
+    {
+        sp->mp.msg_id = BATTLE_MSG_ITEM_CANNOT_BE_REMOVED;
+        sp->mp.msg_tag = TAG_NICKNAME;
+        sp->mp.msg_para[0] = CreateNicknameTag(sp, sp->defence_client);
+    }
+    else if (isItemGemOrBerry)
+    {
+        sp->mp.msg_id = BATTLE_MSG_ITEM_INCINERATED;
+        sp->mp.msg_tag = TAG_NICKNAME_ITEM;
+        sp->mp.msg_para[0] = CreateNicknameTag(sp, sp->defence_client);
+        sp->mp.msg_para[1] = item;
+        sp->battlemon[sp->defence_client].item = 0; //no recycle
+    }
+    else
+    {
+        IncrementBattleScriptPtr(sp, adrs);
+    }
+
+    return FALSE;
+}
+
+/**
+ *  @brief script command to jump somewhere if pluck/bugbite cannot eat the berry
+ *
+ *  @param bw battle work structure
+ *  @param sp global battle structure
+ *  @return FALSE
+ */
+BOOL BtlCmd_TryPluck(void* bw, struct BattleStruct* sp)
+{
+    IncrementBattleScriptPtr(sp, 1);
+
+    u32 adrs = read_battle_script_param(sp);
+    u32 adrs2 UNUSED = read_battle_script_param(sp);
+    if (CanActivateDamageReductionBerry(bw, sp, sp->defence_client))
+    {
+        IncrementBattleScriptPtr(sp, adrs);
+        return FALSE;
+    }
+
+    u32 item = sp->battlemon[sp->defence_client].item;
+    BOOL isItemBerry = IS_ITEM_BERRY(item);
+    // sticky hold and substitute will keep the mon's held item
+    // If the Pokémon is knocked out by the attack, Sticky Hold does not protect the held item.
+    if (isItemBerry && MoldBreakerAbilityCheck(sp, sp->attack_client, sp->defence_client, ABILITY_STICKY_HOLD) == TRUE && sp->battlemon[sp->defence_client].hp)
+    {
+        sp->mp.msg_id = BATTLE_MSG_ITEM_CANNOT_BE_REMOVED;
+        sp->mp.msg_tag = TAG_NICKNAME;
+        sp->mp.msg_para[0] = CreateNicknameTag(sp, sp->defence_client);
+    }
+    else if (isItemBerry && TryEatOpponentBerry(bw, sp, sp->defence_client)) //needs expansion for newer berries
+    {
+        sp->mp.msg_id = BATTLE_MSG_STOLE_BERRY;
+        sp->mp.msg_tag = TAG_NICKNAME_ITEM;
+        sp->mp.msg_para[0] = CreateNicknameTag(sp, sp->defence_client);
+        sp->mp.msg_para[1] = item;
+        sp->battlemon[sp->defence_client].item = 0; //no recycle
+    }
+    else
+    {
+        IncrementBattleScriptPtr(sp, adrs);
+    }
+
+    return FALSE;
+}
+
 BOOL BtlCmd_PlayFaintAnimation(struct BattleSystem* bsys, struct BattleStruct* sp)
 {
     IncrementBattleScriptPtr(sp, 1);
@@ -4029,93 +4114,5 @@
     }
 
     InitFaintedWork(bsys, sp, sp->fainting_client);
-=======
-/**
- *  @brief script command to jump somewhere if incinerate cannot destroy the berry or gem
- *
- *  @param bw battle work structure
- *  @param sp global battle structure
- *  @return FALSE
- */
-BOOL btl_scr_cmd_104_tryincinerate(void* bw, struct BattleStruct* sp)
-{
-    IncrementBattleScriptPtr(sp, 1);
-
-    u32 adrs = read_battle_script_param(sp);
-    if (CanActivateDamageReductionBerry(bw, sp, sp->defence_client))
-    {
-        IncrementBattleScriptPtr(sp, adrs);
-        return FALSE;
-    }
-
-    u32 item = sp->battlemon[sp->defence_client].item;
-	BOOL isItemGemOrBerry = (IS_ITEM_BERRY(item) || IS_ITEM_GEM(item));
-    // sticky hold and substitute will keep the mon's held item
-    // If the Pokémon is knocked out by the attack, Sticky Hold does not protect the held item.
-    if (isItemGemOrBerry && MoldBreakerAbilityCheck(sp, sp->attack_client, sp->defence_client, ABILITY_STICKY_HOLD) == TRUE && sp->battlemon[sp->defence_client].hp)
-    {
-        sp->mp.msg_id = BATTLE_MSG_ITEM_CANNOT_BE_REMOVED;
-        sp->mp.msg_tag = TAG_NICKNAME;
-        sp->mp.msg_para[0] = CreateNicknameTag(sp, sp->defence_client);
-    }
-    else if (isItemGemOrBerry)
-    {
-        sp->mp.msg_id = BATTLE_MSG_ITEM_INCINERATED;
-        sp->mp.msg_tag = TAG_NICKNAME_ITEM;
-        sp->mp.msg_para[0] = CreateNicknameTag(sp, sp->defence_client);
-        sp->mp.msg_para[1] = item;
-        sp->battlemon[sp->defence_client].item = 0; //no recycle
-    }
-    else
-    {
-        IncrementBattleScriptPtr(sp, adrs);
-    }
-
-    return FALSE;
-}
-
-/**
- *  @brief script command to jump somewhere if pluck/bugbite cannot eat the berry
- *
- *  @param bw battle work structure
- *  @param sp global battle structure
- *  @return FALSE
- */
-BOOL BtlCmd_TryPluck(void* bw, struct BattleStruct* sp)
-{
-    IncrementBattleScriptPtr(sp, 1);
-
-    u32 adrs = read_battle_script_param(sp);
-    u32 adrs2 UNUSED = read_battle_script_param(sp);
-    if (CanActivateDamageReductionBerry(bw, sp, sp->defence_client))
-    {
-        IncrementBattleScriptPtr(sp, adrs);
-        return FALSE;
-    }
-
-    u32 item = sp->battlemon[sp->defence_client].item;
-    BOOL isItemBerry = IS_ITEM_BERRY(item);
-    // sticky hold and substitute will keep the mon's held item
-    // If the Pokémon is knocked out by the attack, Sticky Hold does not protect the held item.
-    if (isItemBerry && MoldBreakerAbilityCheck(sp, sp->attack_client, sp->defence_client, ABILITY_STICKY_HOLD) == TRUE && sp->battlemon[sp->defence_client].hp)
-    {
-        sp->mp.msg_id = BATTLE_MSG_ITEM_CANNOT_BE_REMOVED;
-        sp->mp.msg_tag = TAG_NICKNAME;
-        sp->mp.msg_para[0] = CreateNicknameTag(sp, sp->defence_client);
-    }
-    else if (isItemBerry && TryEatOpponentBerry(bw, sp, sp->defence_client)) //needs expansion for newer berries
-    {
-        sp->mp.msg_id = BATTLE_MSG_STOLE_BERRY;
-        sp->mp.msg_tag = TAG_NICKNAME_ITEM;
-        sp->mp.msg_para[0] = CreateNicknameTag(sp, sp->defence_client);
-        sp->mp.msg_para[1] = item;
-        sp->battlemon[sp->defence_client].item = 0; //no recycle
-    }
-    else
-    {
-        IncrementBattleScriptPtr(sp, adrs);
-    }
-
->>>>>>> d1d7b526
     return FALSE;
 }