#include "../../include/battle.h"
#include "../../include/config.h"
#include "../../include/debug.h"
#include "../../include/pokemon.h"
#include "../../include/types.h"
#include "../../include/constants/ability.h"
#include "../../include/constants/hold_item_effects.h"
#include "../../include/constants/battle_message_constants.h"
#include "../../include/constants/battle_script_constants.h"
#include "../../include/constants/item.h"
#include "../../include/constants/move_effects.h"
#include "../../include/constants/moves.h"
#include "../../include/constants/species.h"
#include "../../include/constants/file.h"
#include "../../include/overlay.h"
#include "../../include/q412.h"


extern const u8 StatBoostModifiers[][2];

typedef struct
{
    u8  numerator;
    u8  denominator;
} AccuracyStatChangeRatio;

// https://www.smogon.com/forums/threads/sword-shield-battle-mechanics-research.3655528/post-8684263
const AccuracyStatChangeRatio sAccStatChanges[] =
{
    {  6, 18 },
    {  6, 16 },
    {  6, 14 },
    {  6, 12 },
    {  6, 10 },
    {  6,  8 },
    {  6,  6 },
    {  8,  6 },
    { 10,  6 },
    { 12,  6 },
    { 14,  6 },
    { 16,  6 },
    { 18,  6 },
};

const u16 PowderMovesList[] = {
    MOVE_COTTON_SPORE,
    MOVE_POISON_POWDER,
    MOVE_SLEEP_POWDER,
    MOVE_STUN_SPORE,
    MOVE_SPORE,
    MOVE_POWDER,
    MOVE_RAGE_POWDER,
    MOVE_MAGIC_POWDER,
};

// Moves that Triage boosts the priority of.
// Move effects might be a tidier way to do it, but we don't have those defined for some of these moves yet.
const u16 TriageMovesList[] = {
    MOVE_ABSORB,
    MOVE_DRAIN_PUNCH,
    MOVE_DRAINING_KISS,
    MOVE_DREAM_EATER,
    MOVE_FLORAL_HEALING,
    MOVE_GIGA_DRAIN,
    MOVE_HEAL_ORDER,
    MOVE_HEAL_PULSE,
    MOVE_HEALING_WISH,
    MOVE_HORN_LEECH,
    MOVE_LEECH_LIFE,
    MOVE_LUNAR_DANCE,
    MOVE_MEGA_DRAIN,
    MOVE_MILK_DRINK,
    MOVE_MOONLIGHT,
    MOVE_MORNING_SUN,
    MOVE_OBLIVION_WING,
    MOVE_PARABOLIC_CHARGE,
    MOVE_PURIFY,
    MOVE_RECOVER,
    MOVE_REST,
    MOVE_ROOST,
    MOVE_SHORE_UP,
    MOVE_SLACK_OFF,
    MOVE_SOFT_BOILED,
    MOVE_STRENGTH_SAP,
    MOVE_SWALLOW,
    MOVE_SYNTHESIS,
    MOVE_WISH,
};

const u16 BulletproofMoveList[] =
{
    MOVE_ACID_SPRAY,
    MOVE_AURA_SPHERE,
    MOVE_BARRAGE,
    MOVE_BEAK_BLAST,
    MOVE_BULLET_SEED,
    MOVE_EGG_BOMB,
    MOVE_ELECTRO_BALL,
    MOVE_ENERGY_BALL,
    MOVE_FOCUS_BLAST,
    MOVE_GYRO_BALL,
    MOVE_ICE_BALL,
    MOVE_MAGNET_BOMB,
    MOVE_MIST_BALL,
    MOVE_MUD_BOMB,
    MOVE_OCTAZOOKA,
    MOVE_POLLEN_PUFF,
    MOVE_PYRO_BALL,
    MOVE_ROCK_BLAST,
    MOVE_ROCK_WRECKER,
    MOVE_SEARING_SHOT,
    MOVE_SEED_BOMB,
    MOVE_SHADOW_BALL,
    MOVE_SLUDGE_BOMB,
    MOVE_SYRUP_BOMB,
    MOVE_WEATHER_BALL,
    MOVE_ZAP_CANNON,
};

const u16 WindMovesTable[] = {
    MOVE_AEROBLAST,
    MOVE_AIR_CUTTER,
    MOVE_BLEAKWIND_STORM,
    MOVE_BLIZZARD,
    MOVE_FAIRY_WIND,
    MOVE_GUST,
    MOVE_HEAT_WAVE,
    MOVE_HURRICANE,
    MOVE_ICY_WIND,
    MOVE_PETAL_BLIZZARD,
    MOVE_SANDSEAR_STORM,
    MOVE_SANDSTORM,
    MOVE_SPRINGTIDE_STORM,
    MOVE_TAILWIND,
    MOVE_TWISTER,
    MOVE_WHIRLWIND,
    MOVE_WILDBOLT_STORM,
};

// List of multi-strike moves
// (https://bulbapedia.bulbagarden.net/wiki/Multi-strike_move)
const u16 MultiHitMovesList[] = {
    // Variable number of strikes
    MOVE_ARM_THRUST,
    MOVE_BARRAGE,
    MOVE_BONE_RUSH,
    MOVE_BULLET_SEED,
    MOVE_COMET_PUNCH,
    MOVE_DOUBLE_SLAP,
    MOVE_FURY_ATTACK,
    MOVE_FURY_SWIPES,
    MOVE_ICICLE_SPEAR,
    MOVE_PIN_MISSILE,
    MOVE_ROCK_BLAST,
    MOVE_SCALE_SHOT,
    MOVE_SPIKE_CANNON,
    MOVE_TAIL_SLAP,
    MOVE_WATER_SHURIKEN,
    // Fixed number of multiple strikes
    MOVE_BONEMERANG,
    MOVE_DOUBLE_HIT,
    MOVE_DOUBLE_IRON_BASH,
    MOVE_DOUBLE_KICK,
    MOVE_DRAGON_DARTS,
    MOVE_DUAL_CHOP,
    MOVE_DUAL_WINGBEAT,
    MOVE_GEAR_GRIND,
    MOVE_SURGING_STRIKES,
    MOVE_TRIPLE_DIVE,
    MOVE_TWIN_BEAM,
    MOVE_TWINEEDLE,
    // Accuracy-dependent multiple strikes
    MOVE_TRIPLE_AXEL,
    MOVE_TRIPLE_KICK,
    MOVE_POPULATION_BOMB,
    // Party-dependent multiple strikes
    MOVE_BEAT_UP,
};

// List of moves that should not hit twice when user has Parental Bond
// (https://bulbapedia.bulbagarden.net/wiki/Parental_Bond_(Ability))
const u16 ParentalBondSingleStrikeMovesList[] = {
    // One-hit knockout moves
    MOVE_FISSURE,
    MOVE_GUILLOTINE,
    MOVE_HORN_DRILL,
    MOVE_SHEER_COLD,
    // No category
    MOVE_FLING,
    MOVE_SELF_DESTRUCT,
    MOVE_EXPLOSION,
    MOVE_FINAL_GAMBIT,
    MOVE_UPROAR,
    MOVE_ROLLOUT,
    MOVE_ICE_BALL,
    MOVE_ENDEAVOR,
    // Moves with a charging turn
    MOVE_BOUNCE,
    MOVE_DIG,
    MOVE_DIVE,
    MOVE_ELECTRO_SHOT,
    MOVE_FLY,
    MOVE_FREEZE_SHOCK,
    MOVE_GEOMANCY,
    MOVE_ICE_BURN,
    MOVE_METEOR_BEAM,
    MOVE_PHANTOM_FORCE,
    MOVE_RAZOR_WIND,
    MOVE_SHADOW_FORCE,
    MOVE_SKULL_BASH,
    MOVE_SKY_ATTACK,
    MOVE_SKY_DROP,
    MOVE_SOLAR_BEAM,
    MOVE_SOLAR_BLADE,
    // Z-Moves
    MOVE_BREAKNECK_BLITZ_PHYSICAL,
    MOVE_BREAKNECK_BLITZ_SPECIAL,
    MOVE_ALL_OUT_PUMMELING_PHYSICAL,
    MOVE_ALL_OUT_PUMMELING_SPECIAL,
    MOVE_SUPERSONIC_SKYSTRIKE_PHYSICAL,
    MOVE_SUPERSONIC_SKYSTRIKE_SPECIAL,
    MOVE_ACID_DOWNPOUR_PHYSICAL,
    MOVE_ACID_DOWNPOUR_SPECIAL,
    MOVE_TECTONIC_RAGE_PHYSICAL,
    MOVE_TECTONIC_RAGE_SPECIAL,
    MOVE_CONTINENTAL_CRUSH_PHYSICAL,
    MOVE_CONTINENTAL_CRUSH_SPECIAL,
    MOVE_SAVAGE_SPIN_OUT_PHYSICAL,
    MOVE_SAVAGE_SPIN_OUT_SPECIAL,
    MOVE_NEVER_ENDING_NIGHTMARE_PHYSICAL,
    MOVE_NEVER_ENDING_NIGHTMARE_SPECIAL,
    MOVE_CORKSCREW_CRASH_PHYSICAL,
    MOVE_CORKSCREW_CRASH_SPECIAL,
    MOVE_INFERNO_OVERDRIVE_PHYSICAL,
    MOVE_INFERNO_OVERDRIVE_SPECIAL,
    MOVE_HYDRO_VORTEX_PHYSICAL,
    MOVE_HYDRO_VORTEX_SPECIAL,
    MOVE_BLOOM_DOOM_PHYSICAL,
    MOVE_BLOOM_DOOM_SPECIAL,
    MOVE_GIGAVOLT_HAVOC_PHYSICAL,
    MOVE_GIGAVOLT_HAVOC_SPECIAL,
    MOVE_SHATTERED_PSYCHE_PHYSICAL,
    MOVE_SHATTERED_PSYCHE_SPECIAL,
    MOVE_SUBZERO_SLAMMER_PHYSICAL,
    MOVE_SUBZERO_SLAMMER_SPECIAL,
    MOVE_DEVASTATING_DRAKE_PHYSICAL,
    MOVE_DEVASTATING_DRAKE_SPECIAL,
    MOVE_BLACK_HOLE_ECLIPSE_PHYSICAL,
    MOVE_BLACK_HOLE_ECLIPSE_SPECIAL,
    MOVE_TWINKLE_TACKLE_PHYSICAL,
    MOVE_TWINKLE_TACKLE_SPECIAL,
    MOVE_CATASTROPIKA,
    MOVE_10_000_000_VOLT_THUNDERBOLT,
    MOVE_STOKED_SPARKSURFER,
    MOVE_EXTREME_EVOBOOST,
    MOVE_PULVERIZING_PANCAKE,
    MOVE_GENESIS_SUPERNOVA,
    MOVE_SINISTER_ARROW_RAID,
    MOVE_MALICIOUS_MOONSAULT,
    MOVE_OCEANIC_OPERETTA,
    MOVE_SPLINTERED_STORMSHARDS,
    MOVE_LETS_SNUGGLE_FOREVER,
    MOVE_CLANGOROUS_SOULBLAZE,
    MOVE_GUARDIAN_OF_ALOLA,
    MOVE_SEARING_SUNRAZE_SMASH,
    MOVE_MENACING_MOONRAZE_MAELSTROM,
    MOVE_LIGHT_THAT_BURNS_THE_SKY,
    MOVE_SOUL_STEALING_7_STAR_STRIKE,
    // Max Moves
    MOVE_MAX_GUARD,
    MOVE_DYNAMAX_CANNON,
    MOVE_MAX_FLARE,
    MOVE_MAX_FLUTTERBY,
    MOVE_MAX_LIGHTNING,
    MOVE_MAX_STRIKE,
    MOVE_MAX_KNUCKLE,
    MOVE_MAX_PHANTASM,
    MOVE_MAX_HAILSTORM,
    MOVE_MAX_OOZE,
    MOVE_MAX_GEYSER,
    MOVE_MAX_AIRSTREAM,
    MOVE_MAX_STARFALL,
    MOVE_MAX_WYRMWIND,
    MOVE_MAX_MINDSTORM,
    MOVE_MAX_ROCKFALL,
    MOVE_MAX_QUAKE,
    MOVE_MAX_DARKNESS,
    MOVE_MAX_OVERGROWTH,
    MOVE_MAX_STEELSPIKE,
    // Special case handled inside effect script for hg-engine
    MOVE_PRESENT,
};

const u16 ZMoveList[] = {
    MOVE_BREAKNECK_BLITZ_PHYSICAL,
    MOVE_BREAKNECK_BLITZ_SPECIAL,
    MOVE_ALL_OUT_PUMMELING_PHYSICAL,
    MOVE_ALL_OUT_PUMMELING_SPECIAL,
    MOVE_SUPERSONIC_SKYSTRIKE_PHYSICAL,
    MOVE_SUPERSONIC_SKYSTRIKE_SPECIAL,
    MOVE_ACID_DOWNPOUR_PHYSICAL,
    MOVE_ACID_DOWNPOUR_SPECIAL,
    MOVE_TECTONIC_RAGE_PHYSICAL,
    MOVE_TECTONIC_RAGE_SPECIAL,
    MOVE_CONTINENTAL_CRUSH_PHYSICAL,
    MOVE_CONTINENTAL_CRUSH_SPECIAL,
    MOVE_SAVAGE_SPIN_OUT_PHYSICAL,
    MOVE_SAVAGE_SPIN_OUT_SPECIAL,
    MOVE_NEVER_ENDING_NIGHTMARE_PHYSICAL,
    MOVE_NEVER_ENDING_NIGHTMARE_SPECIAL,
    MOVE_CORKSCREW_CRASH_PHYSICAL,
    MOVE_CORKSCREW_CRASH_SPECIAL,
    MOVE_INFERNO_OVERDRIVE_PHYSICAL,
    MOVE_INFERNO_OVERDRIVE_SPECIAL,
    MOVE_HYDRO_VORTEX_PHYSICAL,
    MOVE_HYDRO_VORTEX_SPECIAL,
    MOVE_BLOOM_DOOM_PHYSICAL,
    MOVE_BLOOM_DOOM_SPECIAL,
    MOVE_GIGAVOLT_HAVOC_PHYSICAL,
    MOVE_GIGAVOLT_HAVOC_SPECIAL,
    MOVE_SHATTERED_PSYCHE_PHYSICAL,
    MOVE_SHATTERED_PSYCHE_SPECIAL,
    MOVE_SUBZERO_SLAMMER_PHYSICAL,
    MOVE_SUBZERO_SLAMMER_SPECIAL,
    MOVE_DEVASTATING_DRAKE_PHYSICAL,
    MOVE_DEVASTATING_DRAKE_SPECIAL,
    MOVE_BLACK_HOLE_ECLIPSE_PHYSICAL,
    MOVE_BLACK_HOLE_ECLIPSE_SPECIAL,
    MOVE_TWINKLE_TACKLE_PHYSICAL,
    MOVE_TWINKLE_TACKLE_SPECIAL,
    MOVE_CATASTROPIKA,
    MOVE_10_000_000_VOLT_THUNDERBOLT,
    MOVE_STOKED_SPARKSURFER,
    MOVE_EXTREME_EVOBOOST,
    MOVE_PULVERIZING_PANCAKE,
    MOVE_GENESIS_SUPERNOVA,
    MOVE_SINISTER_ARROW_RAID,
    MOVE_MALICIOUS_MOONSAULT,
    MOVE_OCEANIC_OPERETTA,
    MOVE_SPLINTERED_STORMSHARDS,
    MOVE_LETS_SNUGGLE_FOREVER,
    MOVE_CLANGOROUS_SOULBLAZE,
    MOVE_GUARDIAN_OF_ALOLA,
    MOVE_SEARING_SUNRAZE_SMASH,
    MOVE_MENACING_MOONRAZE_MAELSTROM,
    MOVE_LIGHT_THAT_BURNS_THE_SKY,
    MOVE_SOUL_STEALING_7_STAR_STRIKE,
};

const u16 MaxMoveList[] = {
    MOVE_MAX_GUARD,
    MOVE_DYNAMAX_CANNON,
    MOVE_MAX_FLARE,
    MOVE_MAX_FLUTTERBY,
    MOVE_MAX_LIGHTNING,
    MOVE_MAX_STRIKE,
    MOVE_MAX_KNUCKLE,
    MOVE_MAX_PHANTASM,
    MOVE_MAX_HAILSTORM,
    MOVE_MAX_OOZE,
    MOVE_MAX_GEYSER,
    MOVE_MAX_AIRSTREAM,
    MOVE_MAX_STARFALL,
    MOVE_MAX_WYRMWIND,
    MOVE_MAX_MINDSTORM,
    MOVE_MAX_ROCKFALL,
    MOVE_MAX_QUAKE,
    MOVE_MAX_DARKNESS,
    MOVE_MAX_OVERGROWTH,
    MOVE_MAX_STEELSPIKE,
};

const u16 WeightMoveList[] = {
    MOVE_LOW_KICK,
    MOVE_GRASS_KNOT,
    MOVE_AUTOTOMIZE,
    MOVE_HEAVY_SLAM,
    MOVE_SKY_DROP,
    MOVE_HEAT_CRASH,
};

const u16 PunchingMovesTable[] = {
    MOVE_BULLET_PUNCH,
    MOVE_COMET_PUNCH,
    MOVE_DIZZY_PUNCH,
    MOVE_DOUBLE_IRON_BASH,
    MOVE_DRAIN_PUNCH,
    MOVE_DYNAMIC_PUNCH,
    MOVE_FIRE_PUNCH,
    MOVE_FOCUS_PUNCH,
    MOVE_HAMMER_ARM,
    MOVE_HEADLONG_RUSH,
    MOVE_ICE_HAMMER,
    MOVE_ICE_PUNCH,
    MOVE_JET_PUNCH,
    MOVE_MACH_PUNCH,
    MOVE_MEGA_PUNCH,
    MOVE_METEOR_MASH,
    MOVE_PLASMA_FISTS,
    MOVE_POWER_UP_PUNCH,
    MOVE_RAGE_FIST,
    MOVE_SHADOW_PUNCH,
    MOVE_SKY_UPPERCUT,
    MOVE_SURGING_STRIKES,
    MOVE_THUNDER_PUNCH,
    MOVE_WICKED_BLOW,
};

#ifdef FANCY_PRINT_NICKNAME

// Supports only A-z for now
void LoadNicknameToCharArray(u16 nickname[], char buf[]) {
    for (int j = 0; j < 11; j++) {
        if (nickname[j] == 0xFFFF) {
            buf[j] = '\0';
            break;
        }
        if (nickname[j] == 0x01BE) {
            buf[j] = '-';
            continue;
        }
        if (nickname[j] == 0x01DE) {
            buf[j] = ' ';
            continue;
        }
        if (nickname[j] < 324) {
            buf[j] = nickname[j] - 234;
            continue;
        } else {
            buf[j] = nickname[j] - 228;
            continue;
        }
    }
}

#endif

// set sp->waza_status_flag |= MOVE_STATUS_FLAG_MISS if a miss
BOOL CalcAccuracy(void *bw, struct BattleStruct *sp, int attacker, int defender, int move_no) {
    // https://www.smogon.com/forums/threads/sword-shield-battle-mechanics-research.3655528/page-58#post-8684263

    // Apply accuracy / evasion modifiers
    s16 accuracy;
    s8 temp;
    s8 stat_stage_acc, stat_stage_evasion;
    int hold_effect, hold_effect_atk;
    u8 move_type UNUSED; // unused but will be needed
    u8 move_split;
    u16 atk_ability = GetBattlerAbility(sp, attacker);
    int i;
    int maxBattlers = BattleWorkClientSetMaxGet(bw);
    int accuracyModifier = UQ412__1_0;

    if (I_AM_TERAPAGOS_AND_I_NEED_TO_KO_CARMINES_SINISTCHA(bw, sp, attacker)) {
        return FALSE;
    }

    if (BattleTypeGet(bw) & BATTLE_TYPE_CATCHING_DEMO) {
        return FALSE;
    }

    if (sp->server_status_flag & SERVER_STATUS_FLAG_x20) {
        return FALSE;
    }

    if (sp->server_status_flag & SERVER_STATUS_FLAG_OTHER_ACCURACY_CALC) {
        return FALSE;
    }

    move_type = GetAdjustedMoveType(sp, attacker, move_no);
    move_split = GetMoveSplit(sp, move_no);

    // 4. Look up the move's "base accuracy". For example, Fire Blast's base accuracy is 85.

    accuracy = sp->moveTbl[move_no].accuracy;

    if (accuracy == 0) {
        return FALSE;
    }

    // 5. If the move is a status move, has greater than 50% accuracy, and the target has Wonder Skin, or the move is Thunder / Hurricane and the weather is sun, set the move's accuracy to 50.

    // handle wonder skin
    if ((MoldBreakerAbilityCheck(sp, attacker, defender, ABILITY_WONDER_SKIN) == TRUE)
    && (GetMoveSplit(sp, move_no) == SPLIT_STATUS)) {
        accuracy = accuracy > 50 ? 50 : accuracy;
    }

    if ((CheckSideAbility(bw, sp, CHECK_ABILITY_ALL_HP, 0, ABILITY_CLOUD_NINE) == 0)
    && (CheckSideAbility(bw, sp, CHECK_ABILITY_ALL_HP, 0, ABILITY_AIR_LOCK) == 0)) {
        if ((sp->field_condition & WEATHER_SUNNY_ANY)
        // thunder sucks in the sun
        && ((sp->moveTbl[move_no].effect == MOVE_EFFECT_THUNDER)
        // so does hurricane
        || (sp->moveTbl[move_no].effect == MOVE_EFFECT_HURRICANE))) {
            accuracy = 50;
        }
    }

    // 5.5 We handle Fog here because there is no vanilla Gen 5+ implementation

    if ((CheckSideAbility(bw, sp, CHECK_ABILITY_ALL_HP, 0, ABILITY_CLOUD_NINE) == 0)
    && (CheckSideAbility(bw, sp, CHECK_ABILITY_ALL_HP, 0, ABILITY_AIR_LOCK) == 0)) {
        if (sp->field_condition & FIELD_STATUS_FOG) {
            accuracy = accuracy * 6 / 10;
        }
    }

    // 6. Chain the accuracy and evasion modifiers

    // 6.1 Gravity

    if (sp->field_condition & FIELD_STATUS_GRAVITY) {
        accuracyModifier = QMul_RoundUp(accuracyModifier, UQ412__1_67);
    }

    // 6.2 Abilities; order is determined by raw Speed with a non-RNG Speed tie.

    SortRawSpeedNonRNGArray(bw, sp);

    for (i = 0; i < maxBattlers; i++) {

        // Tangled Feet - 2048/4096

        if ((defender == sp->rawSpeedNonRNGClientOrder[i])
        && (MoldBreakerAbilityCheck(sp, attacker, defender, ABILITY_TANGLED_FEET) == TRUE)
        && (sp->battlemon[defender].condition2 & STATUS2_CONFUSION)) {
            accuracyModifier = QMul_RoundUp(accuracyModifier, UQ412__0_5);
            continue;
        }

        // Hustle - 3277/4096

        if ((attacker == sp->rawSpeedNonRNGClientOrder[i])
        && (atk_ability == ABILITY_HUSTLE)
        && (move_split == SPLIT_PHYSICAL)) {
            accuracyModifier = QMul_RoundUp(accuracyModifier, UQ412__0_8);
            continue;
        }

        // Sand Veil- 3277/4096

        if ((sp->field_condition & WEATHER_SANDSTORM_ANY)
        && (defender == sp->rawSpeedNonRNGClientOrder[i])
        && MoldBreakerAbilityCheck(sp, attacker, defender, ABILITY_SAND_VEIL)) {
            accuracyModifier = QMul_RoundUp(accuracyModifier, UQ412__0_8);
            continue;
        }

        // Snow Cloak - 3277/4096
        if ((sp->field_condition & (WEATHER_HAIL_ANY | WEATHER_SNOW_ANY))
        && (defender == sp->rawSpeedNonRNGClientOrder[i])
        && MoldBreakerAbilityCheck(sp, attacker, defender, ABILITY_SNOW_CLOAK)) {
            accuracyModifier = QMul_RoundUp(accuracyModifier, UQ412__0_8);
            continue;
        }

        // Compound Eyes - 5325/4096

        if ((attacker == sp->rawSpeedNonRNGClientOrder[i])
        && (atk_ability == ABILITY_COMPOUND_EYES)) {
            accuracyModifier = QMul_RoundUp(accuracyModifier, UQ412__1_3);
        }

        // Victory Star - 4506/4096 for each Victory Star

        if (BATTLER_ALLY(attacker) == sp->rawSpeedNonRNGClientOrder[i]
        && GetBattlerAbility(sp, sp->rawSpeedNonRNGClientOrder[i]) == ABILITY_VICTORY_STAR) {
            accuracyModifier = QMul_RoundUp(accuracyModifier, UQ412__1_1_BUT_HIGHER);
        }
    }

    // 6.3 Items; order is determined by raw Speed with a non-RNG Speed tie.

    for (i = 0; i < maxBattlers; i++) {
        if (defender == sp->rawSpeedNonRNGClientOrder[i]) {
            hold_effect = HeldItemHoldEffectGet(sp, defender);

            // Bright Powder - 3686/4096
            // Lax Incense - 3686/4096

            if (hold_effect == HOLD_EFFECT_ACC_REDUCE) {
                u32 multiplierFromItems = UQ412__1_0;
                hold_effect_atk = HeldItemAtkGet(sp, defender, 0);
                // alternate subtracting 0.099853515625 and 0.10009765625 starting with latter
                for (int j = 0; j < hold_effect_atk; j += 10)
                {
                    multiplierFromItems -= (j & 1) ? UQ412__0_1 : UQ412__0_1_BUT_HIGHER;
                }
                accuracyModifier = QMul_RoundUp(accuracyModifier, multiplierFromItems);
            }
        }

        if (attacker == sp->rawSpeedNonRNGClientOrder[i]) {
            hold_effect = HeldItemHoldEffectGet(sp, attacker);

            // Wide Lens - 4505/4096

            if (hold_effect == HOLD_EFFECT_ACCURACY_UP) {
                accuracyModifier = QMul_RoundUp(accuracyModifier, UQ412__1_1);
            }

            // Zoom Lens - 4915/4096

            // Wide Lens - 4505/4096 (param 10 - 409)
            // Zoom Lens - 4915/4096 (param 20 - 819)
            // TODO: We modified playerActions in `ServerBeforeActInternal`. Does it affect `IsMovingAfterClient`?

            if (hold_effect == HOLD_EFFECT_ACCURACY_UP
            || ((hold_effect == HOLD_EFFECT_ACCURACY_UP_SLOWER) && (IsMovingAfterClient(sp, defender) == TRUE))) {
                u32 multiplierFromItems = UQ412__1_0;
                hold_effect_atk = HeldItemAtkGet(sp, attacker, 0);
                // alternate adding 0.099853515625 and 0.10009765625 starting with former
                for (int j = 0; j < hold_effect_atk; j += 10)
                {
                    multiplierFromItems += (j & 1) ? UQ412__0_1_BUT_HIGHER : UQ412__0_1;
                }
                accuracyModifier = QMul_RoundUp(accuracyModifier, multiplierFromItems);
            }
        }
    }

    // 7. Apply a modifier to the value from step 5) with the result of step 6). That is, pokeRound[(step 5 * step 6) / 4096], where pokeRound means do standard rounding, but round down on 0.5. The resulting value can be greater than 100.

    accuracy = QMul_RoundDown(accuracy, accuracyModifier);

    // Apply accuracy stat boosts / drops

    // Determine the number of accuracy / evasion boosts. The number must be within 0-12. (0 = -6, 1 = -5, 6 = 0, 12 = +6, etc.)

    stat_stage_acc = sp->battlemon[attacker].states[STAT_ACCURACY] - 6;
    GF_ASSERT(stat_stage_acc >= 0 && stat_stage_acc <= 12);
    stat_stage_evasion = 6 - sp->battlemon[defender].states[STAT_EVASION];
    GF_ASSERT(stat_stage_evasion >= 0 && stat_stage_evasion <= 12);

    // 8. If the user has Keen Eye or Unaware, or the move is Sacred Sword / Chip Away / Darkest Lariat, or the target is identified (Odor Sleuth / Foresight / Miracle Eye) and has positive evasion boosts, set the target's evasion boosts to 6 (+0).

    if ((atk_ability == ABILITY_ILLUMINATE || atk_ability == ABILITY_KEEN_EYE || atk_ability == ABILITY_UNAWARE || atk_ability == ABILITY_MINDS_EYE)
    || (move_no == MOVE_SACRED_SWORD || move_no == MOVE_CHIP_AWAY || move_no == MOVE_DARKEST_LARIAT)
    || (((sp->battlemon[defender].condition2 & STATUS2_FORESIGHT) || (sp->battlemon[defender].effect_of_moves & MOVE_EFFECT_FLAG_MIRACLE_EYE)) && (stat_stage_evasion < 0))) {
        stat_stage_evasion = 0;
    }

    if (MoldBreakerAbilityCheck(sp, attacker, defender, ABILITY_UNAWARE) == TRUE) {
        stat_stage_acc = 0;
    }

    // 9. Start with 6, then add all of the user's accuracy stat boosts / drops, and subtract all of the target's evasion stat boosts / drops.

    temp = 6 + stat_stage_evasion + stat_stage_acc;

    if (temp < 0)
    {
        temp = 0;
    }
    if (temp > 12)
    {
        temp = 12;
    }

    // 10. Take the value of step 9 and compare to the following table. Multiply the result from step 7 by the numerator first, then divide by the denominator and floor the result. If the resulting value would be greater than 100, make it 100.

    accuracy *= sAccStatChanges[temp].numerator;
    accuracy /= sAccStatChanges[temp].denominator;

    accuracy = accuracy > 100 ? 100 : accuracy;

    // Final steps

    // 11. If Micle Berry would boost the move's accuracy, pokeRound([step 10 * 4915]/4096).

    if (sp->boostedAccuracy) {
        accuracy = QMul_RoundDown(accuracy, UQ412__1_2);
    }

    // 12. If the percentage is above 100, make it 100.

    accuracy = accuracy > 100 ? 100 : accuracy;

    // 13. If the affection of the target is 4 hearts or more, subtract 10. You can't go below 0.
    // https://bulbapedia.bulbagarden.net/wiki/Friendship

#ifdef FRIENDSHIP_EFFECTS
    if ((sp->battlemon[defender].friendship == 255)
    && !(BattleTypeGet(bw) & BATTLE_TYPE_NO_EXPERIENCE)
    && ClientBelongsToPlayer(bw, defender)) {
        if (accuracy < 10) {
            accuracy = 0;
        } else {
            accuracy -= 10;
        }
    }
#endif

    // 14. Roll a random number 0-99 inclusive. If the accuracy value is greater than that random number, the move hits. (That is, check if accuracy > rand(100)).

    if (accuracy <= (BattleRand(bw) % 100)) {
        sp->waza_status_flag |= MOVE_STATUS_FLAG_MISS;
        sp->oneTurnFlag[attacker].parental_bond_flag = 0;
        sp->oneTurnFlag[attacker].parental_bond_is_active = FALSE;
    }

    return FALSE;
}


const u8 DecreaseSpeedHoldEffects[] =
{
    HOLD_EFFECT_EVS_UP_SPEED_DOWN,
    HOLD_EFFECT_SPEED_DOWN_GROUNDED,
    HOLD_EFFECT_LVLUP_HP_EV_UP,
    HOLD_EFFECT_LVLUP_ATK_EV_UP,
    HOLD_EFFECT_LVLUP_DEF_EV_UP,
    HOLD_EFFECT_LVLUP_SPEED_EV_UP,
    HOLD_EFFECT_LVLUP_SPATK_EV_UP,
    HOLD_EFFECT_LVLUP_SPDEF_EV_UP,
};

// return 0 if client1 moves first, 1 if client2 moves first, 2 if random roll between the two.
u8 LONG_CALL CalcSpeed(void *bw, struct BattleStruct *sp, int client1, int client2, int flag) {
    u8 ret = 0;
    u32 speed1, speed2;
    u8 hold_effect1;
    u8 hold_effect2;
    s8 priority1 = sp->clientPriority[client1];
    s8 priority2 = sp->clientPriority[client2];
    u8 quick_claw1 = sp->battlemon[client1].moveeffect.quickClawFlag || sp->battlemon[client1].moveeffect.custapBerryFlag;
    u8 quick_claw2 = sp->battlemon[client2].moveeffect.quickClawFlag || sp->battlemon[client2].moveeffect.custapBerryFlag;
    u8 move_last1 = 0, move_last2 = 0;
    int ability1;
    int ability2;
    int stat_stage_spd1;
    int stat_stage_spd2;
    u32 i;

    u32 speedModifier1 = UQ412__1_0;
    u32 speedModifier2 = UQ412__1_0;

    ability1 = GetBattlerAbility(sp, client1);
    ability2 = GetBattlerAbility(sp, client2);

    hold_effect1 = HeldItemHoldEffectGet(sp, client1);
    hold_effect2 = HeldItemHoldEffectGet(sp, client2);

    stat_stage_spd1 = sp->battlemon[client1].states[STAT_SPEED];
    stat_stage_spd2 = sp->battlemon[client2].states[STAT_SPEED];

    // Begin calculating Speed Modifiers

    // https://web.archive.org/web/20241226231016/https://www.trainertower.com/dawoblefets-damage-dissertation/
    // NormalRound is QMul_RoundUp
    // pokeRound is QMul_RoundDown

#ifdef DEBUG_SPEED_CALC
    char client1Nickname[12];
    char client2Nickname[12];
    LoadNicknameToCharArray(sp->battlemon[client1].nickname, client1Nickname);
    LoadNicknameToCharArray(sp->battlemon[client2].nickname, client2Nickname);
    debug_printf("\n=================\n");
    debug_printf("[CalcSpeed] client1: %s\n", client1Nickname);
    debug_printf("[CalcSpeed] client2: %s\n", client2Nickname);
#endif

#ifdef DEBUG_SPEED_CALC
    debug_printf("\n=================\n");
    debug_printf("[CalcSpeed] %s's base speed: %d\n", client1Nickname, sp->battlemon[client1].speed);
    debug_printf("[CalcSpeed] %s's base speed: %d\n", client2Nickname, sp->battlemon[client2].speed);
#endif

    speed1 = (sp->battlemon[client1].speed * StatBoostModifiers[stat_stage_spd1][0] / StatBoostModifiers[stat_stage_spd1][1]) % 65536;
    speed2 = (sp->battlemon[client2].speed * StatBoostModifiers[stat_stage_spd2][0] / StatBoostModifiers[stat_stage_spd2][1]) % 65536;

#ifdef DEBUG_SPEED_CALC
    debug_printf("\n=================\n");
    debug_printf("[CalcSpeed] %s's speed1 after stat changes: %d\n", client1Nickname, speed1);
    debug_printf("[CalcSpeed] %s's speed2 after stat changes: %d\n", client2Nickname, speed2);
#endif

    // Step 1: 2x Abilities

    if ((CheckSideAbility(bw, sp, CHECK_ABILITY_ALL_HP, 0, ABILITY_CLOUD_NINE) == 0)
     && (CheckSideAbility(bw, sp, CHECK_ABILITY_ALL_HP, 0, ABILITY_AIR_LOCK) == 0)) {
        if (((ability1 == ABILITY_SWIFT_SWIM) && (sp->field_condition & WEATHER_RAIN_ANY))
         || ((ability1 == ABILITY_CHLOROPHYLL) && (sp->field_condition & WEATHER_SUNNY_ANY))
         || ((ability1 == ABILITY_SAND_RUSH) && (sp->field_condition & WEATHER_SANDSTORM_ANY))
         || ((ability1 == ABILITY_SLUSH_RUSH) && (sp->field_condition & (WEATHER_HAIL_ANY | WEATHER_SNOW_ANY)))) {
            speedModifier1 = QMul_RoundUp(speedModifier1, UQ412__2_0);
        }
        if (((ability2 == ABILITY_SWIFT_SWIM) && (sp->field_condition & WEATHER_RAIN_ANY))
         || ((ability2 == ABILITY_CHLOROPHYLL) && (sp->field_condition & WEATHER_SUNNY_ANY))
         || ((ability2 == ABILITY_SAND_RUSH) && (sp->field_condition & WEATHER_SANDSTORM_ANY))
         || ((ability2 == ABILITY_SLUSH_RUSH) && (sp->field_condition & (WEATHER_HAIL_ANY | WEATHER_SNOW_ANY)))) {
            speedModifier2 = QMul_RoundUp(speedModifier2, UQ412__2_0);
        }
    }

    if ((sp->terrainOverlay.type == ELECTRIC_TERRAIN && sp->terrainOverlay.numberOfTurnsLeft > 0)) {
        if (ability1 == ABILITY_SURGE_SURFER) {
            speedModifier1 = QMul_RoundUp(speedModifier1, UQ412__2_0);
        }

        if (ability2 == ABILITY_SURGE_SURFER) {
            speedModifier2 = QMul_RoundUp(speedModifier2, UQ412__2_0);
        }
    }

    if ((ability1 == ABILITY_UNBURDEN)
    && (sp->battlemon[client1].moveeffect.knockOffFlag)
    && (sp->battlemon[client1].item == 0)) {
        speedModifier1 = QMul_RoundUp(speedModifier1, UQ412__2_0);
    }

    if ((ability2 == ABILITY_UNBURDEN)
    && (sp->battlemon[client2].moveeffect.knockOffFlag)
    && (sp->battlemon[client2].item == 0)) {
        speedModifier2 = QMul_RoundUp(speedModifier2, UQ412__2_0);
    }

#ifdef DEBUG_SPEED_CALC
    debug_printf("\n=================\n");
    debug_printf("[CalcSpeed] Step 1: 2x Abilities\n");
    debug_printf("[CalcSpeed] %s's speedModifier1: %d\n", client1Nickname, speedModifier1);
    debug_printf("[CalcSpeed] %s's speedModifier2: %d\n", client2Nickname, speedModifier2);
#endif

    // Step 2: Quick Feet

    if ((ability1 == ABILITY_QUICK_FEET) && (sp->battlemon[client1].condition & STATUS_ANY_PERSISTENT)) {
        speedModifier1 = QMul_RoundUp(speedModifier1, UQ412__1_5);
    }

    if ((ability2 == ABILITY_QUICK_FEET) && (sp->battlemon[client2].condition & STATUS_ANY_PERSISTENT)) {
        speedModifier2 = QMul_RoundUp(speedModifier2, UQ412__1_5);
    }

#ifdef DEBUG_SPEED_CALC
    debug_printf("\n=================\n");
    debug_printf("[CalcSpeed] Step 2: Quick Feet\n");
    debug_printf("[CalcSpeed] %s's speedModifier1: %d\n", client1Nickname, speedModifier1);
    debug_printf("[CalcSpeed] %s's speedModifier2: %d\n", client2Nickname, speedModifier2);
#endif

    // Step 3: Slow Start

    if ((ability1 == ABILITY_SLOW_START)
    && ((sp->total_turn - sp->battlemon[client1].moveeffect.slowStartTurns) < 5)) {
        speedModifier1 = QMul_RoundUp(speedModifier1, UQ412__0_5);
    }

    if ((ability2 == ABILITY_SLOW_START)
    && ((sp->total_turn - sp->battlemon[client2].moveeffect.slowStartTurns) < 5)) {
        speedModifier2 = QMul_RoundUp(speedModifier2, UQ412__0_5);
    }
#ifdef DEBUG_SPEED_CALC
    debug_printf("\n=================\n");
    debug_printf("[CalcSpeed] Step 3: Slow Start\n");
    debug_printf("[CalcSpeed] %s's speedModifier1: %d\n", client1Nickname, speedModifier1);
    debug_printf("[CalcSpeed] %s's speedModifier2: %d\n", client2Nickname, speedModifier2);
#endif

    // Step 4: Quick Powder

    if ((hold_effect1 == HOLD_EFFECT_DITTO_SPEED_UP) && (sp->battlemon[client1].species == SPECIES_DITTO)
        // Not transformed
        && !(sp->battlemon[client1].condition2 & STATUS2_TRANSFORMED)) {
        speedModifier1 = QMul_RoundUp(speedModifier1, UQ412__2_0);
    }

    if ((hold_effect2 == HOLD_EFFECT_DITTO_SPEED_UP)
    && (sp->battlemon[client2].species == SPECIES_DITTO)
    // Not transformed
    && !(sp->battlemon[client2].condition2 & STATUS2_TRANSFORMED)) {
        speedModifier2 = QMul_RoundUp(speedModifier2, UQ412__2_0);
    }

#ifdef DEBUG_SPEED_CALC
    debug_printf("\n=================\n");
    debug_printf("[CalcSpeed] Step 4: Quick Powder\n");
    debug_printf("[CalcSpeed] %s's speedModifier1: %d\n", client1Nickname, speedModifier1);
    debug_printf("[CalcSpeed] %s's speedModifier2: %d\n", client2Nickname, speedModifier2);
#endif

    // Step 5: Choice Scarf

    if (hold_effect1 == HOLD_EFFECT_CHOICE_SPEED) {
        speedModifier1= QMul_RoundUp(speedModifier1, UQ412__1_5);
    }

    if (hold_effect2 == HOLD_EFFECT_CHOICE_SPEED) {
        speedModifier2 = QMul_RoundUp(speedModifier2, UQ412__1_5);
    }

#ifdef DEBUG_SPEED_CALC
    debug_printf("\n=================\n");
    debug_printf("[CalcSpeed] Step 5: Choice Scarf\n");
    debug_printf("[CalcSpeed] %s's speedModifier1: %d\n", client1Nickname, speedModifier1);
    debug_printf("[CalcSpeed] %s's speedModifier2: %d\n", client2Nickname, speedModifier2);
#endif

    // Step 6: Iron Ball / Macho Brace / Power EV items

    for (i = 0; i < NELEMS(DecreaseSpeedHoldEffects); i++) {
        if (BattleItemDataGet(sp, sp->battlemon[client1].item, 1) == DecreaseSpeedHoldEffects[i]) {
            if (!(GetBattlerAbility(sp, client1) == ABILITY_KLUTZ && DecreaseSpeedHoldEffects[i] == HOLD_EFFECT_SPEED_DOWN_GROUNDED)) {
                speedModifier1 = QMul_RoundUp(speedModifier1, UQ412__0_5);
                break;
            }
        }
    }

    for (i = 0; i < NELEMS(DecreaseSpeedHoldEffects); i++) {
        if (BattleItemDataGet(sp, sp->battlemon[client2].item, 1) == DecreaseSpeedHoldEffects[i]) {
            if (!(GetBattlerAbility(sp, client2) == ABILITY_KLUTZ && DecreaseSpeedHoldEffects[i] == HOLD_EFFECT_SPEED_DOWN_GROUNDED)) {
                speedModifier2 = QMul_RoundUp(speedModifier2, UQ412__0_5);
                break;
            }
        }
    }

#ifdef DEBUG_SPEED_CALC
    debug_printf("\n=================\n");
    debug_printf("[CalcSpeed] Step 6: Iron Ball / Macho Brace / Power EV items\n");
    debug_printf("[CalcSpeed] %s's speedModifier1: %d\n", client1Nickname, speedModifier1);
    debug_printf("[CalcSpeed] %s's speedModifier2: %d\n", client2Nickname, speedModifier2);
#endif

    // Step 7: Tailwind

    if (sp->tailwindCount[IsClientEnemy(bw, client1)]) { // new tailwind handling
        speedModifier1 = QMul_RoundUp(speedModifier1, UQ412__2_0);
    }

    if (sp->tailwindCount[IsClientEnemy(bw, client2)]) { // new tailwind handling
        speedModifier2 = QMul_RoundUp(speedModifier2, UQ412__2_0);
    }

#ifdef DEBUG_SPEED_CALC
    debug_printf("\n=================\n");
    debug_printf("[CalcSpeed] Step 7: Tailwind\n");
    debug_printf("[CalcSpeed] %s's speedModifier1: %d\n", client1Nickname, speedModifier1);
    debug_printf("[CalcSpeed] %s's speedModifier2: %d\n", client2Nickname, speedModifier2);
#endif

    // Step 8: Swamp

    // TODO
    if (FALSE) {
        speedModifier1 = QMul_RoundUp(speedModifier1, UQ412__0_25);
    }

    if (FALSE) {
        speedModifier2 = QMul_RoundUp(speedModifier2, UQ412__0_25);
    }

#ifdef DEBUG_SPEED_CALC
    debug_printf("\n=================\n");
    debug_printf("[CalcSpeed] Step 8: Swamp\n");
    debug_printf("[CalcSpeed] %s's speedModifier1: %d\n", client1Nickname, speedModifier1);
    debug_printf("[CalcSpeed] %s's speedModifier2: %d\n", client2Nickname, speedModifier2);
#endif

    // Step 9: Apply limit
    // https://www.smogon.com/forums/threads/sword-shield-battle-mechanics-research.3655528/page-59#post-8704137

    speedModifier1 = speedModifier1 < 410 ? 410 : speedModifier1;
    speedModifier2 = speedModifier2 < 410 ? 410 : speedModifier2;

#ifdef DEBUG_SPEED_CALC
    debug_printf("\n=================\n");
    debug_printf("[CalcSpeed] Step 9: Apply limit\n");
    debug_printf("[CalcSpeed] %s's speedModifier1: %d\n", client1Nickname, speedModifier1);
    debug_printf("[CalcSpeed] %s's speedModifier2: %d\n", client2Nickname, speedModifier2);
#endif

    // Step 10: Apply the chained modifier to the starting speed

    speed1 = QMul_RoundDown(speed1, speedModifier1);
    speed2 = QMul_RoundDown(speed2, speedModifier2);

#ifdef DEBUG_SPEED_CALC
    debug_printf("\n=================\n");
    debug_printf("[CalcSpeed] Step 10: Apply the chained modifier to the starting speed\n");
    debug_printf("[CalcSpeed] %s's speed1: %d\n", client1Nickname, speed1);
    debug_printf("[CalcSpeed] %s's speed2: %d\n", client2Nickname, speed2);
#endif

    // Step 11: Paralysis

    if ((ability1 != ABILITY_QUICK_FEET)
    && sp->battlemon[client1].condition & STATUS_PARALYSIS) {
        speed1 = QMul_RoundUp(speed1, UQ412__0_5);  // gen 7 on only halves speed for paralysis
    }

    if ((ability2 != ABILITY_QUICK_FEET)
    && sp->battlemon[client2].condition & STATUS_PARALYSIS) {
        speed2 = QMul_RoundUp(speed2, UQ412__0_5);  // gen 7 on only halves speed for paralysis
    }

#ifdef DEBUG_SPEED_CALC
    debug_printf("\n=================\n");
    debug_printf("[CalcSpeed] Step 11: Paralysis\n");
    debug_printf("[CalcSpeed] %s's speed1: %d\n", client1Nickname, speed1);
    debug_printf("[CalcSpeed] %s's speed2: %d\n", client2Nickname, speed2);
#endif

    // Step 12: Apply limit

    speed1 = speed1 % 65536;
    speed1 = speed1 > 10000 ? 10000 : speed1;
    speed2 = speed2 % 65536;
    speed2 = speed2 > 10000 ? 10000 : speed2;

#ifdef DEBUG_SPEED_CALC
    debug_printf("\n=================\n");
    debug_printf("[CalcSpeed] Step 12: Apply limit\n");
    debug_printf("[CalcSpeed] %s's speed1: %d\n", client1Nickname, speed1);
    debug_printf("[CalcSpeed] %s's speed2: %d\n", client2Nickname, speed2);
#endif

    // Step 13: Speed calculations stop here for the purposes of Gyro Ball / Electro Ball

    sp->effectiveSpeed[client1] = speed1;
    sp->effectiveSpeed[client2] = speed2;

#ifdef DEBUG_SPEED_CALC
    debug_printf("\n=================\n");
    debug_printf("[CalcSpeed] Step 13: Speed calculations stop here for the purposes of Gyro Ball / Electro Ball\n");
    debug_printf("[CalcSpeed] %s's speed1: %d\n", client1Nickname, speed1);
    debug_printf("[CalcSpeed] %s's speed2: %d\n", client2Nickname, speed2);
#endif

    // Step 14: Trick Room

    if (sp->field_condition & FIELD_STATUS_TRICK_ROOM) {
        speed1 = 10000 - speed1;
        speed2 = 10000 - speed2;
    }

#ifdef DEBUG_SPEED_CALC
    debug_printf("\n=================\n");
    debug_printf("[CalcSpeed] Step 14: Trick Room\n");
    debug_printf("[CalcSpeed] %s's speed1: %d\n", client1Nickname, speed1);
    debug_printf("[CalcSpeed] %s's speed2: %d\n", client2Nickname, speed2);
#endif

    // Step 15: Apply Limit

    speed1 = speed1 % 8192;
    speed2 = speed2 % 8192;

#ifdef DEBUG_SPEED_CALC
    debug_printf("\n=================\n");
    debug_printf("[CalcSpeed] Step 15: Apply Limit\n");
    debug_printf("[CalcSpeed] %s's speed1: %d\n", client1Nickname, speed1);
    debug_printf("[CalcSpeed] %s's speed2: %d\n", client2Nickname, speed2);
    debug_printf("[CalcSpeed] End of calculating Speed Modifiers\n");
    debug_printf("\n=================\n");
#endif

    // End of calculating Speed Modifiers

    // if one mon is fainted and the other isn't, then the alive one obviously goes first
    if ((sp->battlemon[client1].hp == 0) && (sp->battlemon[client2].hp)) {
        return 1;
    }
    if ((sp->battlemon[client1].hp) && (sp->battlemon[client2].hp == 0)) {
        return 0;
    }

    // Potential After You or Quash present
    if (sp->oneTurnFlag[client1].forceExecutionOrderFlag != sp->oneTurnFlag[client2].forceExecutionOrderFlag) {
        switch (sp->oneTurnFlag[client1].forceExecutionOrderFlag) {
            case EXECUTION_ORDER_AFTER_YOU:
                return 0;
                break;
            case EXECUTION_ORDER_QUASH:
                return 1;
                break;
            default:
                break;
        }
        switch (sp->oneTurnFlag[client2].forceExecutionOrderFlag) {
            case EXECUTION_ORDER_AFTER_YOU:
                return 1;
                break;
            case EXECUTION_ORDER_QUASH:
                return 0;
                break;
            default:
                break;
        }
    }

    if (hold_effect1 == HOLD_EFFECT_PRIORITY_DOWN) {
        move_last1 = 1;
    }

    if (hold_effect2 == HOLD_EFFECT_PRIORITY_DOWN) {
        move_last2 = 1;
    }

    if (flag & CALCSPEED_FLAG_NO_PRIORITY)
    {
        priority1 = 0;
        priority2 = 0;
    }

    if (priority1 == priority2)
    {
        if ((quick_claw1) && (quick_claw2)) // both mons quick claws activates/items that put them first
        {
            if (speed1 < speed2)
            {
                ret = 1; // client 2 goes
            }
            else if ((speed1 == speed2) && (BattleRand(bw) & 1))
            {
                ret = 2; // random roll
            }
        }
        else if ((quick_claw1 == 0) && (quick_claw2)) // client2 quick claw activate
        {
            ret = 1;
        }
        else if ((quick_claw1) && (quick_claw2 == 0)) // client1 quick claw activate
        {
            ret = 0;
        }
        else if ((move_last1) && (move_last2)) // both clients have lagging tail
        {
            if (speed1 > speed2) // if client1 is faster with lagging tail, it moves last
            {
                ret = 1; // client 2 moves first
            }
            else if ((speed1 == speed2) && (BattleRand(bw) & 1)) // random roll
            {
                ret = 2;
            }
        }
        else if ((move_last1) && (move_last2 == 0)) // client1 has lagging tail
        {
            ret = 1;
        }
        else if ((move_last1==0) && (move_last2)) // client2 has lagging tail
        {
            ret = 0;
        }
        else if ((ability1 == ABILITY_STALL) && (ability2 == ABILITY_STALL))
        {
            if (speed1 > speed2)
            {
                ret = 1;
            }
            else if ((speed1 == speed2) && (BattleRand(bw) & 1))
            {
                ret = 2;
            }
        }
        else if ((ability1 == ABILITY_STALL) && (ability2 != ABILITY_STALL))
        {
            ret = 1;
        }
        else if ((ability1 != ABILITY_STALL) && (ability2 == ABILITY_STALL))
        {
            ret = 0;
        }
        else
        {
            if (speed1 < speed2)
            {
                ret = 1;
            }
            if ((speed1 == speed2) && (BattleRand(bw) & 1))
            {
                ret = 2;
            }
        }
    }
    else if (priority1 < priority2)
    {
        ret = 1;
    }

    return ret;
}

/**
 *  @brief Sorts clients' execution order factoring in who has already performed their action
 *  @param bw battle work structure; void * because we haven't defined the battle work structure. Apparently we have but we don't use it here so
 *  @param sp global battle structure
 *  @param sortTurnOrder whether to sort `turn_order` or not
 */
void LONG_CALL DynamicSortClientExecutionOrder(void *bw, struct BattleStruct *sp, BOOL sortTurnOrder) {
    int maxBattlers;
    int i, j;
    int temp1, temp2;
    int currentAttackerId = sp->executionIndex;

    maxBattlers = BattleWorkClientSetMaxGet(bw);

    CalcPriorityAndQuickClawCustapBerry(bw, sp);

    // for (i = 0; i < maxBattlers; i++) {
    //     if (sp->attack_client == sp->executionOrder[i]) {
    //         currentAttackerId = i;
    //     }
    // }

    // u8 buf[64];
    // sprintf(buf, "Current attacker: %d\n", sp->attack_client);
    // debugsyscall(buf);
    // sprintf(buf, "\tBefore turnOrder: ");
    // debugsyscall(buf);

    // for (i = 0; i < maxBattlers; i++) {
    //     sprintf(buf, "%d ", sp->executionOrder[i]);
    //     debugsyscall(buf);
    // }

    // sprintf(buf, "\n\n");
    // debugsyscall(buf);

    for (i = currentAttackerId + 1; i < maxBattlers - 1; i++) {
        // sprintf(buf, "i: %d\n", i);
        // debugsyscall(buf);
        for (j = i + 1; j < maxBattlers; j++) {
            // sprintf(buf, "j: %d\n", j);
            // debugsyscall(buf);
            temp1 = sp->executionOrder[i];
            temp2 = sp->executionOrder[j];

            u32 command1 = sp->playerActions[temp1][3];
            u32 command2 = sp->playerActions[temp2][3];

            // sprintf(buf, "temp1: %d\ntemp2: %d\n", temp1, temp2);
            // debugsyscall(buf);

            u8 flag;

            if (command1 == command2) {
                if (command1 == SELECT_FIGHT_COMMAND) {
                    flag = 0;
                } else {
                    flag = 1;
                }
                // sprintf(buf, "Comparing client %d and %d\n", temp1, temp2);
                // debugsyscall(buf);
                if (CalcSpeed(bw, sp, temp1, temp2, flag)) {
                    // sprintf(buf, "Swapping %d and %d\n", temp1, temp2);
                    // debugsyscall(buf);
                    sp->executionOrder[i] = temp2;
                    sp->executionOrder[j] = temp1;
                }
            }
        }
    }

    if (sortTurnOrder) {
        // also sort turnOrder, i.e. weather application + turn end things
        for (i = 0; i < maxBattlers - 1; i++) {
            for (j = i + 1; j < maxBattlers; j++) {
                temp1 = sp->turnOrder[i];
                temp2 = sp->turnOrder[j];

                if (CalcSpeed(bw, sp, temp1, temp2, CALCSPEED_FLAG_NO_PRIORITY)) {
                    sp->turnOrder[i] = temp2;
                    sp->turnOrder[j] = temp1;
                }
            }
        }
    }

    // sprintf(buf, "\tAfter turnOrder: ");
    // debugsyscall(buf);

    // for (i = 0; i < maxBattlers; i++) {
    //     sprintf(buf, "%d ", sp->executionOrder[i]);
    //     debugsyscall(buf);
    // }

    // sprintf(buf, "\n\n");
    // debugsyscall(buf);
}

void LONG_CALL CalcPriorityAndQuickClawCustapBerry(void *bsys, struct BattleStruct *ctx) {
    int move = 0;
    int priority = 0;
    int command;
    int move_pos;
    u32 i;
    int hold_effect;
    int hold_atk;

    int maxBattlers = BattleWorkClientSetMaxGet(bsys);

    for (int client = 0; client < maxBattlers; client++) {

        command = ctx->playerActions[client][3];
        move_pos = ctx->waza_no_pos[client];

        if (command == SELECT_FIGHT_COMMAND) {
            if (ctx->oneTurnFlag[client].struggle_flag) {
                move = MOVE_STRUGGLE;
            } else {
                move = BattlePokemonParamGet(ctx, client, BATTLE_MON_DATA_MOVE_1 + move_pos, NULL);
            }
        }
        priority = ctx->moveTbl[move].priority;

        // Handle Grassy Glide
        if (move == MOVE_GRASSY_GLIDE && ctx->terrainOverlay.type == GRASSY_TERRAIN) {
            priority++;
        }

        // Handle Prankster
        if (GetBattlerAbility(ctx, client) == ABILITY_PRANKSTER && GetMoveSplit(ctx, move) == SPLIT_STATUS) {
            priority++;
        }

        // Handle Gale Wings
        if (
            GetBattlerAbility(ctx, client) == ABILITY_GALE_WINGS && ctx->moveTbl[move].type == TYPE_FLYING && ctx->battlemon[client].hp == (s32)ctx->battlemon[client].maxhp) {
            priority++;
        }

        // handle Triage
        if (GetBattlerAbility(ctx, client) == ABILITY_TRIAGE) {
            for (i = 0; i < NELEMS(TriageMovesList); i++) {
                if (TriageMovesList[i] == move) {
                    priority = priority + 3;
                    break;
                }
            }
        }

        hold_effect = HeldItemHoldEffectGet(ctx, client);
        hold_atk = HeldItemAtkGet(ctx, client, 0);

        if (hold_effect == HOLD_EFFECT_SOMETIMES_PRIORITY) {
            if ((ctx->agi_rand[client] % (100 / hold_atk)) == 0) {
                ctx->battlemon[client].moveeffect.quickClawFlag = 1;
            }
        }

        if (hold_effect == HOLD_EFFECT_PINCH_PRIORITY) {
            if (GetBattlerAbility(ctx, client) == ABILITY_GLUTTONY) {
                hold_atk /= 2;
            }
            if (ctx->battlemon[client].hp <= (s32)(ctx->battlemon[client].maxhp / hold_atk)) {
                ctx->battlemon[client].moveeffect.custapBerryFlag = 1;
            }
        }

        ctx->clientPriority[client] = priority;
    }
}

const u8 CriticalRateTable[] =
{
     24,
     8,
     2,
     1,
     1
};

// calculates the critical hit multiplier
int CalcCritical(void *bw, struct BattleStruct *sp, int attacker, int defender, int critical_count, u32 side_condition)
{
    u16 temp;
    u16 item;
    int hold_effect;
    u16 species;
    u32 defender_condition;
    u32 condition2;
    u32 move_effect;
    int multiplier = 1;
    int ability;

    item = GetBattleMonItem(sp, attacker);
    hold_effect = BattleItemDataGet(sp, item, 1);

    species = sp->battlemon[attacker].species;
    defender_condition = sp->battlemon[defender].condition;
    condition2 = sp->battlemon[attacker].condition2;
    move_effect = sp->battlemon[defender].effect_of_moves;
    ability = sp->battlemon[attacker].ability;

    temp = (((condition2 & STATUS2_FOCUS_ENERGY) != 0) * 2) + (hold_effect == HOLD_EFFECT_CRITRATE_UP) + critical_count + (ability == ABILITY_SUPER_LUCK)
         + (2 * ((hold_effect == HOLD_EFFECT_CHANSEY_CRITRATE_UP) && (species == SPECIES_CHANSEY)))
         + (2 * ((hold_effect == HOLD_EFFECT_FARFETCHD_CRITRATE_UP) && (species == SPECIES_FARFETCHD)));

    if (temp > 4)
    {
        temp = 4;
    }

    if
    (
        BattleRand(bw) % CriticalRateTable[temp] == 0
        || (ability == ABILITY_MERCILESS && (defender_condition & STATUS_POISON_ALL))
        || (sp->moveTbl[sp->current_move_index].effect == MOVE_EFFECT_ALWAYS_CRITICAL)
        || (sp->moveTbl[sp->current_move_index].effect == MOVE_EFFECT_HIT_THREE_TIMES_ALWAYS_CRITICAL)
    )
    {
        if ((MoldBreakerAbilityCheck(sp, attacker, defender, ABILITY_BATTLE_ARMOR) == FALSE)
         && (MoldBreakerAbilityCheck(sp, attacker, defender, ABILITY_SHELL_ARMOR) == FALSE)
         && ((side_condition & SIDE_STATUS_LUCKY_CHANT) == 0)
         && ((move_effect & MOVE_EFFECT_NO_CRITICAL_HITS) == 0))
        {
            multiplier = 2;
        }
    }

    if ((multiplier == 2) && (GetBattlerAbility(sp, attacker) == ABILITY_SNIPER))
    {
        multiplier = 3;
    }

    if (multiplier > 1) // log critical hits for current pokemon
    {
        sp->battlemon[attacker].critical_hits++;
        if (sp->battlemon[attacker].critical_hits == 3)
        {
            SET_MON_CRITICAL_HIT_EVOLUTION_BIT(Party_GetMonByIndex(BattleWorkPokePartyGet(bw, attacker), sp->sel_mons_no[attacker]));
        }
    }

    return multiplier;
}


void ServerHPCalc(struct BattleSystem *bsys, struct BattleStruct *ctx)
{
    u32 ovyId, offset;

    void (*internalFunc)(struct BattleSystem *bsys, struct BattleStruct *ctx);

    ovyId = OVERLAY_SERVERHPCALC;
    offset = 0x023C0400 | 1;
    HandleLoadOverlay(ovyId, 2);
    internalFunc = (void (*)(struct BattleSystem *bsys, struct BattleStruct *ctx))(offset);
    internalFunc(bsys, ctx);
    UnloadOverlayByID(ovyId);
}


u16 gf_p_rand(const u16 denominator)
{
    if (denominator <= 1)
    {
        return 0;
    }
    else
    {
        u16 per;
        u16 val;
        per = (0xffff / denominator) + 1;
        val = gf_rand() / per;
        return val;
    }
}

// TODO: Refactor this function
int LONG_CALL GetTypeEffectiveness(struct BattleSystem *bw, struct BattleStruct *sp, int attack_client, int defence_client, int move_type, u32 *flag) {
    int i = 0;
    u8 attacker_type_1 UNUSED = GetSanitisedType(BattlePokemonParamGet(sp, attack_client, BATTLE_MON_DATA_TYPE1, NULL));
    u8 attacker_type_2 UNUSED = GetSanitisedType(BattlePokemonParamGet(sp, attack_client, BATTLE_MON_DATA_TYPE2, NULL));
    // https://xcancel.com/Sibuna_Switch/status/1827463371383328877#m
    u8 defender_type_1 = GetSanitisedType(BattlePokemonParamGet(sp, defence_client, BATTLE_MON_DATA_TYPE1, NULL));
    u8 defender_type_2 = GetSanitisedType(BattlePokemonParamGet(sp, defence_client, BATTLE_MON_DATA_TYPE2, NULL));

    u32 type1Effectiveness = TYPE_MUL_NORMAL;
    u32 type2Effectiveness = TYPE_MUL_NORMAL;

    // TODO: handle Ring Target, Thousand Arrows, Freeze-Dry, Flying Press

    if (GetSanitisedType(move_type) == TYPE_STELLAR && !sp->battlemon[attack_client].is_currently_terastallized) {
        return TYPE_MUL_NO_EFFECT;
    }

    while (TypeEffectivenessTable[i][0] != TYPE_ENDTABLE) {
        if (TypeEffectivenessTable[i][0] == TYPE_FORESIGHT)  // handle foresight
        {
            if ((sp->battlemon[defence_client].condition2 & STATUS2_FORESIGHT) || (GetBattlerAbility(sp, attack_client) == ABILITY_SCRAPPY) || (GetBattlerAbility(sp, attack_client) == ABILITY_MINDS_EYE)) {
                break;
            } else {
                i++;
                continue;
            }
        }
        if (TypeEffectivenessTable[i][0] == move_type) {
            if (TypeEffectivenessTable[i][1] == defender_type_1) {
                if (ShouldUseNormalTypeEffCalc(sp, attack_client, defence_client, i) == TRUE && !(!CheckSideAbility(bw, sp, CHECK_ABILITY_ALL_HP, 0, ABILITY_CLOUD_NINE) && !CheckSideAbility(bw, sp, CHECK_ABILITY_ALL_HP, 0, ABILITY_AIR_LOCK) && sp->field_condition & WEATHER_STRONG_WINDS && (TypeEffectivenessTable[i][2] == 20) && defender_type_1 == TYPE_FLYING)) {
                    type1Effectiveness = TypeEffectivenessTable[i][2];
                    TypeCheckCalc(sp, attack_client, type1Effectiveness, 42, 42, flag);
                }
            }
            if ((TypeEffectivenessTable[i][1] == defender_type_2) && (defender_type_1 != defender_type_2)) {
                if (ShouldUseNormalTypeEffCalc(sp, attack_client, defence_client, i) == TRUE && !(!CheckSideAbility(bw, sp, CHECK_ABILITY_ALL_HP, 0, ABILITY_CLOUD_NINE) && !CheckSideAbility(bw, sp, CHECK_ABILITY_ALL_HP, 0, ABILITY_AIR_LOCK) && sp->field_condition & WEATHER_STRONG_WINDS && (TypeEffectivenessTable[i][2] == 20) && defender_type_2 == TYPE_FLYING)) {
                    type2Effectiveness = TypeEffectivenessTable[i][2];
                    TypeCheckCalc(sp, attack_client, type1Effectiveness, 42, 42, flag);
                }
            }
            // TODO: Handle type3, Tera Type
        }
        i++;
    }

    // TODO: Refactor!!!
    if (type1Effectiveness == TYPE_MUL_NO_EFFECT || type2Effectiveness == TYPE_MUL_NO_EFFECT) {
        return TYPE_MUL_NO_EFFECT;
    }
    if (type1Effectiveness == TYPE_MUL_NOT_EFFECTIVE && type2Effectiveness == TYPE_MUL_NOT_EFFECTIVE) {
        return TYPE_MUL_DOUBLE_NOT_EFFECTIVE;
    }
    if ((type1Effectiveness == TYPE_MUL_SUPER_EFFECTIVE && type2Effectiveness == TYPE_MUL_NOT_EFFECTIVE)
    || (type2Effectiveness == TYPE_MUL_SUPER_EFFECTIVE && type1Effectiveness == TYPE_MUL_NOT_EFFECTIVE)) {
        return TYPE_MUL_NORMAL;
    }
    if (type1Effectiveness == TYPE_MUL_NORMAL) {
        return type2Effectiveness;
    }
    if (type2Effectiveness == TYPE_MUL_NORMAL) {
        return type1Effectiveness;
    }
    if (type1Effectiveness == type2Effectiveness && type1Effectiveness == TYPE_MUL_SUPER_EFFECTIVE) {
        return TYPE_MUL_DOUBLE_SUPER_EFFECTIVE;
    }
    return TYPE_MUL_NO_EFFECT;
}

/**
 *  @brief set move status effects for super effective and calculate modified damage
 *
 *  @param bw battle work structure
 *  @param sp global battle structure
 *  @param move_no move index
 *  @param move_type move type
 *  @param attack_client attacker
 *  @param defence_client defender
 *  @param damage current damage
 *  @param flag move status flags to mess around with
 *  @return modified damage
 */
// TODO: neuter it in the future
int LONG_CALL ServerDoTypeCalcMod(void *bw UNUSED, struct BattleStruct *sp, int move_no, int move_type, int attack_client, int defence_client, int damage, u32 *flag)
{
    int i;
    int modifier;
    u32 base_power;
    u8  eqp_d UNUSED;
    u8  atk_d UNUSED; // not currently used but will be

    modifier = 1;

    if (move_no == MOVE_STRUGGLE)
        return damage;

    eqp_d = HeldItemHoldEffectGet(sp, defence_client);
    atk_d = HeldItemAtkGet(sp, defence_client, ATK_CHECK_NORMAL);

    move_type = GetAdjustedMoveType(sp, attack_client, move_no); // new normalize checks
    base_power = sp->moveTbl[move_no].power;

    u8 attacker_type_1 = GetSanitisedType(BattlePokemonParamGet(sp, attack_client, BATTLE_MON_DATA_TYPE1, NULL));
    u8 attacker_type_2 = GetSanitisedType(BattlePokemonParamGet(sp, attack_client, BATTLE_MON_DATA_TYPE2, NULL));
    u8 defender_type_1 = GetSanitisedType(BattlePokemonParamGet(sp, defence_client, BATTLE_MON_DATA_TYPE1, NULL));
    u8 defender_type_2 = GetSanitisedType(BattlePokemonParamGet(sp, defence_client, BATTLE_MON_DATA_TYPE2, NULL));

    if (((sp->server_status_flag & SERVER_STATUS_FLAG_TYPE_FLAT) == 0) && ((attacker_type_1 == move_type) || (attacker_type_2 == move_type)))
    {
        if (GetBattlerAbility(sp,attack_client) == ABILITY_ADAPTABILITY)
        {
            damage *= 2;
        }
        else
        {
            damage = damage * 15 / 10;
        }
    }

    i = 0;
    while (TypeEffectivenessTable[i][0] != TYPE_ENDTABLE)
    {
        if (TypeEffectivenessTable[i][0] == TYPE_FORESIGHT) // handle foresight
        {
            if ((sp->battlemon[defence_client].condition2 & STATUS2_FORESIGHT) || (GetBattlerAbility(sp, attack_client) == ABILITY_SCRAPPY) || (GetBattlerAbility(sp, attack_client) == ABILITY_MINDS_EYE))
            {
                break;
            }
            else
            {
                i++;
                continue;
            }
        }
        if (TypeEffectivenessTable[i][0] == move_type)
        {
            if (TypeEffectivenessTable[i][1] == defender_type_1)
            {
                if (ShouldUseNormalTypeEffCalc(sp, attack_client, defence_client, i) == TRUE
                && !(!CheckSideAbility(bw, sp, CHECK_ABILITY_ALL_HP, 0, ABILITY_CLOUD_NINE)
                    && !CheckSideAbility(bw, sp, CHECK_ABILITY_ALL_HP, 0, ABILITY_AIR_LOCK)
                    && sp->field_condition & WEATHER_STRONG_WINDS
                    && (TypeEffectivenessTable[i][2] == 20)
                    && defender_type_1 == TYPE_FLYING))
                {
                    damage = TypeCheckCalc(sp, attack_client, TypeEffectivenessTable[i][2], damage, base_power, flag);
                    if (TypeEffectivenessTable[i][2] == 20) // seems to be useless, modifier isn't used elsewhere
                    {
                        modifier *= 2;
                    }
                }
            }
            if ((TypeEffectivenessTable[i][1] == defender_type_2) && (defender_type_1 != defender_type_2))
            {
                if (ShouldUseNormalTypeEffCalc(sp, attack_client, defence_client, i) == TRUE
                && !(!CheckSideAbility(bw, sp, CHECK_ABILITY_ALL_HP, 0, ABILITY_CLOUD_NINE)
                    && !CheckSideAbility(bw, sp, CHECK_ABILITY_ALL_HP, 0, ABILITY_AIR_LOCK)
                    && sp->field_condition & WEATHER_STRONG_WINDS
                    && (TypeEffectivenessTable[i][2] == 20)
                    && defender_type_2 == TYPE_FLYING))
                {
                    damage = TypeCheckCalc(sp, attack_client, TypeEffectivenessTable[i][2], damage, base_power, flag);
                    if (TypeEffectivenessTable[i][2] == 20) // seems to be useless, modifier isn't used elsewhere
                    {
                        modifier *= 2;
                    }
                }
            }
        }
        i++;
    }


    if ((MoldBreakerAbilityCheck(sp, attack_client, defence_client, ABILITY_WONDER_GUARD) == TRUE)
     && (ShouldDelayTurnEffectivenessChecking(sp, move_no)) // check supereffectiveness later, 2-turn move
     && (((flag[0] & MOVE_STATUS_FLAG_SUPER_EFFECTIVE) == 0) || ((flag[0] & (MOVE_STATUS_FLAG_SUPER_EFFECTIVE | MOVE_STATUS_FLAG_NOT_VERY_EFFECTIVE)) == (MOVE_STATUS_FLAG_SUPER_EFFECTIVE | MOVE_STATUS_FLAG_NOT_VERY_EFFECTIVE)))
     && (base_power))
    {
        flag[0] |= MOVE_STATUS_FLAG_MISS_WONDER_GUARD;
        sp->oneTurnFlag[attack_client].parental_bond_flag = 0;
        sp->oneTurnFlag[attack_client].parental_bond_is_active = FALSE;
    }
    else
    {
        if (((sp->server_status_flag & SERVER_STATUS_FLAG_TYPE_FLAT) == 0)
         && ((sp->server_status_flag & SERVER_STATUS_FLAG_TYPE_NONE) == 0))
        {
        }
        else
        {
            flag[0] &= ~(MOVE_STATUS_FLAG_SUPER_EFFECTIVE);
            flag[0] &= ~(MOVE_STATUS_FLAG_NOT_VERY_EFFECTIVE);
        }
    }

    return damage;
}


/**
 *  @brief tries to see if the player can even try to run.  queues up the proper message if not
 *
 *  @param bw battle work structure
 *  @param sp global battle structure
 *  @param battlerId client to check for running
 *  @param msg msg param to fill with values for printing a message that results from running
 *  @return TRUE if the battler can not escape; FALSE if the battler can escape
 */
BOOL CantEscape(void *bw, struct BattleStruct *sp, int battlerId, MESSAGE_PARAM *msg) {
    int battlerIdAbility;
    int maxBattlers UNUSED;
    u8 side UNUSED;
    int item;
    u32 battleType;

    battleType = BattleTypeGet(bw);
    item = HeldItemHoldEffectGet(sp, battlerId);

    // if shed shell or no experience or has run away or has ghost type then there is nothing stopping the battler from escaping
    if (item == HOLD_EFFECT_FLEE || (battleType & BATTLE_TYPE_NO_EXPERIENCE) || GetBattlerAbility(sp, battlerId) == ABILITY_RUN_AWAY || BATTLE_MON_HAS_TYPE(sp, battlerId, TYPE_GHOST)) {
        return FALSE;
    }

    side = IsClientEnemy(bw, battlerId);
    maxBattlers = BattleWorkClientSetMaxGet(bw);

    battlerIdAbility = CheckSideAbility(bw, sp, CHECK_ABILITY_ALL_HP_NOT_USER, battlerId, ABILITY_SHADOW_TAG);
    if (battlerIdAbility && GetBattlerAbility(sp, battlerId) != ABILITY_SHADOW_TAG) {
        if (msg == NULL) {
            return TRUE;
        }
        msg->msg_tag = TAG_NICKNAME_ABILITY;
        msg->msg_id = BATTLE_MSG_BATTLER_PREVENTS_ESCAPE_WITH;
        msg->msg_para[0] = CreateNicknameTag(sp, battlerIdAbility);
        msg->msg_para[1] = ABILITY_SHADOW_TAG;
        return TRUE;
    }

    battlerIdAbility = CheckSideAbility(bw, sp, CHECK_ABILITY_OPPOSING_SIDE_HP, battlerId, ABILITY_ARENA_TRAP);
    if (battlerIdAbility) {
        if (!(sp->field_condition & FIELD_STATUS_GRAVITY) && item != HOLD_EFFECT_SPEED_DOWN_GROUNDED) {
            if (GetBattlerAbility(sp, battlerId) != ABILITY_LEVITATE && !sp->battlemon[battlerId].moveeffect.magnetRiseTurns && !BATTLE_MON_HAS_TYPE(sp, battlerId, TYPE_FLYING)) {
               if (msg == NULL) {
                    return TRUE;
                }
                msg->msg_tag = TAG_NICKNAME_ABILITY;
                msg->msg_id = BATTLE_MSG_BATTLER_PREVENTS_ESCAPE_WITH;
                msg->msg_para[0] = CreateNicknameTag(sp, battlerIdAbility);
                msg->msg_para[1] = ABILITY_ARENA_TRAP;
                return TRUE;
            }
        } else {
            if (msg == NULL) {
                return TRUE;
            }
            msg->msg_tag = TAG_NICKNAME_ABILITY;
            msg->msg_id = BATTLE_MSG_BATTLER_PREVENTS_ESCAPE_WITH;
            msg->msg_para[0] = CreateNicknameTag(sp, battlerIdAbility);
            msg->msg_para[1] = ABILITY_ARENA_TRAP;
            return TRUE;
        }
    }

    battlerIdAbility = CheckSideAbility(bw, sp, CHECK_ABILITY_OPPOSING_SIDE_HP, battlerId, ABILITY_MAGNET_PULL);
    if (battlerIdAbility && BATTLE_MON_HAS_TYPE(sp, battlerId, TYPE_STEEL)) {
        if (msg == NULL) {
            return TRUE;
        }
        msg->msg_tag = TAG_NICKNAME_ABILITY;
        msg->msg_id = BATTLE_MSG_BATTLER_PREVENTS_ESCAPE_WITH;
        msg->msg_para[0] = CreateNicknameTag(sp, battlerIdAbility);
        msg->msg_para[1] = ABILITY_MAGNET_PULL;
        return TRUE;
    }

    if ((sp->battlemon[battlerId].condition2 & (STATUS2_MEAN_LOOK)) || (sp->battlemon[battlerId].effect_of_moves & MOVE_EFFECT_FLAG_INGRAIN) || sp->binding_turns[battlerId] != 0){
        if (msg == NULL) {
            return TRUE;
        }
        msg->msg_tag = 0;
        msg->msg_id = BATTLE_MSG_CANT_ESCAPE;
        return TRUE;
    }

    return FALSE;
}


/**
 *  @brief tries to see if the battler can switch
 *
 *  @param bw battle work structure
 *  @param sp global battle structure
 *  @param battlerId client to check for running
 *  @return TRUE if the battler can not switch; FALSE if the battler can switch
 */
BOOL BattlerCantSwitch(void *bw, struct BattleStruct *sp, int battlerId) {
    BOOL ret = FALSE;

    // ghost types can switch from anything like they had shed skin
    if (HeldItemHoldEffectGet(sp, battlerId) == HOLD_EFFECT_SWITCH || BATTLE_MON_HAS_TYPE(sp, battlerId, TYPE_GHOST)) {
        return FALSE;
    }

    if ((sp->battlemon[battlerId].condition2 & (STATUS2_MEAN_LOOK)) || (sp->battlemon[battlerId].effect_of_moves & MOVE_EFFECT_FLAG_INGRAIN) || sp->binding_turns[battlerId] != 0) {
        ret = TRUE;
    }

    if ((GetBattlerAbility(sp, battlerId) != ABILITY_SHADOW_TAG && CheckSideAbility(bw, sp, CHECK_ABILITY_OPPOSING_SIDE_HP, battlerId, ABILITY_SHADOW_TAG))
     || (BATTLE_MON_HAS_TYPE(sp, battlerId, TYPE_STEEL) && CheckSideAbility(bw, sp, CHECK_ABILITY_OPPOSING_SIDE_HP, battlerId, ABILITY_MAGNET_PULL)))
    {
        ret = TRUE;
    }

    if (((GetBattlerAbility(sp, battlerId) != ABILITY_LEVITATE
       && sp->battlemon[battlerId].moveeffect.magnetRiseTurns == 0
       && !BATTLE_MON_HAS_TYPE(sp, battlerId, TYPE_FLYING))
      || HeldItemHoldEffectGet(sp, battlerId) == HOLD_EFFECT_SPEED_DOWN_GROUNDED
      || (sp->field_condition & FIELD_STATUS_GRAVITY))
     && CheckSideAbility(bw, sp, CHECK_ABILITY_OPPOSING_SIDE_HP, battlerId, ABILITY_ARENA_TRAP))
    {
        ret = TRUE;
    }

    return ret;
}


/**
 *  @brief tries to see if the battler can run, sets escape_flag to 1 if it can via item or 2 if it can via ability
 *         also takes into account the random chance to flee if none of the guaranteed chances work
 *
 *  @param bw battle work structure
 *  @param sp global battle structure
 *  @param battlerId client to check for running
 *  @return TRUE if the battler can run; FALSE if the battler can not switch
 */
BOOL BattleTryRun(void *bw, struct BattleStruct *sp, int battlerId) {
    BOOL ret;
    u8 run;
    int item;
    u32 battleType;

    battleType = BattleTypeGet(bw);
    item = HeldItemHoldEffectGet(sp, battlerId);
    ret = FALSE;

    if (item == HOLD_EFFECT_FLEE) {
        sp->oneTurnFlag[battlerId].escape_flag = 1;
        ret = TRUE;
    } else if (battleType & BATTLE_TYPE_NO_EXPERIENCE || BATTLE_MON_HAS_TYPE(sp, battlerId, TYPE_GHOST)) { // ghost types can always escape regardless of speed
        ret = TRUE;
    } else if (GetBattlerAbility(sp, battlerId) == ABILITY_RUN_AWAY) {
        sp->oneTurnFlag[battlerId].escape_flag = 2;
        ret = TRUE;
    } else {
        if (sp->battlemon[battlerId].speed < sp->battlemon[battlerId ^ 1].speed) {
            run = sp->battlemon[battlerId].speed * 128 / sp->battlemon[battlerId ^ 1].speed + sp->escape_count * 30;
            if (run > (BattleRand(bw) % 256)) {
                ret = TRUE;
            }
        } else {
            ret = TRUE;
        }
        if (!ret) {
            SCIO_IncRecord(bw, battlerId, 0, 99);
        }
        sp->escape_count++;
    }
    return ret;
}

/**
 *  @brief see if a move has positive priority after adjustment
 *
 *  @param sp battle structure
 *  @param attacker client to check
 *  @return TRUE if the move has positive priority after adjustments
 */
BOOL LONG_CALL AdjustedMoveHasPositivePriority(struct BattleStruct *sp, int attacker) {
    return GetClientActionPriority(NULL, sp, attacker) > 0;
}

/**
 *  @brief see if the move should NOT be exempted from priority blocking effects
 *
 *  @param sp battle structure
 *  @param attacker attacker client
 *  @param defender defender client
 *  @return TRUE if the move should NOT be exempted from priority blocking effects
 */
BOOL LONG_CALL CurrentMoveShouldNotBeExemptedFromPriorityBlocking(struct BattleStruct *sp, int attacker, int defender) {
    // Courtesy of The Pokeemerald Expansion (https://github.com/rh-hideout/pokeemerald-expansion/blob/selfhost-test/test/battle/terrain/psychic.c)

    struct BattleMove currentMove = sp->moveTbl[sp->current_move_index];
    u16 target = currentMove.target;

    switch (target) {
    // Psychic Terrain doesn't block priority moves that target the user
    case RANGE_USER:
        return FALSE;
        break;

    // Psychic Terrain doesn't block priority moves that target all battlers
    // Psychic Terrain doesn't block priority field moves
    case RANGE_FIELD:
        return FALSE;
        break;

    // Psychic Terrain doesn't block priority moves that target all opponents
    case RANGE_OPPONENT_SIDE:
        return FALSE;
        break;

    // Psychic Terrain should not block Light Screen, Tailwind, etc.
    case RANGE_USER_SIDE:
        return FALSE;
        break;

    default:
        break;
    }

    //Psychic Terrain doesn't block priority moves that target allies
    if (defender == BATTLER_ALLY(attacker)) {
        return FALSE;
    }

    return TRUE;
}

/**
 *  @brief Check if seed should activate
 *
 *  @param sp battle structure
 *  @param heldItem held item
 *  @return TRUE if seed should activate
 */
BOOL LONG_CALL TerrainSeedShouldActivate(struct BattleStruct *sp, u16 heldItem) {
    switch (heldItem) {
        case ITEM_ELECTRIC_SEED:
            if (sp->terrainOverlay.type == ELECTRIC_TERRAIN && sp->terrainOverlay.numberOfTurnsLeft > 0) {
                return TRUE;
            }
            break;
        case ITEM_GRASSY_SEED:
            if (sp->terrainOverlay.type == GRASSY_TERRAIN && sp->terrainOverlay.numberOfTurnsLeft > 0) {
                return TRUE;
            }
            break;
        case ITEM_MISTY_SEED:
            if (sp->terrainOverlay.type == MISTY_TERRAIN && sp->terrainOverlay.numberOfTurnsLeft > 0) {
                return TRUE;
            }
            break;
        case ITEM_PSYCHIC_SEED:
            if (sp->terrainOverlay.type == PSYCHIC_TERRAIN && sp->terrainOverlay.numberOfTurnsLeft > 0) {
                return TRUE;
            }
            break;
        default:
            return FALSE;
    }
    return FALSE;
}

/**
 * @brief Check if the current move is a multi hit move
 * @param moveIndex move index
 * @return TRUE if it is a multi hit move
*/
BOOL LONG_CALL IsMultiHitMove(u32 moveIndex) {
    for (u16 i = 0; i < NELEMS(MultiHitMovesList); i++) {
        if (moveIndex == MultiHitMovesList[i]) {
            return TRUE;
        }
    }
    return FALSE;
}

/**
 * @brief Check if the current move is a move that shouldn't be affected by Parental Bond
 * @param moveIndex move index
 * @return TRUE if it is a banned move
*/
BOOL LONG_CALL IsBannedParentalBondMove(u32 moveIndex) {
    u8 output = FALSE;
    for (u16 i = 0; i < NELEMS(ParentalBondSingleStrikeMovesList); i++) {
        if (moveIndex == ParentalBondSingleStrikeMovesList[i]) {
            output = TRUE;
            break;
        }
    }
    return output || IsMultiHitMove(moveIndex);
}

/**
 * @brief Check if the current move is a spread move that shouldn't be affected by Parental Bond
 * @param bw battle work structure; void * because we haven't defined the battle work structure
 * @param sp battle structure
 * @param moveIndex move index
 * @return TRUE if it is a banned move
 */
BOOL LONG_CALL IsBannedSpreadMoveForParentalBond(void *bw, struct BattleStruct *sp, u32 moveIndex) {
    //no need to check moves if it is a single battle
    if ((BattleTypeGet(bw) & (BATTLE_TYPE_DOUBLE | BATTLE_TYPE_MULTI)) == 0) {
        return FALSE;
    }

    struct BattleMove currentMove = sp->moveTbl[moveIndex];

    struct BattlePokemon ally = sp->battlemon[BATTLER_ALLY(sp->attack_client)];
    struct BattlePokemon opponent = sp->battlemon[BATTLER_OPPONENT(sp->attack_client)];
    struct BattlePokemon across = sp->battlemon[BATTLER_ACROSS(sp->attack_client)];

    switch (currentMove.target) {
        case RANGE_ADJACENT_OPPONENTS:
            if (opponent.hp != 0 || across.hp != 0) {
                return TRUE;
            }
            break;
        case RANGE_ALL_ADJACENT:
            if (ally.hp != 0 || opponent.hp != 0 || across.hp != 0) {
                return TRUE;
            }
            break;

        default:
            return FALSE;
            break;
    }
    return TRUE;
}

/**
 * @brief Check if the current move is a move that should be affected by Parental Bond
 * @param bw battle work structure; void * because we haven't defined the battle work structure
 * @param sp battle structure
 * @param checkTempMove if move will be changed via Metronome, Assist, etc
 * @return TRUE if it is a valid move
 */
BOOL LONG_CALL IsValidParentalBondMove(void *bw, struct BattleStruct *sp, BOOL checkTempMove) {
    u32 moveIndex = checkTempMove ? (u32)sp->waza_work : sp->current_move_index;

    return (GetBattlerAbility(sp, sp->attack_client) == ABILITY_PARENTAL_BOND &&
            GetMoveSplit(sp, moveIndex) != SPLIT_STATUS &&
            !IsBannedParentalBondMove(moveIndex) &&
            !IsBannedSpreadMoveForParentalBond(bw, sp, moveIndex));
}

/**
 * @brief Check if the current move is a Powder move
 * @param moveIndex move index
 * @return TRUE if it is a Powder move
*/
BOOL LONG_CALL IsPowderMove(u32 moveIndex) {
    u8 output = FALSE;
    for (u16 i = 0; i < NELEMS(PowderMovesList); i++) {
        if (moveIndex == PowderMovesList[i]) {
            output = TRUE;
            break;
        }
    }
    return output;
}

/**
 * @brief Check if the current move is a Weight move
 * @param moveIndex move index
 * @return TRUE if it is a Weight move
*/
BOOL LONG_CALL IsWeightMove(u32 moveIndex) {
    for (u16 i = 0; i < NELEMS(WeightMoveList); i++) {
        if (moveIndex == WeightMoveList[i]) {
            return TRUE;
        }
    }
    return FALSE;
}

/**
 * @brief Check if the current move is a ball or bomb move
 * @param moveIndex move index
 * @return TRUE if it is a Weight move
*/
BOOL LONG_CALL IsBallOrBombMove(u32 moveIndex) {
    for (u16 i = 0; i < NELEMS(BulletproofMoveList); i++) {
        if (moveIndex == BulletproofMoveList[i]) {
            return TRUE;
        }
    }
    return FALSE;
}

/**
 * @brief gets the actual attack and defense for damage calculation
 * @param sp battle structure
 * @param attackerAttack attacker's Physical Attack
 * @param defenderDefense defender's Physical Defense
 * @param attackerSpecialAttack attacker's Special Attack
 * @param defenderSpecialDefense defender's Special Defense
 * @param attackerAttackstate attacker's Physical Attack state
 * @param defenderDefenseState defender's Physical Defense state
 * @param attackerSpecialAttackState attacker's Special Attack state
 * @param defenderSpecialDefenseState defender's Special Defense state
 * @param movesplit physical or special attack
 * @param attacker attacker number
 * @param defender defender number
 * @param critical critial hit or not
 * @param moveno move number
 * @param equivalentAttack attack number used for calculation
 * @param equivalentDefense defense number used for calculation
 */
void LONG_CALL getEquivalentAttackAndDefense(struct BattleStruct *sp, u16 attackerAttack, u16 defenderDefense, u16 attackerSpecialAttack, u16 defenderSpecialDefense, s8 attackerAttackstate, s8 defenderDefenseState, s8 attackerSpecialAttackState, s8 defenderSpecialDefenseState, u8 *movesplit, u8 attacker, u8 defender UNUSED, u8 critical, int moveno, u16 *equivalentAttack, u16 *equivalentDefense) {
    u16 rawPhysicalAttack;
    u16 rawSpecialAttack;
    u16 rawPhysicalDefense;
    u16 rawSpecialDefense;

    u16 tempPhysicalAttack = BattlePokemonParamGet(sp, attacker, BATTLE_MON_DATA_ATK, NULL) * StatBoostModifiers[attackerAttackstate][0] / StatBoostModifiers[attackerAttackstate][1];
    u16 tempSpecialAttack = BattlePokemonParamGet(sp, attacker, BATTLE_MON_DATA_SPATK, NULL) * StatBoostModifiers[attackerSpecialAttackState][0] / StatBoostModifiers[attackerSpecialAttackState][1];

    if (critical > 1) {
        if (attackerAttackstate > 6) {
            rawPhysicalAttack = attackerAttack * StatBoostModifiers[attackerAttackstate][0];
            rawPhysicalAttack /= StatBoostModifiers[attackerAttackstate][1];
        } else {
            rawPhysicalAttack = attackerAttack;
        }

        if (defenderDefenseState < 6) {
            rawPhysicalDefense = defenderDefense * StatBoostModifiers[defenderDefenseState][0];
            rawPhysicalDefense /= StatBoostModifiers[defenderDefenseState][1];
        } else {
            rawPhysicalDefense = defenderDefense;
        }

        if (attackerSpecialAttackState > 6) {
            rawSpecialAttack = attackerSpecialAttack * StatBoostModifiers[attackerSpecialAttackState][0];
            rawSpecialAttack /= StatBoostModifiers[attackerSpecialAttackState][1];
        } else {
            rawSpecialAttack = attackerSpecialAttack;
        }

        if (defenderSpecialDefenseState < 6) {
            rawSpecialDefense = defenderSpecialDefense * StatBoostModifiers[defenderSpecialDefenseState][0];
            rawSpecialDefense /= StatBoostModifiers[defenderSpecialDefenseState][1];
        } else {
            rawSpecialDefense = defenderSpecialDefense;
        }
    } else {
        rawPhysicalAttack = attackerAttack * StatBoostModifiers[attackerAttackstate][0];
        rawPhysicalAttack /= StatBoostModifiers[attackerAttackstate][1];

        rawPhysicalDefense = defenderDefense * StatBoostModifiers[defenderDefenseState][0];
        rawPhysicalDefense /= StatBoostModifiers[defenderDefenseState][1];

        rawSpecialAttack = attackerSpecialAttack * StatBoostModifiers[attackerSpecialAttackState][0];
        rawSpecialAttack /= StatBoostModifiers[attackerSpecialAttackState][1];

        rawSpecialDefense = defenderSpecialDefense * StatBoostModifiers[defenderSpecialDefenseState][0];
        rawSpecialDefense /= StatBoostModifiers[defenderSpecialDefenseState][1];
    }

    if (*movesplit == SPLIT_PHYSICAL) {
        *equivalentAttack = rawPhysicalAttack;
        *equivalentDefense = rawPhysicalDefense;
    } else {
        *equivalentAttack = rawSpecialAttack;
        *equivalentDefense = rawSpecialDefense;
    }

    switch (moveno) {
        case MOVE_PSYSHOCK:
        case MOVE_PSYSTRIKE:
        case MOVE_SECRET_SWORD:
            *equivalentDefense = rawPhysicalDefense;
            break;
        case MOVE_PHOTON_GEYSER:
            if (tempPhysicalAttack > tempSpecialAttack) {
                *movesplit = SPLIT_PHYSICAL;
                *equivalentAttack = rawPhysicalAttack;
                *equivalentDefense = rawPhysicalDefense;
            } else {
                *movesplit = SPLIT_SPECIAL;
                *equivalentAttack = rawSpecialAttack;
                *equivalentDefense = rawPhysicalDefense;
            }
            break;

        default:
            break;
    }
}


/**
 * @brief Check if the current move is a Z-Move
 * @param moveIndex move index
 * @return `TRUE` if it is a Z-Move
*/
BOOL LONG_CALL MoveIsZMove(u32 moveIndex) {
    u8 output = FALSE;
    for (u16 i = 0; i < NELEMS(ZMoveList); i++) {
        if (moveIndex == ZMoveList[i]) {
            output = TRUE;
            break;
        }
    }
    return output;
}

/**
 * @brief Check if the current move is a Max Move
 * @param moveIndex move index
 * @return `TRUE` if it is a Max Move
*/
BOOL LONG_CALL MoveIsMaxMove(u32 moveIndex) {
    u8 output = FALSE;
    for (u16 i = 0; i < NELEMS(MaxMoveList); i++) {
        if (moveIndex == MaxMoveList[i]) {
            output = TRUE;
            break;
        }
    }
    return output;
}

/**
 * @brief Check if move is affected by Normalize variants
 * @param moveno move number
 * @return `TRUE`if move is affected by Normalize variants, `FALSE` otherwise
*/
BOOL LONG_CALL MoveIsAffectedByNormalizeVariants(int moveno) {
    if (MoveIsZMove(moveno) || MoveIsMaxMove(moveno)) {
        return FALSE;
    }

    switch (moveno) {
        case MOVE_HIDDEN_POWER:
        case MOVE_WEATHER_BALL:
        case MOVE_NATURAL_GIFT:
        case MOVE_JUDGMENT:
        case MOVE_TECHNO_BLAST:
        case MOVE_MULTI_ATTACK:
        case MOVE_TERRAIN_PULSE:
            return FALSE;
            break;
        default:
            return TRUE;
            break;
    }
}

/**
 * @brief Get a move's split accounting for edge cases
 * @param sp battle structure
 * @param moveno move number
 * @return `SPLIT_PHYSICAL` or `SPLIT_SPECIAL`
 */
u8 LONG_CALL GetMoveSplit(struct BattleStruct *sp, int moveno) {
    return sp->moveTbl[moveno].split;
}

const u16 MinimizeVulnerabilityMovesList[] = {
    MOVE_BODY_SLAM,
    MOVE_STOMP,
    MOVE_SLEEP_POWDER,
    MOVE_DRAGON_RUSH,
    MOVE_STEAMROLLER,
    MOVE_HEAT_CRASH,
    MOVE_HEAVY_SLAM,
    MOVE_FLYING_PRESS,
    MOVE_MALICIOUS_MOONSAULT,
    MOVE_SUPERCELL_SLAM
};

/**
 * @brief checks if the move index is a move that will hit with double power if target is minimized
 * @param move move index to check
 * @return TRUE/FALSE
*/
BOOL LONG_CALL IsMoveInMinimizeVulnerabilityMovesList(u16 move) {
    return IsElementInArray(MinimizeVulnerabilityMovesList, (u16 *)&move, NELEMS(MinimizeVulnerabilityMovesList), sizeof(MinimizeVulnerabilityMovesList[0]));
}

BOOL LONG_CALL BattleSystem_CheckMoveEffect(void *bw, struct BattleStruct *sp, int battlerIdAttacker, int battlerIdTarget, int move) {
    if (sp->server_status_flag & BATTLE_STATUS_CHARGE_TURN) {
        return FALSE;
    }

    // https://www.smogon.com/forums/threads/sword-shield-battle-mechanics-research.3655528/page-58#post-8684263

    // Check if the move will hit with certainty

    // 1. Check if user or target has No Guard, or if the user has sure-hit accuracy from Poison-type Toxic, or if the user has used Lock-On / Mind Reader.

    // toxic when used by a poison type
    if (move == MOVE_TOXIC
        && (BattlePokemonParamGet(sp, battlerIdAttacker, BATTLE_MON_DATA_TYPE1, NULL) == TYPE_POISON
        || BattlePokemonParamGet(sp, battlerIdAttacker, BATTLE_MON_DATA_TYPE2, NULL) == TYPE_POISON)) {
        return FALSE;
    }

    if (!(sp->server_status_flag & BATTLE_STATUS_FLAT_HIT_RATE) //TODO: Is this flag a debug flag to ignore hit rates..?
        && ((sp->battlemon[battlerIdTarget].effect_of_moves & MOVE_EFFECT_FLAG_LOCK_ON
            && sp->battlemon[battlerIdTarget].moveeffect.battlerIdLockOn == battlerIdAttacker)
          || GetBattlerAbility(sp, battlerIdAttacker) == ABILITY_NO_GUARD
          || GetBattlerAbility(sp, battlerIdTarget) == ABILITY_NO_GUARD)) {
        sp->waza_status_flag &= ~MOVE_STATUS_FLAG_MISS;
        return FALSE;
    }

    if (!(sp->waza_status_flag & MOVE_STATUS_FLAG_LOCK_ON)
        && sp->moveTbl[sp->current_move_index].target != RANGE_OPPONENT_SIDE
        && ((!(sp->server_status_flag & BATTLE_STATUS_HIT_FLY) && sp->battlemon[battlerIdTarget].effect_of_moves & MOVE_EFFECT_FLAG_FLYING_IN_AIR)
            || (!(sp->server_status_flag & BATTLE_STATUS_SHADOW_FORCE) && sp->battlemon[battlerIdTarget].effect_of_moves & MOVE_EFFECT_FLAG_SHADOW_FORCE)
            || (!(sp->server_status_flag & BATTLE_STATUS_HIT_DIG) && sp->battlemon[battlerIdTarget].effect_of_moves & MOVE_EFFECT_FLAG_DIGGING)
            || (!(sp->server_status_flag & BATTLE_STATUS_HIT_DIVE) && sp->battlemon[battlerIdTarget].effect_of_moves & MOVE_EFFECT_FLAG_IS_DIVING))) {
        sp->waza_status_flag |= WAZA_STATUS_FLAG_KIE_NOHIT;
        return FALSE;
    }

    // 2. Check if the move itself is sure-hit (accuracy 101, like Aerial Ace), or if the move was custom-set to be sure-hit: Pursuit and target is switching, Thunder / Hurricane in rain, Blizzard in hail, Stomp / Steamroller / Dragon Rush / Body Slam / Malicious Moonsault / Heavy Slam / Heat Crash / Flying Press vs. Minimize.
    // TODO: modernise flow and Handle Pursuit

    if (sp->moveTbl[move].accuracy == 0) {
        sp->waza_status_flag &= ~MOVE_STATUS_FLAG_MISS;
    }

    if (!CheckSideAbility(bw, sp, CHECK_ABILITY_ALL_HP, 0, ABILITY_CLOUD_NINE)
    && !CheckSideAbility(bw, sp, CHECK_ABILITY_ALL_HP, 0, ABILITY_AIR_LOCK)) {
        if ((sp->field_condition & WEATHER_RAIN_ANY)
        && ((sp->moveTbl[move].effect == MOVE_EFFECT_THUNDER)
        || (sp->moveTbl[move].effect == MOVE_EFFECT_HURRICANE)
        || (sp->moveTbl[move].effect == MOVE_EFFECT_BLEAKWIND_STORM)
        || (sp->moveTbl[move].effect == MOVE_EFFECT_WILDBOLT_STORM)
        || (sp->moveTbl[move].effect == MOVE_EFFECT_SANDSEAR_STORM))) {
            sp->waza_status_flag &= ~MOVE_STATUS_FLAG_MISS;
            return FALSE;
        }
        // Blizzard is 100% accurate in Snow also
        if (sp->field_condition & (WEATHER_HAIL_ANY | WEATHER_SNOW_ANY) && sp->moveTbl[move].effect == MOVE_EFFECT_BLIZZARD) {
            sp->waza_status_flag &= ~MOVE_STATUS_FLAG_MISS;
            return FALSE;
        }
    }

    if (sp->battlemon[battlerIdTarget].effect_of_moves & MOVE_EFFECT_FLAG_MINIMIZED
        && !sp->battlemon[battlerIdTarget].is_currently_dynamaxed
        && IsMoveInMinimizeVulnerabilityMovesList(move)) {
            sp->waza_status_flag &= ~MOVE_STATUS_FLAG_MISS;
            return FALSE;
    }

    // 3. Check if the target has Telekinesis.

    // TODO

    return FALSE;
}

/**
 * @brief Check if client can undergo Primal Reversion
 * @param sp move number
 * @param client_no battler to check for primal reversion possibility
 * @return `TRUE` if mon can undergo primal reversion, `FALSE` otherwise
 */
BOOL LONG_CALL CanUndergoPrimalReversion(struct BattleStruct *sp, u8 client_no) {
#ifdef PRIMAL_REVERSION
    if (((sp->battlemon[client_no].species == SPECIES_KYOGRE
#ifdef DEBUG_PRIMAL_REVERSION
          && GetBattleMonItem(sp, client_no) == ITEM_DREAM_BALL
#else
          && GetBattleMonItem(sp, client_no) == ITEM_BLUE_ORB
#endif
          ) ||
         (sp->battlemon[client_no].species == SPECIES_GROUDON
#ifdef DEBUG_PRIMAL_REVERSION
          && GetBattleMonItem(sp, client_no) == ITEM_DREAM_BALL
#else
          && GetBattleMonItem(sp, client_no) == ITEM_RED_ORB
#endif
          )) &&
        sp->battlemon[client_no].hp != 0 && sp->battlemon[client_no].form_no == 0) {
        return TRUE;
    }
#endif  // PRIMAL_REVERSION
    return FALSE;
}

/**
 * Platinum version as reference
 * BattleController_MoveEnd
 * https://github.com/pret/pokeplatinum/blob/447c17a0f12b4a7656dded8aaa6e41ae9694cd09/src/battle/battle_controller.c#L3965
 */
void LONG_CALL BattleController_MoveEnd(struct BattleSystem *bsys, struct BattleStruct *ctx) {
    // debug_printf("In BattleController_MoveEnd\n");

    u32 ovyId, offset;

    void (*internalFunc)(struct BattleSystem *bsys, struct BattleStruct *ctx);

    ovyId = OVERLAY_BATTLECONTROLLER_MOVEEND;
    offset = 0x023C0400 | 1;
    HandleLoadOverlay(ovyId, 2);
    internalFunc = (void (*)(struct BattleSystem *bsys, struct BattleStruct *ctx))(offset);
    internalFunc(bsys, ctx);
    UnloadOverlayByID(ovyId);
}


/**
 * @brief checks if the move index is a punching move
 * @param move move index to check
 * @return TRUE/FALSE
*/
BOOL LONG_CALL IsMovePunchingMove(u16 move)
{
    return IsElementInArray(PunchingMovesTable, (u16 *)&move, NELEMS(PunchingMovesTable), sizeof(PunchingMovesTable[0]));
}

/**
 * @brief checks if the move index is a wind move
 * @param move move index to check
 * @return TRUE/FALSE
*/
BOOL LONG_CALL IsMoveWindMove(u16 move)
{
    return IsElementInArray(WindMovesTable, (u16 *)&move, NELEMS(WindMovesTable), sizeof(WindMovesTable[0]));
}


/**
 * @brief checks if contact is being made, checking abilities and items
 * @param bw battle work structure
 * @param sp global battle structure
 * @return TRUE/FALSE
*/
BOOL LONG_CALL IsContactBeingMade(struct BattleSystem *bw UNUSED, struct BattleStruct *sp) {

    // Attacker abilities
    if (GetBattlerAbility(sp, sp->attack_client) == ABILITY_LONG_REACH
        // Kept in case people add their own
        // || GetBattlerAbility(sp, sp->attack_client) == OTHER_ABILITY_THAT_PREVENTS_CONTACT_ATTACK
        ) {
            return FALSE;
        }

    // Defender abilities
    // Kept in case people add their own
    // if (GetBattlerAbility(sp, sp->defence_client) == ABILITY_THAT_PREVENTS_CONTACT_DEFENCE
    //     || GetBattlerAbility(sp, sp->defence_client) == OTHER_ABILITY_THAT_PREVENTS_CONTACT_DEFENCE
    //     ) {
    //         return FALSE;
    //     }

    // Check for items attacker
    if (HeldItemHoldEffectGet(sp, sp->attack_client) == HOLD_EFFECT_PREVENT_CONTACT_EFFECTS
        // punching gloves prevents contact when attacking with punching moves
        || (HeldItemHoldEffectGet(sp, sp->attack_client) == HOLD_EFFECT_INCREASE_PUNCHING_MOVE_DMG
            && IsMovePunchingMove(sp->current_move_index))
        // Kept in case people add their own
        // || HeldItemHoldEffectGet(sp, sp->attack_client) != OTHER_HOLD_EFFECT_THAT_PREVENTS_ATTACKER_CONTACT
        ) {
            return FALSE;
    }

    // Check for items defender
    if (HeldItemHoldEffectGet(sp, sp->defence_client) == HOLD_EFFECT_PREVENT_CONTACT_EFFECTS
        // Kept in case people add their own
        // || HeldItemHoldEffectGet(sp, sp->defence_client) != OTHER_HOLD_EFFECT_THAT_PREVENTS_DEFENDER_CONTACT
        ) {
            return FALSE;
    }

    // Does the move make contact vanilla
    if (sp->moveTbl[sp->current_move_index].flag & FLAG_CONTACT) {
        return TRUE;
    }

    return FALSE;
}

void LONG_CALL ov12_02252D14(struct BattleSystem *bsys UNUSED, struct BattleStruct *ctx) {
    ctx->waza_status_flag = 0;
    ctx->moveStatusFlagForSpreadMoves[ctx->defence_client] = 0;
    ctx->critical = 1;
    ctx->server_status_flag &= (0x100000 ^ 0xFFFFFFFF);
}

enum {
    TRY_MOVE_START = 0,

    TRY_MOVE_STATE_CHECK_VALID_TARGET = TRY_MOVE_START,
    TRY_MOVE_STATE_TRIGGER_REDIRECTION_ABILITIES,
    TRY_MOVE_STATE_CHECK_MOVE_HITS,
    TRY_MOVE_STATE_CHECK_MOVE_HIT_OVERRIDES,
    TRY_MOVE_STATE_CHECK_TYPE_CHART,
    TRY_MOVE_STATE_TRIGGER_IMMUNITY_ABILITIES,
    TRY_MOVE_STATE_TRIGGER_STRONG_WINDS,

    TRY_MOVE_END,
};


/**
 * Platinum version as reference
 * BattleController_TryMove
 * https://github.com/pret/pokeplatinum/blob/04d9ea4cfad3963feafecf3eb0f4adcbc7aa5063/src/battle/battle_controller.c#L3240
 */
void LONG_CALL ov12_0224C4D8(struct BattleSystem *bsys, struct BattleStruct *ctx) {
#ifdef DEBUG_BEFORE_MOVE_LOGIC
    debug_printf("In ov12_0224C4D8\n")
#endif

    ctx->waza_status_flag = ctx->moveStatusFlagForSpreadMoves[ctx->defence_client];

    if (ctx->waza_status_flag & WAZA_STATUS_FLAG_NO_OUT) {
        // Skip vanilla fail message printing
        // ctx->server_seq_no = CONTROLLER_COMMAND_26;
        ctx->server_seq_no = CONTROLLER_COMMAND_35;
    } else {
        ctx->server_status_flag2 |= BATTLE_STATUS2_MOVE_SUCCEEDED;
        ctx->server_seq_no = CONTROLLER_COMMAND_RUN_SCRIPT;  // execute the move
        LoadBattleSubSeqScript(ctx, ARC_BATTLE_MOVE_SEQ, ctx->current_move_index);
        // ctx->next_server_seq_no = CONTROLLER_COMMAND_24;  // after that
        ctx->next_server_seq_no = CONTROLLER_COMMAND_25;  // after that
        ST_ServerTotteokiCountCalc(bsys, ctx);              // 801B570h
    }
    ST_ServerMetronomeBeforeCheck(bsys, ctx);  // 801ED20h
}

/**
 * Platinum version as reference
 * BattleController_LoopSpreadMoves
 * https://github.com/pret/pokeplatinum/blob/04d9ea4cfad3963feafecf3eb0f4adcbc7aa5063/src/battle/battle_controller.c#L3832
 */
void LONG_CALL ov12_0224D03C(struct BattleSystem *bsys, struct BattleStruct *ctx) {
    if (ctx->server_status_flag2 & BATTLE_STATUS2_MAGIC_COAT) {
        ctx->server_status_flag2 &= ~BATTLE_STATUS2_MAGIC_COAT;
        ctx->defence_client   = ctx->attack_client;
        ctx->attack_client = ctx->magic_cort_client;
    }

    ov12_0224DD74(bsys, ctx);

    if (ctx->moveTbl[ctx->current_move_index].target == RANGE_ADJACENT_OPPONENTS && !(ctx->server_status_flag & BATTLE_STATUS_CHECK_LOOP_ONLY_ONCE) && ctx->client_loop < BattleWorkClientSetMaxGet(bsys)) {
        ctx->waza_out_check_on_off = 13;
        int battlerId;
        int maxBattlers UNUSED        = BattleWorkClientSetMaxGet(bsys);
        struct CLIENT_PARAM *opponent = BattleWorkClientParamGet(bsys, ctx->attack_client);
        u8 flag                = ov12_02261258(opponent);

        do {
            battlerId = ctx->turnOrder[ctx->client_loop++];
            if (ctx->moveStatusFlagForSpreadMoves[battlerId] & MOVE_STATUS_FLAG_FAILURE_ANY) {
                continue;
            }
            if (!(ctx->no_reshuffle_client & No2Bit(battlerId)) && ctx->battlemon[battlerId].hp != 0) {
                opponent = BattleWorkClientParamGet(bsys, battlerId);
                if (((flag & 1) && !(ov12_02261258(opponent) & 1)) || (!(flag & 1) && ov12_02261258(opponent) & 1)) {
                    ov12_02252D14(bsys, ctx);
                    ctx->defence_client = battlerId;
                    ctx->server_seq_no         = CONTROLLER_COMMAND_24;
                    break;
                }
            }
        } while (ctx->client_loop < BattleWorkClientSetMaxGet(bsys));

        SCIO_BlankMessage(bsys);
    } else if (ctx->moveTbl[ctx->current_move_index].target == RANGE_ALL_ADJACENT && !(ctx->server_status_flag & BATTLE_STATUS_CHECK_LOOP_ONLY_ONCE) && ctx->client_loop < BattleWorkClientSetMaxGet(bsys)) {
        ctx->waza_out_check_on_off = 13;

        int battlerId;
        int maxBattlers UNUSED = BattleWorkClientSetMaxGet(bsys);

        do {
            battlerId = ctx->turnOrder[ctx->client_loop++];
            if (ctx->moveStatusFlagForSpreadMoves[battlerId] & MOVE_STATUS_FLAG_FAILURE_ANY) {
                continue;
            }
            if (!(ctx->no_reshuffle_client & No2Bit(battlerId)) && ctx->battlemon[battlerId].hp != 0) {
                if (battlerId != ctx->attack_client) {
                    ov12_02252D14(bsys, ctx);
                    ctx->defence_client = battlerId;
                    ctx->server_seq_no         = CONTROLLER_COMMAND_24;
                    break;
                }
            }
        } while (ctx->client_loop < BattleWorkClientSetMaxGet(bsys));

        SCIO_BlankMessage(bsys);
    } else {
        ctx->server_seq_no = CONTROLLER_COMMAND_36;
    }
}

/**
 * ov12_0224CF14 in pokeheartgold
 */
void LONG_CALL BattleController_LoopMultiHit(struct BattleSystem *bsys, struct BattleStruct *ctx) {
    // debug_printf("In BattleController_LoopMultiHit\n");
    if (ctx->multiHitCountTemp != 0) {
        if (ctx->fainting_client == BATTLER_NONE && !(ctx->battlemon[ctx->attack_client].condition & STATUS_SLEEP) && !(ctx->waza_status_flag & MOVE_STATUS_FLAG_FURY_CUTTER_MISS)) {
            if (--ctx->multiHitCount) {
                ctx->loop_flag = 1;
                ov12_02252D14(bsys, ctx);
                ctx->server_status_flag &= ~BATTLE_STATUS_MOVE_ANIMATIONS_OFF;
                ctx->waza_out_check_on_off = ctx->loop_hit_check;
                LoadBattleSubSeqScript(ctx, ARC_BATTLE_MOVE_SEQ, ctx->current_move_index);
                ctx->server_seq_no = CONTROLLER_COMMAND_RUN_SCRIPT;
                ctx->next_server_seq_no = CONTROLLER_COMMAND_23; // go back to our custom check
            } else {
                ctx->msg_work = ctx->multiHitCountTemp;
                LoadBattleSubSeqScript(ctx, ARC_BATTLE_SUB_SEQ, SUB_SEQ_MULTI_HIT);
                ctx->server_seq_no = CONTROLLER_COMMAND_RUN_SCRIPT;
                ctx->next_server_seq_no = CONTROLLER_COMMAND_34;
            }
        } else {
            if (ctx->fainting_client != BATTLER_NONE || ctx->battlemon[ctx->attack_client].condition & STATUS_SLEEP) {
                ctx->msg_work = ctx->multiHitCountTemp - ctx->multiHitCount + 1;
            } else {
                ctx->msg_work = ctx->multiHitCountTemp - ctx->multiHitCount;
            }
            LoadBattleSubSeqScript(ctx, ARC_BATTLE_SUB_SEQ, SUB_SEQ_MULTI_HIT);
            ctx->server_seq_no = CONTROLLER_COMMAND_RUN_SCRIPT;
            ctx->next_server_seq_no = CONTROLLER_COMMAND_34;
        }
        SCIO_BlankMessage(bsys);
    } else {
        ctx->server_seq_no = CONTROLLER_COMMAND_34;
    }
}

int LONG_CALL GetDynamicMoveType(struct BattleSystem *bsys, struct BattleStruct *ctx, int battlerId, int moveNo) {
    int type;

    int species, form;
    struct PartyPokemon *mon;

    // BUGFIX
    type = ctx->move_type;

    mon = Battle_GetClientPartyMon(bsys, battlerId, ctx->sel_mons_no[battlerId]);
    species = GetMonData(mon, MON_DATA_SPECIES, 0);
    form = GetMonData(mon, MON_DATA_FORM, 0);

    switch (moveNo) {
        case MOVE_NATURAL_GIFT:
            type = GetNaturalGiftType(ctx, battlerId);
            break;
        case MOVE_JUDGMENT:
            switch (HeldItemHoldEffectGet(ctx, battlerId)) {
                case HOLD_EFFECT_ARCEUS_FIGHTING:
                    type = TYPE_FIGHTING;
                    break;
                case HOLD_EFFECT_ARCEUS_FLYING:
                    type = TYPE_FLYING;
                    break;
                case HOLD_EFFECT_ARCEUS_POISON:
                    type = TYPE_POISON;
                    break;
                case HOLD_EFFECT_ARCEUS_GROUND:
                    type = TYPE_GROUND;
                    break;
                case HOLD_EFFECT_ARCEUS_ROCK:
                    type = TYPE_ROCK;
                    break;
                case HOLD_EFFECT_ARCEUS_BUG:
                    type = TYPE_BUG;
                    break;
                case HOLD_EFFECT_ARCEUS_GHOST:
                    type = TYPE_GHOST;
                    break;
                case HOLD_EFFECT_ARCEUS_STEEL:
                    type = TYPE_STEEL;
                    break;
                case HOLD_EFFECT_ARCEUS_FIRE:
                    type = TYPE_FIRE;
                    break;
                case HOLD_EFFECT_ARCEUS_WATER:
                    type = TYPE_WATER;
                    break;
                case HOLD_EFFECT_ARCEUS_GRASS:
                    type = TYPE_GRASS;
                    break;
                case HOLD_EFFECT_ARCEUS_ELECTRIC:
                    type = TYPE_ELECTRIC;
                    break;
                case HOLD_EFFECT_ARCEUS_PSYCHIC:
                    type = TYPE_PSYCHIC;
                    break;
                case HOLD_EFFECT_ARCEUS_ICE:
                    type = TYPE_ICE;
                    break;
                case HOLD_EFFECT_ARCEUS_DRAGON:
                    type = TYPE_DRAGON;
                    break;
                case HOLD_EFFECT_ARCEUS_DARK:
                    type = TYPE_DARK;
                    break;
                case HOLD_EFFECT_ARCEUS_FAIRY:
                    type = TYPE_FAIRY;
                    break;
                // TODO: handle Blank Plate, Legend Plate, Z-Crystals
                default:
                    type = TYPE_NORMAL;
                    break;
            }
            break;
        case MOVE_HIDDEN_POWER:
            type = (ctx->battlemon[battlerId].hp_iv & 1) |
                   ((ctx->battlemon[battlerId].atk_iv & 1) << 1) |
                   ((ctx->battlemon[battlerId].def_iv & 1) << 2) |
                   ((ctx->battlemon[battlerId].spe_iv & 1) << 3) |
                   ((ctx->battlemon[battlerId].spatk_iv & 1) << 4) |
                   ((ctx->battlemon[battlerId].spdef_iv & 1) << 5);

            type = (type * 15 / 63) + 1;

            if (type >= TYPE_MYSTERY) {
                type++;
            }
            break;
        case MOVE_WEATHER_BALL:
            if (!CheckSideAbility(bsys, ctx, CHECK_ABILITY_ALL_HP, 0, ABILITY_CLOUD_NINE) && !CheckSideAbility(bsys, ctx, CHECK_ABILITY_ALL_HP, 0, ABILITY_AIR_LOCK)) {
                if (ctx->field_condition & FIELD_CONDITION_WEATHER) {
                    if (ctx->field_condition & WEATHER_RAIN_ANY) {
                        type = TYPE_WATER;
                    }
                    if (ctx->field_condition & WEATHER_SANDSTORM_ANY) {
                        type = TYPE_ROCK;
                    }
                    if (ctx->field_condition & WEATHER_SUNNY_ANY) {
                        type = TYPE_FIRE;
                    }
                    if (ctx->field_condition & WEATHER_HAIL_ANY) {
                        type = TYPE_ICE;
                    }
                    // BUG: If the weather is foggy, then type doesn't get set properly before being returned
                    // BUGFIX
                    if (ctx->field_condition & FIELD_STATUS_FOG) {
                        type = TYPE_NORMAL;
                    }
                    if (ctx->field_condition & WEATHER_SHADOWY_AURA_ANY) {
                        type = TYPE_TYPELESS;
                    }
                }
            }
            break;
        case MOVE_TECHNO_BLAST:
            switch (HeldItemHoldEffectGet(ctx, battlerId)) {
                case HOLD_EFFECT_BURN_DRIVE:
                    type = TYPE_FIRE;
                    break;
                case HOLD_EFFECT_DOUSE_DRIVE:
                    type = TYPE_WATER;
                    break;
                case HOLD_EFFECT_SHOCK_DRIVE:
                    type = TYPE_ELECTRIC;
                    break;
                case HOLD_EFFECT_CHILL_DRIVE:
                    type = TYPE_ICE;
                    break;
                default:
                    type = TYPE_NORMAL;
                    break;
            }
            break;
        case MOVE_REVELATION_DANCE:
            // TODO: Handle 3rd Types
            if (ctx->battlemon[battlerId].is_currently_terastallized && ctx->battlemon[battlerId].tera_type != TYPE_STELLAR) {
                // Assert that the Tera Type is valid
                GF_ASSERT(TYPE_NORMAL <= ctx->battlemon[battlerId].tera_type && TYPE_STELLAR >= ctx->battlemon[battlerId].tera_type && TYPE_TYPELESS != ctx->battlemon[battlerId].tera_type);

                type = ctx->battlemon[battlerId].tera_type;
            } else if (ctx->battlemon[battlerId].type1 != TYPE_TYPELESS) {
                type = ctx->battlemon[battlerId].type1;
            } else if (ctx->battlemon[battlerId].type2 != TYPE_TYPELESS) {
                type = ctx->battlemon[battlerId].type2;
            } /*else if (ctx->battlemon[battlerId].type3 != TYPE_TYPELESS) {
                type = ctx->battlemon[battlerId].type3;
            }*/
            else {
                type = TYPE_TYPELESS;
            }
            break;
        case MOVE_MULTI_ATTACK:
            switch (HeldItemHoldEffectGet(ctx, battlerId)) {
                case HOLD_EFFECT_FIGHTING_MEMORY:
                    type = TYPE_FIGHTING;
                    break;
                case HOLD_EFFECT_FLYING_MEMORY:
                    type = TYPE_FLYING;
                    break;
                case HOLD_EFFECT_POISON_MEMORY:
                    type = TYPE_POISON;
                    break;
                case HOLD_EFFECT_GROUND_MEMORY:
                    type = TYPE_GROUND;
                    break;
                case HOLD_EFFECT_ROCK_MEMORY:
                    type = TYPE_ROCK;
                    break;
                case HOLD_EFFECT_BUG_MEMORY:
                    type = TYPE_BUG;
                    break;
                case HOLD_EFFECT_GHOST_MEMORY:
                    type = TYPE_GHOST;
                    break;
                case HOLD_EFFECT_STEEL_MEMORY:
                    type = TYPE_STEEL;
                    break;
                case HOLD_EFFECT_FIRE_MEMORY:
                    type = TYPE_FIRE;
                    break;
                case HOLD_EFFECT_WATER_MEMORY:
                    type = TYPE_WATER;
                    break;
                case HOLD_EFFECT_GRASS_MEMORY:
                    type = TYPE_GRASS;
                    break;
                case HOLD_EFFECT_ELECTRIC_MEMORY:
                    type = TYPE_ELECTRIC;
                    break;
                case HOLD_EFFECT_PSYCHIC_MEMORY:
                    type = TYPE_PSYCHIC;
                    break;
                case HOLD_EFFECT_ICE_MEMORY:
                    type = TYPE_ICE;
                    break;
                case HOLD_EFFECT_DRAGON_MEMORY:
                    type = TYPE_DRAGON;
                    break;
                case HOLD_EFFECT_DARK_MEMORY:
                    type = TYPE_DARK;
                    break;
                case HOLD_EFFECT_FAIRY_MEMORY:
                    type = TYPE_FAIRY;
                    break;
                default:
                    type = TYPE_NORMAL;
                    break;
            }
            break;
        case MOVE_AURA_WHEEL:
            if (species == SPECIES_MORPEKO) {
                switch (form) {
                    // SPECIES_MORPEKO
                    case 0:
                        type = TYPE_ELECTRIC;
                        break;
                    // SPECIES_MORPEKO_HANGRY
                    case 1:
                        type = TYPE_DARK;
                        break;

                    default:
                        // Aura Wheel can only be successfully used by Morpeko (or a Pokémon that has transformed into Morpeko). This line does not prevent the move from being used!!!
                        type = TYPE_TYPELESS;
                        break;
                }
            } else {
                // Aura Wheel can only be successfully used by Morpeko (or a Pokémon that has transformed into Morpeko). This line does not prevent the move from being used!!!
                type = TYPE_TYPELESS;
            }
            break;
        case MOVE_TERRAIN_PULSE:
            // TODO: Do after terrain refactor
            break;
        case MOVE_TERA_BLAST:
        case MOVE_TERA_STARSTORM:
            if (ctx->battlemon[battlerId].is_currently_terastallized) {
                // Assert that the Tera Type is valid
                GF_ASSERT(TYPE_NORMAL <= ctx->battlemon[battlerId].tera_type && TYPE_STELLAR >= ctx->battlemon[battlerId].tera_type && TYPE_TYPELESS != ctx->battlemon[battlerId].tera_type);

                // Assert that Ogerpon has the correct Tera Type. However, the game should stall at Terastallization animation
                if (species == SPECIES_OGERPON) {
                    switch (form) {
                        // SPECIES_OGERPON
                        case 0:
                            GF_ASSERT(ctx->battlemon[battlerId].tera_type == TYPE_GRASS);
                            break;
                        // SPECIES_OGERPON_WELLSPRING_MASK
                        case 1:
                            GF_ASSERT(ctx->battlemon[battlerId].tera_type == TYPE_WATER);
                            break;
                        // SPECIES_OGERPON_HEARTHFLAME_MASK
                        case 2:
                            GF_ASSERT(ctx->battlemon[battlerId].tera_type == TYPE_FIRE);
                            break;
                        // SPECIES_OGERPON_CORNERSTONE_MASK
                        case 3:
                            GF_ASSERT(ctx->battlemon[battlerId].tera_type == TYPE_ROCK);
                            break;

                        default:
                            GF_ASSERT(form >= 0 && form <= 3);
                            break;
                    }
                }
                type = ctx->battlemon[battlerId].tera_type;
            } else {
                type = TYPE_NORMAL;
            }
            break;
        case MOVE_RAGING_BULL:
            if (species == SPECIES_TAUROS) {
                switch (form) {
                    // SPECIES_TAUROS_COMBAT
                    case 1:
                        type = TYPE_FIGHTING;
                        break;
                    // SPECIES_TAUROS_BLAZE
                    case 2:
                        type = TYPE_FIRE;
                        break;
                    // SPECIES_TAUROS_AQUA
                    case 3:
                        type = TYPE_WATER;
                        break;

                    default:
                        type = TYPE_NORMAL;
                        break;
                }
            } else {
                type = TYPE_NORMAL;
            }
            break;
        case MOVE_IVY_CUDGEL:
            if (species == SPECIES_OGERPON) {
                switch (form) {
                    // SPECIES_OGERPON
                    case 0:
                        type = TYPE_GRASS;
                        break;
                    // SPECIES_OGERPON_WELLSPRING_MASK
                    case 1:
                        type = TYPE_WATER;
                        break;
                    // SPECIES_OGERPON_HEARTHFLAME_MASK
                    case 2:
                        type = TYPE_FIRE;
                        break;
                    // SPECIES_OGERPON_CORNERSTONE_MASK
                    case 3:
                        type = TYPE_ROCK;
                        break;

                    default:
                        type = TYPE_GRASS;
                        break;
                }
            } else {
                type = TYPE_GRASS;
            }
            break;
        default:
            type = TYPE_NORMAL;
            break;
    }

    return GetAdjustedMoveTypeBasics(ctx, moveNo, GetBattlerAbility(ctx, battlerId), type);
}

u32 LONG_CALL StruggleCheck(struct BattleSystem *bsys, struct BattleStruct *ctx, int battlerId, u32 nonSelectableMoves, u32 struggleCheckFlags) {
    // u8 buf[64];
    // sprintf(buf, "In StruggleCheck\n");
    // debugsyscall(buf);

    int movePos;
    int item = HeldItemHoldEffectGet(ctx, battlerId);

    for (movePos = 0; movePos < 4; movePos++) {
        if (!(ctx->battlemon[battlerId].move[movePos]) && (struggleCheckFlags & STRUGGLE_CHECK_NO_MOVES)) {
            nonSelectableMoves |= No2Bit(movePos);
        }
        if (!(ctx->battlemon[battlerId].pp[movePos]) && (struggleCheckFlags & STRUGGLE_CHECK_NO_PP)) {
            nonSelectableMoves |= No2Bit(movePos);
        }
        if ((ctx->battlemon[battlerId].move[movePos] == ctx->battlemon[battlerId].moveeffect.disabledMove) && (struggleCheckFlags & STRUGGLE_CHECK_DISABLED)) {
            nonSelectableMoves |= No2Bit(movePos);
        }
        if ((ctx->battlemon[battlerId].move[movePos] == ctx->waza_no_old[battlerId]) && (struggleCheckFlags & STRUGGLE_CHECK_TORMENT) && (ctx->battlemon[battlerId].condition2 & STATUS2_TORMENT)) {
            nonSelectableMoves |= No2Bit(movePos);
        }
        if (ctx->battlemon[battlerId].moveeffect.tauntTurns && (struggleCheckFlags & STRUGGLE_CHECK_TAUNT) && !(ctx->moveTbl[ctx->battlemon[battlerId].move[movePos]].power)) {
            nonSelectableMoves |= No2Bit(movePos);
        }
        if (BattleContext_CheckMoveImprisoned(bsys, ctx, battlerId, ctx->battlemon[battlerId].move[movePos]) && (struggleCheckFlags & STRUGGLE_CHECK_IMPRISON)) {
            nonSelectableMoves |= No2Bit(movePos);
        }
        if (BattleContext_CheckMoveUnuseableInGravity(bsys, ctx, battlerId, ctx->battlemon[battlerId].move[movePos]) && (struggleCheckFlags & STRUGGLE_CHECK_GRAVITY)) {
            nonSelectableMoves |= No2Bit(movePos);
        }
        if (BattleContext_CheckMoveHealBlocked(bsys, ctx, battlerId, ctx->battlemon[battlerId].move[movePos]) && (struggleCheckFlags & STRUGGLE_CHECK_HEAL_BLOCK)) {
            nonSelectableMoves |= No2Bit(movePos);
        }
        if ((ctx->battlemon[battlerId].moveeffect.encoredMove) && (ctx->battlemon[battlerId].moveeffect.encoredMove != ctx->battlemon[battlerId].move[movePos])) {
            //BUG: The flag check for encore is missing in this if statement, though it's unclear if this effects anything functionally
            nonSelectableMoves |= No2Bit(movePos);
        }
        if ((item == HOLD_EFFECT_CHOICE_ATK || item == HOLD_EFFECT_CHOICE_SPEED || item == HOLD_EFFECT_CHOICE_SPATK) && (struggleCheckFlags & STRUGGLE_CHECK_CHOICED)) {
            if (BattleMon_GetMoveIndex(&ctx->battlemon[battlerId], ctx->battlemon[battlerId].moveeffect.moveNoChoice) == 4 && ctx->battlemon[battlerId].moveeffect.moveNoChoice != MOVE_STRUGGLE) {
                ctx->battlemon[battlerId].moveeffect.moveNoChoice = 0;
            } else if (ctx->battlemon[battlerId].moveeffect.moveNoChoice && ctx->battlemon[battlerId].moveeffect.moveNoChoice != ctx->battlemon[battlerId].move[movePos]) {
                nonSelectableMoves |= No2Bit(movePos);
            }
        }
        if (struggleCheckFlags & STRUGGLE_CHECK_GORILLA_TACTICS && GetBattlerAbility(ctx, battlerId) == ABILITY_GORILLA_TACTICS) {
            if (ctx->waza_no_old[battlerId] != 0) {
                ctx->battlemon[battlerId].moveeffect.moveNoChoice = ctx->waza_no_old[battlerId];
            }
            if (ctx->waza_no_old[battlerId] != ctx->battlemon[battlerId].move[movePos] && ctx->waza_no_old[battlerId] != 0) {
                nonSelectableMoves |= No2Bit(movePos);
            }
        }
        if (struggleCheckFlags & STRUGGLE_CHECK_GIGATON_HAMMER) {
            // Encore allows Gigaton Hammer to be used twice in a row, but on subsequent turns of the Encore the user will be forced to Struggle.
            if (!(ctx->battlemon[battlerId].moveeffect.encoredMove && ctx->battlemon[battlerId].moveeffect.encoredTurns == 3)) {
                if (ctx->waza_no_old[battlerId] == ctx->battlemon[battlerId].move[movePos] && ctx->waza_no_old[battlerId] == MOVE_GIGATON_HAMMER) {
                    nonSelectableMoves |= No2Bit(movePos);
                }
            }
        }
        if ((struggleCheckFlags & STRUGGLE_CHECK_ASSAULT_VEST)
        && (item == HOLD_EFFECT_SPDEF_BOOST_NO_STATUS_MOVES)
        && (ctx->moveTbl[ctx->battlemon[battlerId].move[movePos]].split == SPLIT_STATUS)
        && (ctx->battlemon[battlerId].move[movePos] != MOVE_ME_FIRST)) {
            nonSelectableMoves |= No2Bit(movePos);
        }
    }
    return nonSelectableMoves;
}

//Buffer messages related to being unable to select moves?
BOOL LONG_CALL ov12_02251A28(struct BattleSystem *bsys, struct BattleStruct *ctx, int battlerId, int movePos, MESSAGE_PARAM *msg) {
    // u8 buf[64];
    // sprintf(buf, "In ov12_02251A28\n");
    // debugsyscall(buf);

    BOOL ret = TRUE;

    if (StruggleCheck(bsys, ctx, battlerId, 0, STRUGGLE_CHECK_DISABLED) & No2Bit(movePos)) {
        msg->msg_tag = TAG_NICKNAME_MOVE;
        // {STRVAR_1 1, 0, 0}’s {STRVAR_1 6, 1, 0}\nis disabled!\r
        msg->msg_id = BATTLE_MSG_CANNOT_USE_MOVE_DISABLED;
        msg->msg_para[0] = CreateNicknameTag(ctx, battlerId);
        msg->msg_para[1] = ctx->battlemon[battlerId].move[movePos];
        ret = FALSE;
    } else if (StruggleCheck(bsys, ctx, battlerId, 0, STRUGGLE_CHECK_TORMENT) & No2Bit(movePos)) {
        msg->msg_tag = TAG_NICKNAME;
        // {STRVAR_1 1, 0, 0} can’t use the same move\ntwice in a row due to the torment!\r
        msg->msg_id = BATTLE_MSG_CANNOT_USE_MOVE_TORMENT;
        msg->msg_para[0] = CreateNicknameTag(ctx, battlerId);
        ret = FALSE;
    } else if (StruggleCheck(bsys, ctx, battlerId, 0, STRUGGLE_CHECK_TAUNT) & No2Bit(movePos)) {
        msg->msg_tag = TAG_NICKNAME_MOVE;
        // {STRVAR_1 1, 0, 0} can’t use\n{STRVAR_1 6, 1, 0} after the taunt!\r
        msg->msg_id = BATTLE_MSG_CANNOT_USE_MOVE_TAUNT;
        msg->msg_para[0] = CreateNicknameTag(ctx, battlerId);
        msg->msg_para[1] = ctx->battlemon[battlerId].move[movePos];
        ret = FALSE;
    } else if (StruggleCheck(bsys, ctx, battlerId, 0, STRUGGLE_CHECK_IMPRISON) & No2Bit(movePos)) {
        msg->msg_tag = TAG_NICKNAME_MOVE;
        // {STRVAR_1 1, 0, 0} can’t use\nthe sealed {STRVAR_1 6, 1, 0}!\r
        msg->msg_id = BATTLE_MSG_CANNOT_USE_MOVE_IMPRISON;
        msg->msg_para[0] = CreateNicknameTag(ctx, battlerId);
        msg->msg_para[1] = ctx->battlemon[battlerId].move[movePos];
        ret = FALSE;
    } else if (StruggleCheck(bsys, ctx, battlerId, 0, STRUGGLE_CHECK_GRAVITY) & No2Bit(movePos)) {
        msg->msg_tag = TAG_NICKNAME_MOVE;
        // {STRVAR_1 1, 0, 0} can’t use\n{STRVAR_1 6, 1, 0} because of gravity!
        msg->msg_id = BATTLE_MSG_CANNOT_USE_MOVE_GRAVITY;
        msg->msg_para[0] = CreateNicknameTag(ctx, battlerId);
        msg->msg_para[1] = ctx->battlemon[battlerId].move[movePos];
        ret = FALSE;
    } else if (StruggleCheck(bsys, ctx, battlerId, 0, STRUGGLE_CHECK_HEAL_BLOCK) & No2Bit(movePos)) {
        msg->msg_tag = TAG_NICKNAME_MOVE_MOVE;
        // {STRVAR_1 1, 0, 0} can’t use\n{STRVAR_1 6, 2, 0} because of\f{STRVAR_1 6, 1, 0}!\r
        msg->msg_id = BATTLE_MSG_CANNOT_USE_MOVE_HEAL_BLOCK;
        msg->msg_para[0] = CreateNicknameTag(ctx, battlerId);
        msg->msg_para[1] = MOVE_HEAL_BLOCK;
        msg->msg_para[2] = ctx->battlemon[battlerId].move[movePos];
        ret = FALSE;
    } else if (StruggleCheck(bsys, ctx, battlerId, 0, STRUGGLE_CHECK_CHOICED) & No2Bit(movePos)) {
        msg->msg_tag = TAG_ITEM_MOVE;
        // The {STRVAR_1 8, 0, 0} only allows the\nuse of {STRVAR_1 6, 1, 0}!\r
        msg->msg_id = BATTLE_MSG_CANNOT_USE_MOVE_CHOICED;
        msg->msg_para[0] = ctx->battlemon[battlerId].item;
        msg->msg_para[1] = ctx->battlemon[battlerId].moveeffect.moveNoChoice;
        ret = FALSE;
    } else if (StruggleCheck(bsys, ctx, battlerId, 0, STRUGGLE_CHECK_GORILLA_TACTICS) & No2Bit(movePos)) {
        msg->msg_tag = TAG_NICKNAME_MOVE;
        // {STRVAR_1 1, 0, 0} can only use {STRVAR_1 6, 1, 0}!\r
        msg->msg_id = BATTLE_MSG_CANNOT_USE_MOVE_GORILLA_TACTICS;
        msg->msg_para[0] = CreateNicknameTag(ctx, battlerId);
        msg->msg_para[1] = ctx->waza_no_old[battlerId];
        ret = FALSE;
    } else if (StruggleCheck(bsys, ctx, battlerId, 0, STRUGGLE_CHECK_GIGATON_HAMMER) & No2Bit(movePos)) {
        msg->msg_tag = TAG_MOVE;
        // {You can’t use {STRVAR_1 6, 0, 0} twice in a row!\r
        msg->msg_id = BATTLE_MSG_CANNOT_USE_MOVE_GIGATON_HAMMER;
        msg->msg_para[0] = ctx->battlemon[battlerId].move[movePos];
        ret = FALSE;
    } else if (StruggleCheck(bsys, ctx, battlerId, 0, STRUGGLE_CHECK_ASSAULT_VEST) & No2Bit(movePos)) {
        msg->msg_tag = TAG_ITEM;
        // The effects of the {STRVAR_1 8, 0, 0}\nprevent status moves from being used!
        msg->msg_id = BATTLE_MSG_CANNOT_USE_MOVE_ASSAULT_VEST;
        msg->msg_para[0] = ctx->battlemon[battlerId].item;
        ret = FALSE;
    } else if (StruggleCheck(bsys, ctx, battlerId, 0, STRUGGLE_CHECK_NO_PP) & No2Bit(movePos)) {
        msg->msg_tag = TAG_NONE;
        // There’s no PP left for this move!
        msg->msg_id = BATTLE_MSG_CANNOT_USE_MOVE_NO_PP;
        ret = FALSE;
    } 

#ifdef DEBUG_ENABLE_UNIMPLEMENTED_MOVES
#else
    else if (ctx->moveTbl[ctx->battlemon[battlerId].move[movePos]].flag & FLAG_UNUSABLE_UNIMPLEMENTED) {
<<<<<<< HEAD
        msg->msg_id = 0;
=======
        msg->msg_tag = TAG_NICKNAME_MOVE;
        // Reusing Disable for now
        // {STRVAR_1 1, 0, 0}’s {STRVAR_1 6, 1, 0}\nis disabled!\r
        msg->msg_id = 0; // empty message
>>>>>>> 9874b611
        msg->msg_para[0] = CreateNicknameTag(ctx, battlerId);
        msg->msg_para[1] = ctx->battlemon[battlerId].move[movePos];
        ret = FALSE;
    }
#endif

#if DISALLOW_DEXIT_GEN == 8
    else if (ctx->moveTbl[ctx->battlemon[battlerId].move[movePos]].flag & FLAG_UNUSABLE_IN_GEN_8) {
        msg->msg_id = 0;
        msg->msg_para[0] = CreateNicknameTag(ctx, battlerId);
        msg->msg_para[1] = ctx->battlemon[battlerId].move[movePos];
        ret = FALSE;
    }
#endif

#if DISALLOW_DEXIT_GEN >= 9
    else if (ctx->moveTbl[ctx->battlemon[battlerId].move[movePos]].flag & FLAG_UNUSABLE_IN_GEN_9) {
        msg->msg_id = 0;
        msg->msg_para[0] = CreateNicknameTag(ctx, battlerId);
        msg->msg_para[1] = ctx->battlemon[battlerId].move[movePos];
        ret = FALSE;
    }
#endif

    return ret;
}

/// @brief Get the priority of the client
/// @param bsys
/// @param ctx
/// @param battlerId
/// @return Priority
int LONG_CALL GetClientActionPriority(struct BattleSystem *bsys UNUSED, struct BattleStruct *ctx, int battlerId) {
    int command = ctx->playerActions[battlerId][3];
    int move_pos = ctx->waza_no_pos[battlerId];
    int move = MOVE_NONE;

    if (command == SELECT_FIGHT_COMMAND) {
        if (ctx->oneTurnFlag[battlerId].struggle_flag) {
            move = MOVE_STRUGGLE;
        } else {
            move = BattlePokemonParamGet(ctx, battlerId, BATTLE_MON_DATA_MOVE_1 + move_pos, NULL);
        }
    }

    BOOL isTriageMove = FALSE;

    for (u16 i = 0; i < NELEMS(TriageMovesList); i++) {
        if (TriageMovesList[i] == move) {
            isTriageMove = TRUE;
            break;
        }
    }

    if ((GetBattlerAbility(ctx, battlerId) == ABILITY_PRANKSTER) && (GetMoveSplit(ctx, move) == SPLIT_STATUS)) {
        return ctx->moveTbl[move].priority + 1;
    }

    if ((GetBattlerAbility(ctx, battlerId) == ABILITY_GALE_WINGS) && (ctx->moveTbl[move].type == TYPE_FLYING)) {
        return ctx->moveTbl[move].priority + 1;
    }

    if ((GetBattlerAbility(ctx, battlerId) == ABILITY_TRIAGE) && (isTriageMove)) {
        return ctx->moveTbl[move].priority + 3;
    }

    return ctx->moveTbl[move].priority;
}

/// @brief Checks if a client has the type
/// @param ctx
/// @param battlerId
/// @param type
/// @return whether the client has the type
BOOL LONG_CALL HasType(struct BattleStruct *ctx, int battlerId, int type) {
    GF_ASSERT(TYPE_NORMAL < type && type < TYPE_STELLAR);
    struct BattlePokemon *client = &ctx->battlemon[battlerId];
    return (client->type1 == type
         || client->type2 == type
         || client->type3 == type
         || (client->is_currently_terastallized ? client->tera_type == type : FALSE));
}


void LONG_CALL SortRawSpeedNonRNGArray(struct BattleSystem *bsys, struct BattleStruct *ctx) {
    int client_set_max;
    BOOL needToSwap = FALSE;
    void *pp2;
    client_set_max = BattleWorkClientSetMaxGet(bsys);

    int rawSpeedArray[4] = {0, 0, 0, 0};

    for (int i = 0; i < client_set_max; i++) {
        ctx->rawSpeedNonRNGClientOrder[i] = ctx->turnOrder[i];

        // Get the original unmodified speed stat from the party
        pp2 = BattleWorkPokemonParamGet(bsys, i, ctx->sel_mons_no[i]);
        rawSpeedArray[i] = GetMonData(pp2, MON_DATA_SPEED, NULL);
    }

    for (int i = 0; i < client_set_max - 1; i++) {
        for (int j = 0; j < client_set_max - i - 1; j++) {
            needToSwap = FALSE;
            // Compare the raw Speed stats of Pokemon as they are in the summary screen,
            // without modifiers (no Speed Swap, no Tailwind, no +6 / -6, etc.).
            if (rawSpeedArray[ctx->rawSpeedNonRNGClientOrder[j]] < rawSpeedArray[ctx->rawSpeedNonRNGClientOrder[j + 1]]) {
                needToSwap = TRUE;
            } else if (rawSpeedArray[ctx->rawSpeedNonRNGClientOrder[j]] == rawSpeedArray[ctx->rawSpeedNonRNGClientOrder[j + 1]]) {
                // If there is a tie, apply the effect to the Pokemon that has had the ability the longest amount of time.
                if (ctx->numberOfTurnsClientHasCurrentAbility[ctx->rawSpeedNonRNGClientOrder[j]] < ctx->numberOfTurnsClientHasCurrentAbility[ctx->rawSpeedNonRNGClientOrder[j + 1]]) {
                    needToSwap = TRUE;
                } else if (ctx->numberOfTurnsClientHasCurrentAbility[ctx->rawSpeedNonRNGClientOrder[j]] == ctx->numberOfTurnsClientHasCurrentAbility[ctx->rawSpeedNonRNGClientOrder[j + 1]]) {
                    // If both players lead with Speed tying Pokemon, the Pokemon on the side of the player who is the host of the battle (the player with their trainer card on the left of the pre-battle challenge screen) will be considered to have the ability longer.
                    if (!IsClientEnemy(bsys, ctx->rawSpeedNonRNGClientOrder[j]) && IsClientEnemy(bsys, ctx->rawSpeedNonRNGClientOrder[j + 1])) {
                        needToSwap = TRUE;
                    } else if (IsClientEnemy(bsys, ctx->rawSpeedNonRNGClientOrder[j]) == IsClientEnemy(bsys, ctx->rawSpeedNonRNGClientOrder[j + 1])) {
                        // If the host leads two Pokemon that Speed tie, the Pokemon on the left is considered to have had the ability the longest.
                        // 3 1
                        // 0 2
                        if (ctx->rawSpeedNonRNGClientOrder[j] < ctx->rawSpeedNonRNGClientOrder[j + 1]) {
                            needToSwap = TRUE;
                        }
                    }
                }
            }

            if (needToSwap) {
                // Swap elements
                u8 temp = ctx->rawSpeedNonRNGClientOrder[j];
                ctx->rawSpeedNonRNGClientOrder[j] = ctx->rawSpeedNonRNGClientOrder[j + 1];
                ctx->rawSpeedNonRNGClientOrder[j + 1] = temp;
            }
        }
    }
}

const int typeToBerryMapping[] = {
    [TYPE_NORMAL]   = ITEM_CHILAN_BERRY,
    [TYPE_FIGHTING] = ITEM_CHOPLE_BERRY,
    [TYPE_FLYING]   = ITEM_COBA_BERRY,
    [TYPE_POISON]   = ITEM_KEBIA_BERRY,
    [TYPE_GROUND]   = ITEM_SHUCA_BERRY,
    [TYPE_ROCK]     = ITEM_CHARTI_BERRY,
    [TYPE_BUG]      = ITEM_TANGA_BERRY,
    [TYPE_GHOST]    = ITEM_KASIB_BERRY,
    [TYPE_STEEL]    = ITEM_BABIRI_BERRY,
    [TYPE_FAIRY]    = ITEM_ROSELI_BERRY,
    [TYPE_FIRE]     = ITEM_OCCA_BERRY,
    [TYPE_WATER]    = ITEM_PASSHO_BERRY,
    [TYPE_GRASS]    = ITEM_RINDO_BERRY,
    [TYPE_ELECTRIC] = ITEM_WACAN_BERRY,
    [TYPE_PSYCHIC]  = ITEM_PAYAPA_BERRY,
    [TYPE_ICE]      = ITEM_YACHE_BERRY,
    [TYPE_DRAGON]   = ITEM_HABAN_BERRY,
    [TYPE_DARK]     = ITEM_COLBUR_BERRY,
};

BOOL LONG_CALL CanActivateDamageReductionBerry(struct BattleSystem *bsys UNUSED, struct BattleStruct *ctx, int defender) {
    if ((ctx->moveStatusFlagForSpreadMoves[defender] & MOVE_STATUS_FLAG_SUPER_EFFECTIVE)
    && !(ctx->moveStatusFlagForSpreadMoves[defender] & MOVE_STATUS_FLAG_OHKO_HIT)) {
        return typeToBerryMapping[ctx->move_type] == GetBattleMonItem(ctx, defender);
    }
    return FALSE;
}

BOOL IsPureType(struct BattleStruct *ctx, int battlerId, int type) {
    GF_ASSERT(TYPE_NORMAL < type && type < TYPE_STELLAR);
    struct BattlePokemon client = ctx->battlemon[battlerId];
    return ((client.type1 == type && client.type2 == type && client.type3 == type) || (client.is_currently_terastallized ? client.tera_type == type : FALSE));
}

/// @brief Check if ability is disabled if user is Transformed
/// @param ability
/// @return `TRUE` or `FALSE`
BOOL LONG_CALL AbilityNoTransform(int ability) {
    switch (ability) {
        case ABILITY_DISGUISE:
        case ABILITY_GULP_MISSILE:
        case ABILITY_ICE_FACE:
        case ABILITY_NEUTRALIZING_GAS:
        case ABILITY_HUNGER_SWITCH:
        case ABILITY_ZERO_TO_HERO:
        case ABILITY_PROTOSYNTHESIS:
        case ABILITY_QUARK_DRIVE:
        case ABILITY_EMBODY_ASPECT:
        case ABILITY_EMBODY_ASPECT_2:
        case ABILITY_EMBODY_ASPECT_3:
        case ABILITY_EMBODY_ASPECT_4:
        case ABILITY_TERA_SHIFT:
            return TRUE;
            break;

    default:
        break;
    }
    return FALSE;
}

u32 LONG_CALL GetBattlerAbility(struct BattleStruct *ctx, int battlerId) {
    if ((ctx->battlemon[battlerId].effect_of_moves & MOVE_EFFECT_GASTRO_ACID) && ctx->battlemon[battlerId].ability != ABILITY_MULTITYPE) {
        return ABILITY_NONE;
    } else if ((ctx->field_condition & FIELD_STATUS_GRAVITY) && ctx->battlemon[battlerId].ability == ABILITY_LEVITATE) {
        return ABILITY_NONE;
    } else if ((ctx->battlemon[battlerId].effect_of_moves & MOVE_EFFECT_FLAG_INGRAIN) && ctx->battlemon[battlerId].ability == ABILITY_LEVITATE) {
        return ABILITY_NONE;
    } else if (AbilityNoTransform(ctx->battlemon[battlerId].ability) && (ctx->battlemon[battlerId].condition2 & STATUS2_TRANSFORMED)) {
        return ABILITY_NONE;
    } else {
        return ctx->battlemon[battlerId].ability;
    }
}

/// @brief Check if ability can't be suppressed by Gastro Acid or affected by Mummy. See notes for DisabledByNeutralizingGas.
/// @param ability
/// @ref AbilityDisabledByNeutralizingGas
/// @return `TRUE` or `FALSE`
BOOL LONG_CALL AbilityCantSupress(int ability) {
    switch (ability) {
    case ABILITY_MULTITYPE:
    case ABILITY_ZEN_MODE:
    case ABILITY_STANCE_CHANGE:
    case ABILITY_SHIELDS_DOWN:
    case ABILITY_SCHOOLING:
    case ABILITY_DISGUISE:
    case ABILITY_BATTLE_BOND:
    case ABILITY_POWER_CONSTRUCT:
    case ABILITY_COMATOSE:
    case ABILITY_RKS_SYSTEM:
    case ABILITY_GULP_MISSILE:
    case ABILITY_ICE_FACE:
    case ABILITY_AS_ONE_GLASTRIER:
    case ABILITY_AS_ONE_SPECTRIER:
    case ABILITY_ZERO_TO_HERO:
    case ABILITY_TERA_SHIFT:
        return TRUE;
        break;

    default:
        break;
    }
    return FALSE;
}

void BattleSystem_BufferMessage(struct BattleSystem *bsys, MESSAGE_PARAM *msg) {
    // debug_printf("In BattleSystem_BufferMessage\n");

    u32 ovyId, offset;

    void (*internalFunc)(struct BattleSystem *bsys, MESSAGE_PARAM *msg);

    UnloadOverlayByID(6); // unload overlay 6 so this can be loaded

    ovyId = OVERLAY_BATTLESYSTEM_BUFFERMESSAGE;
    offset = 0x023C0400 | 1;
    HandleLoadOverlay(ovyId, 2);
    internalFunc = (void (*)(struct BattleSystem *bsys, MESSAGE_PARAM *msg))(offset);
    internalFunc(bsys, msg);
    UnloadOverlayByID(ovyId);

    HandleLoadOverlay(6, 2); // reload 6 so things are okay
}

// banlist is handled in original function, no need to include it here
u32 RollMetronomeMove(struct BattleSystem *bsys)
{
    return (BattleRand(bsys) % NUM_OF_MOVES) + 1;
}

/**
 *  @brief check if a held item can be removed from the species it is attached to
 *
 *  @param species the species of the mon
 *  @param item the held item of the attacker
 *  @return TRUE if item can be removed, FALSE otherwise
 */
BOOL LONG_CALL CanItemBeRemovedFromSpecies(u16 species, u16 item)
{
    // blanket item bans
    if (IS_ITEM_MAIL(item) /*|| IS_ITEM_Z_CRYSTAL(item)*/)
        return FALSE;

    // then species-specific
    switch (species) {
    case SPECIES_ZAMAZENTA:
        return item != ITEM_RUSTED_SHIELD;
    case SPECIES_ZACIAN:
        return item != ITEM_RUSTED_SWORD;
    case SPECIES_GENESECT:
        return !IS_ITEM_GENESECT_DRIVE(item);
    case SPECIES_KYOGRE:
        return item != ITEM_BLUE_ORB;
    case SPECIES_GROUDON:
        return item != ITEM_RED_ORB;
    case SPECIES_GIRATINA:
        return item != ITEM_GRISEOUS_ORB && item != ITEM_GRISEOUS_CORE;
    case SPECIES_SILVALLY:
        return !IS_ITEM_MEMORY(item);
    case SPECIES_OGERPON:
        return !IS_ITEM_MASK(item);
    }

    // then the other swathes of species
    if ((IS_SPECIES_PARADOX_FORM(species) && item == ITEM_BOOSTER_ENERGY)
     || (CheckMegaData(species, item)))
        return FALSE;

    return TRUE;
}

BOOL LONG_CALL CanItemBeRemovedFromClient(struct BattleStruct *ctx, u32 client)
{
    u32 species = ctx->battlemon[client].species;
    u32 item = ctx->battlemon[client].item; // bypass klutz and friends probably
    u32 form = ctx->battlemon[client].form_no;

    // CheckMegaData will gladly tell you a galarian slowbro can't lose its slowbronite...  we have to take over
    if (species == SPECIES_SLOWBRO && item == ITEM_SLOWBRONITE && form == 2)
    {
        return TRUE;
    }
    else
    {
        return CanItemBeRemovedFromSpecies(species, item);
    }
}

/**
 *  @brief check if knock off can remove the defender's held item
 *         does not count sticky hold and substitute because those still allow knock off's base power increase
 *
 *  @param sp global battle structure
 *  @return TRUE if knock off can remove the mon's item; FALSE otherwise
 */
BOOL LONG_CALL CanKnockOffApply(struct BattleSystem *bw, struct BattleStruct *sp)
{
    u32 attacker = sp->attack_client;
    u32 defender = sp->defence_client;
    u32 item = sp->battlemon[defender].item;
    //u32 species = sp->battlemon[defender].species;
    u32 ability = GetBattlerAbility(sp, defender);

    if (CanActivateDamageReductionBerry(bw, sp, defender)) {
        // the berry activated already
        return FALSE;
    }

    // if the user is about to die because of an opponent's rough skin, iron barbs, or rocky helmet, then do not proc knock off's item removal
        // abilities do 1/8th total hp as damage
    if ((((ability == ABILITY_ROUGH_SKIN || ability == ABILITY_IRON_BARBS) && sp->battlemon[attacker].hp <= (s32)(sp->battlemon[attacker].maxhp) / 8)
        // rocky helmet does 1/6th total hp as damage
      || ((item == ITEM_ROCKY_HELMET) && sp->battlemon[attacker].hp <= (s32)(sp->battlemon[attacker].maxhp) / 6))
     && IsContactBeingMade(bw, sp)
     && (sp->waza_status_flag & MOVE_STATUS_FLAG_FAILURE_ANY) == 0)
    {
        return FALSE;
    }

    if (item != 0 && CanItemBeRemovedFromClient(sp, defender))
    {
        return TRUE;
    }
    return FALSE;
}


/**
 * @brief checks if the current move hits any oppsoing battler or ally
 * @param sp global battle structure
 * @return TRUE/FALSE
*/
BOOL LONG_CALL IsAnyBattleMonHit(struct BattleStruct* ctx)
{
    u8 i = 0;
    if ((IS_TARGET_BOTH_MOVE(ctx) || IS_TARGET_FOES_AND_ALLY_MOVE(ctx)))
    {
        while (i <= SPREAD_MOVE_LOOP_MAX)
        {
            switch (i)
            {
            case SPREAD_MOVE_LOOP_ALLY:
                i++;
                if ((IS_TARGET_FOES_AND_ALLY_MOVE(ctx) || BATTLER_ALLY(ctx->attack_client) == ctx->defence_client)
                    && IS_VALID_MOVE_TARGET(ctx, BATTLER_ALLY(ctx->attack_client)))
                {
                    return TRUE;
                }
                FALLTHROUGH;

            case SPREAD_MOVE_LOOP_OPPONENT_LEFT:
                i++;
                if ((IS_TARGET_BOTH_MOVE(ctx) || IS_TARGET_FOES_AND_ALLY_MOVE(ctx))
                    && IS_VALID_MOVE_TARGET(ctx, BATTLER_OPPONENT_SIDE_LEFT(ctx->attack_client)))
                {
                    return TRUE;
                }
                FALLTHROUGH;
            case SPREAD_MOVE_LOOP_OPPONENT_RIGHT:
                i++;
                if ((IS_TARGET_BOTH_MOVE(ctx) || IS_TARGET_FOES_AND_ALLY_MOVE(ctx))\
                    && IS_VALID_MOVE_TARGET(ctx, BATTLER_OPPONENT_SIDE_RIGHT(ctx->attack_client)))
                {
                    return TRUE;
                }
            }
        }
    }
    else
    {
        if (IS_VALID_MOVE_TARGET(ctx, ctx->defence_client))
        {
            return TRUE;
        }
    }
    return FALSE;
}


const u8 HGTypeToInternalType[] = {
    [TYPE_NORMAL]   = TYPE_NORMAL_INTERNAL,
    [TYPE_FIGHTING] = TYPE_FIGHTING_INTERNAL,
    [TYPE_FLYING]   = TYPE_FLYING_INTERNAL,
    [TYPE_POISON]   = TYPE_POISON_INTERNAL,
    [TYPE_GROUND]   = TYPE_GROUND_INTERNAL,
    [TYPE_ROCK]     = TYPE_ROCK_INTERNAL,
    [TYPE_BUG]      = TYPE_BUG_INTERNAL,
    [TYPE_GHOST]    = TYPE_GHOST_INTERNAL,
    [TYPE_STEEL]    = TYPE_STEEL_INTERNAL,
    [TYPE_FAIRY]    = TYPE_FAIRY_INTERNAL,
    [TYPE_FIRE]     = TYPE_FIRE_INTERNAL,
    [TYPE_WATER]    = TYPE_WATER_INTERNAL,
    [TYPE_GRASS]    = TYPE_GRASS_INTERNAL,
    [TYPE_ELECTRIC] = TYPE_ELECTRIC_INTERNAL,
    [TYPE_PSYCHIC]  = TYPE_PSYCHIC_INTERNAL,
    [TYPE_ICE]      = TYPE_ICE_INTERNAL,
    [TYPE_DRAGON]   = TYPE_DRAGON_INTERNAL,
    [TYPE_DARK]     = TYPE_DARK_INTERNAL,
    [TYPE_TYPELESS] = TYPE_TYPELESS_INTERNAL,
    [TYPE_STELLAR]  = TYPE_STELLAR_INTERNAL,

};

const u8 InternalTypeToHGType[] = {
    [TYPE_NORMAL_INTERNAL]      = TYPE_NORMAL,
    [TYPE_FIGHTING_INTERNAL]    = TYPE_FIGHTING,
    [TYPE_FLYING_INTERNAL]      = TYPE_FLYING,
    [TYPE_POISON_INTERNAL]      = TYPE_POISON,
    [TYPE_GROUND_INTERNAL]      = TYPE_GROUND,
    [TYPE_ROCK_INTERNAL]        = TYPE_ROCK,
    [TYPE_BUG_INTERNAL]         = TYPE_BUG,
    [TYPE_GHOST_INTERNAL]       = TYPE_GHOST,
    [TYPE_STEEL_INTERNAL]       = TYPE_STEEL,
    [TYPE_FAIRY_INTERNAL]       = TYPE_FAIRY,
    [TYPE_FIRE_INTERNAL]        = TYPE_FIRE,
    [TYPE_WATER_INTERNAL]       = TYPE_WATER,
    [TYPE_GRASS_INTERNAL]       = TYPE_GRASS,
    [TYPE_ELECTRIC_INTERNAL]    = TYPE_ELECTRIC,
    [TYPE_PSYCHIC_INTERNAL]     = TYPE_PSYCHIC,
    [TYPE_ICE_INTERNAL]         = TYPE_ICE,
    [TYPE_DRAGON_INTERNAL]      = TYPE_DRAGON,
    [TYPE_DARK_INTERNAL]        = TYPE_DARK,
    [TYPE_TYPELESS_INTERNAL]    = TYPE_TYPELESS,
    [TYPE_STELLAR_INTERNAL]     = TYPE_STELLAR,

};

int GetSanitisedType(int type) {
    return InternalTypeToHGType[HGTypeToInternalType[type] & 0x1F];
}<|MERGE_RESOLUTION|>--- conflicted
+++ resolved
@@ -3084,14 +3084,7 @@
 #ifdef DEBUG_ENABLE_UNIMPLEMENTED_MOVES
 #else
     else if (ctx->moveTbl[ctx->battlemon[battlerId].move[movePos]].flag & FLAG_UNUSABLE_UNIMPLEMENTED) {
-<<<<<<< HEAD
-        msg->msg_id = 0;
-=======
-        msg->msg_tag = TAG_NICKNAME_MOVE;
-        // Reusing Disable for now
-        // {STRVAR_1 1, 0, 0}’s {STRVAR_1 6, 1, 0}\nis disabled!\r
         msg->msg_id = 0; // empty message
->>>>>>> 9874b611
         msg->msg_para[0] = CreateNicknameTag(ctx, battlerId);
         msg->msg_para[1] = ctx->battlemon[battlerId].move[movePos];
         ret = FALSE;
@@ -3100,7 +3093,7 @@
 
 #if DISALLOW_DEXIT_GEN == 8
     else if (ctx->moveTbl[ctx->battlemon[battlerId].move[movePos]].flag & FLAG_UNUSABLE_IN_GEN_8) {
-        msg->msg_id = 0;
+        msg->msg_id = 0; // empty message
         msg->msg_para[0] = CreateNicknameTag(ctx, battlerId);
         msg->msg_para[1] = ctx->battlemon[battlerId].move[movePos];
         ret = FALSE;
@@ -3109,7 +3102,7 @@
 
 #if DISALLOW_DEXIT_GEN >= 9
     else if (ctx->moveTbl[ctx->battlemon[battlerId].move[movePos]].flag & FLAG_UNUSABLE_IN_GEN_9) {
-        msg->msg_id = 0;
+        msg->msg_id = 0; // empty message
         msg->msg_para[0] = CreateNicknameTag(ctx, battlerId);
         msg->msg_para[1] = ctx->battlemon[battlerId].move[movePos];
         ret = FALSE;
