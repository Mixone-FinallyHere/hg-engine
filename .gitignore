--- conflicted
+++ resolved
@@ -85,10 +85,7 @@
 *:Zone.Identifier
 
 *.ml*
-<<<<<<< HEAD
-changelog
-=======
 
 *.gbapal
 *.4bpp
->>>>>>> c458d996
+changelog