#include "include/config.h"
#include "include/debug.h"

#overlay 1 is loaded in at 021E5900
#overlay 2 is loaded in at 02245B80
#overlay 12 is loaded in at 022378C0
#mega
0012 LoadMegaOam 0226715C 1
0012 MegaButtonCheck 02267F04 2
0012 load_mega_button 0802FBFC 1
0012 Sub_PokeIconResourceLoad 080308D4 1
0012 Sub_PokeIconResourceFree 08030954 1
0012 ServerBeforeAct 08011A4C 2
0012 ServerWazaBefore 08014ACC 2
#0012 set_proper_mega_status 0802E868 4
0012 set_proper_mega_status 0802E8C4 0
# 0226762C
0012 shift_cancel_over 0802FD6C 0
#0224C690
0012 ServerHPCalc 08014DD0 2

arm9 PokePicLoad 080701EC 1
arm9 PokeOtherFormMonsNoGet 08072634 2
arm9 PokeIconIndexGetByMonsNumber 080741BC 3
arm9 PokeIconCgxPatternGet 080742CC 1
arm9 IconPalGet 08074364 2
arm9 ItemDataTableLoad 08078138 1
#0206DED0+4
arm9 CreateBoxMonData_hook 0806DED4 5
arm9 LoadEggMoves 0806C488 2
#arm9 InheritMoves 0206C510 3 # come back later for egg move expansion
#02070E34+4
arm9 GetMonEvolution_hook 08070E38 5
0007 hook_7_spriteOffsetSpecies 08018A48 3
0012 hook_12_spriteOffsetSpecies 08022154 2
0012 hook_12_spriteOffsetSpecies_escapeFromBall 02259DBC 2
0012 fix_double_spriteOffsetSpecies 02259C0C 2
0012 Battle_End 08000B90 1
0012 TryRevertFormChange_hook 080069AC 2
0012 CheckCanTakeItem 02241334 0

#expand items
arm9 GetItemIndex 08077C18 2
arm9 GetItemArcData 08077CE8 3

#mon expansion
arm9 GetPokemonOwNum 0206A304 1
arm9 GetMonIconPalette 02074364 3

# wild mon hidden ability/form stuff
#02247910
0002 get_form_out_of_encounter_species_rare 02247910 4
#02247A00
0002 modify_species_encounter_data_rare 02247A00 1
#02247A1C
0002 get_form_out_of_encounter_species 02247A1C 4
#02247B42
0002 modify_species_encounter_data 02247B42 3
# starter hidden ability stuff
arm9 set_starter_hidden_ability_hook 02096158 5

#battle hooks
#02256FF8+4
0012 calc_base_damage_hook 02256FFC 5
0012 CalcDamageOverall 0223DCE0 2
0012 AdjustDamageForRoll 02257C30 3
#02252EC8
0012 MoveCheckDamageNegatingAbilities 0801B608 3
#02253194
0012 SwitchInAbilityCheck 0801B8D4 2
#02253068
0012 TurnEndAbilityCheck 0801B7A8 3
#02253E04
0012 MoveHitDefenderAbilityCheck 0801C544 3
#0224BCC4+4
0012 CalcAccuracy_hook 08014408 5
#0224FC48+4
0012 CalcSpeed_hook 0801838C 5
#02257C5C+4
0012 CalcCritical_hook 080203A0 5
#022555EC
0012 GetBattleMonItem 0801DD2C 2
#02252834
0012 MoldBreakerAbilityCheck_hook 0801AF78 5
#02254580
0012 SynchroniseAbilityCheck 02254580 3
#02256914
0012 BattleFormChangeCheck 0801F054 3
#0224CAA4
0012 ServerWazaOutAfterMessage 080151E4 3
#0224E078
0012 ServerFlinchCheck 080167B8 3
#0224C218
0012 ServerWazaKoyuuCheck 08014944 2

#battle script command hooks
#0223E568
0012 btl_scr_cmd_24_jumptocurmoveeffectscript 08006CA8 3
#0223ED78
0012 btl_scr_cmd_33_statbuffchange 080074B8 3
#022404e0
0012 btl_scr_cmd_54_ohko_move_handle 08008C20 3
0012 CheckMoveIsChargeMove 022525AC 2
0012 btl_scr_cmd_5f_trysleeptalk 02240F7C 3
#02241F10
0012 btl_scr_cmd_6f_fury_cutter_damage_calc 02241F10 3
#02242710
0012 btl_scr_cmd_7c_beat_up_damage_calc 0800AE50 3
#0224324C
0012 btl_scr_cmd_8c_lowkickdamagecalc 0800B98C 3
#02245008
0012 btl_scr_cmd_d0_checkshouldleavewith1hp 0800D748 3
#022450B0
0012 btl_scr_cmd_d1_trynaturalcure 0800D7F0 3
#0223E004
0012 btl_scr_cmd_17_playanimation 08006744 3
#0223E080
0012 btl_scr_cmd_18_playanimation2 080067C0 3
#0223E6A0
0012 btl_scr_cmd_27_shouldgetexp 08006DE0 3
0012 btl_scr_cmd_0E_waitmessage 0223DCAC 3
0012 Link_QueueIsEmpty 0224ED48 1
0012 btl_scr_cmd_87_tryknockoff 02242EB4 3
0012 BtlCmd_WeatherHPRecovery 02242380 3
0012 BtlCmd_CalcWeatherBallParams 022432AC 3
0012 BtlCmd_TrySubstitute 022414F0 3
0012 BtlCmd_RapidSpin 02242238 3
0012 BtlCmd_CheckSubstitute 0224514C 3

#trainer data expansion
arm9 MakeTrainerPokemonParty 08073604 3
#fix money calculation -
0012 fix_money_calc 0800829E 0

#illusion hooks
#02258EE0
0012 ClientPokemonEncount 08021620 2
#02258EF4
0012 ClientPokemonEncountAppear 08021634 2
#02258F08
0012 ClientPokemonAppear 08021648 2
#022480C0
0012 MessageParam_GetNickname 08010800 3
#02261464+4
0012 CT_SwitchInMessageParamMake_hook 08029BA8 5
#022615F0+4
0012 CT_EncountSendOutMessageParamMake_hook 08029D34 5

#move expansion
#0225839A - edits to ST_ServerAddStatusParamSet to be better
0012 remap_move_effect_to_subscript_table 08020ADA 0

#battle script command expansion
#0223CF68 - edits to the battle script command handler
0012 BattleScriptCommandHandler 080056A8 2

#reset battlemon switch in flags (now really really do it)
# smack in the middle of BattleSystem_GetBattleMon
0012 ClearBattleMonFlags_hook 0224E998 3
# need to do it in the middle of InitFaintedWork too
0012 ClearBattleMonFlags_hook2 0225155C 0

#hidden ability
arm9 SetBoxMonAbility 080722DC 1
arm9 GiveMon_hook 080541E0 5
#0224855C
#need to use this to UpdatePassiveForms, reinitialize the moveset, set the hidden ability, recalc stats
0002 AddWildPartyPokemon_hook 080029E0 5

arm9 ScrCmd_GiveEgg 0204D248 1
0001 ScrCmd_GiveTogepiEgg 022020CC 1
arm9 sub_0206D328 0206D328 2

#hof/pokeathlon/pokewalker fix
0063 grab_overworld_a081_index 080025E4 3
0096 grab_overworld_a081_index 080038B8 3
0112 grab_overworld_a081_index 021F0E14 3
arm9 get_mon_ow_tag 08069D70 3

#genesect formes
arm9 ArceusBoxPokemonFormeChange 08071BD0 3
#pc screen forme change
0014 HandleBoxPokemonFormeChanges 08000BD0 3

#use item attribute change
arm9 UseItemMonAttrChangeCheck_hook 0807C29C 0
0094 UseItemMonAttrLoadDiffMessage_hook 021E5A6A 1

#ifdef ALLOW_SAVE_CHANGES

arm9 Sav2_Misc_sizeof 0802A8B4 0
arm9 Sav2_Misc_init_new_fields_hook 0802A8CC 0

#ifdef ITEM_POCKET_EXPANSION

arm9 Sav2_Bag_sizeof 08078180 0
arm9 Sav2_Bag_new 08078188 1
arm9 Sav2_Bag_init 080781A0 1
arm9 Sav2_Bag_copy 080781B4 2
arm9 Bag_GetRegisteredItemSlot1 080781C4 1
arm9 Bag_GetRegisteredItemSlot2 080781D0 1
arm9 Bag_TryRegisterItem 080781DC 2
arm9 Bag_UnregisterItem 08078208 2

# needs an extended hook +4
arm9 Bag_GetItemPocket_hook 08078244 5
arm9 Pocket_GetItemSlotForAdd_hook 080782E0 5
arm9 Bag_GetItemSlotForAdd_hook 08078344 5
arm9 Bag_HasSpaceForItem_hook 08078388 5
arm9 Bag_AddItem_hook 0807839C 5
arm9 Pocket_GetItemSlotForRemove_hook 080783E4 5
arm9 Bag_GetItemSlotForRemove_hook 08078414 5
arm9 Bag_TakeItem_hook 08078438 5
arm9 Pocket_TakeItem_hook 08078484 5
arm9 Bag_HasItem_hook 080784B4 5

# no more extended hook
arm9 Bag_PocketNotEmpty 080784C4 2
arm9 Bag_GetQuantity 08078550 3
arm9 Pocket_GetQuantity 08078568 3
arm9 SwapItemSlots 0807857C 2
arm9 PocketCompaction 080785A0 2
arm9 SortPocket 080785EC 2
arm9 CreateBagView 08078644 3
arm9 Bag_GetPocketSlotN 08078724 3

#endif

#endif

#deerling forms
arm9 Party_TryResetShaymin 08071E78 3

#significant gender differences forms
arm9 GetBoxMonSex 0806FF90 1
arm9 grab_sex_for_GetBoxMonData 0806EA1A 1

#item time baby - 02257FA0
0012 MoveHitUTurnHeldItemEffectCheck 080206E0 3
#0224E1BC - after move hit effects
0012 ServerWazaHitAfterCheckAct 080168FC 2
# post-move effects, not necessarily on hit
0012 ServerDoPostMoveEffects 0224CC88 2
#02255634
0012 CheckDefenderItemEffectOnHit 02255634 3

arm9 GetMoveDataTable 02073300 1

# add linked overlay support
arm9 HandleLoadOverlay 02006FF8 2
arm9 UnloadOverlayByID 02006F7C 1

arm9 GF_Snd_LoadSeq 02004764 1
arm9 GF_Snd_LoadSeqEx 02004784 2

arm9 StoreFieldSysPtr 0203E028 1


#ifdef IMPLEMENT_BDHCAM_ROUTINE

# bdhcam
arm9 FUN_GDMI 02023174 3
0001 FUN_RHDtaArc 021FB04C 3
0001 FUN_ReadEntryDataArc 021FB164 3
arm9 IsPlayerOnIce 0205B828 1

#endif


#ifdef IMPLEMENT_TRANSPARENT_TEXTBOXES

#transparent textbox
arm9 Tr_TextBox 0205B564 2
arm9 FieldMsgPrintInit 0205B4EC 2
arm9 WindowClose 02041190 0

#endif

arm9 GrabCryNumSpeciesForm 02006A0C 2

#ifdef IMPLEMENT_WILD_DOUBLE_BATTLES

# r0 isn't used, can be burned
0002 WildEncSingle 02247424 0
0002 WildWaterEncSingle_hook 022474E4 5
# can't modify SetFieldBattleParam since it is used for sweet scent and fishing and such
#0002 TryTriggerWildDoubleBattle 02248284 0
0002 TryTriggerWildDoubleBattle 02246E0E 0
0012 KeepPlayerPaletteIntact 022607BC 1
0012 MakeSureDoublesBitIsSet 0226328E 0
0008 ReleaseDoubleBattleWhenOnlyOneMon 02222CBC 1

#endif

#ifdef IMPLEMENT_CAPTURE_EXPERIENCE

0012 Task_DistributeExp_capture_experience_hook 0224688A 0
0012 DontFreeMemoryIfCatchExp 022463A0 0

#endif

# used to implement new balls + critical capture
0012 CalculateBallShakes 02247228 2
#ifdef IMPLEMENT_CRITICAL_CAPTURE
0012 DealWithCriticalCaptureShakes_hook 02246758 1
0007 LoadCaptureSuccessSPA 0223261C 1
0007 LoadCaptureSuccessSPAStarEmitter 02232644 1
0007 LoadCaptureSuccessSPANumEmitters 02232630 1
#endif

0001 SpeciesAndFormeToWazaOshieIndex 02202C7C 2

# need another hook for this one yeah yeah
0012 ServerDoTypeCalcMod_hook 02251D2C 5
0012 AITypeCalc_hook 02252058 5
0012 GrabMoveTypeForConversion2 0224DD7C 2

# pokewalker grab sprite
0112 GrabPokewalkerMonSpriteIndex 021E9480 3


#ifdef IMPLEMENT_NEW_EV_IV_VIEWER

# code from LheaRachel on github based on code from Bubble791 now on heartgold
arm9 Summary_IVEV 02088B60 1
arm9 Summary_Entry_Hook 0208D2C4 1

#endif


#ifdef IMPLEMENT_LEVEL_CAP

0012 ImplementLevelCap_hook 02245A28 3
arm9 Pokemon_TryLevelUp 02070DB4 1
arm9 CapRareCandies 0208FEEA 1

#endif

# rewrite tailwind counter decrement to use our new counter
0012 ServerFieldConditionCheck 022494DC 2

# dex digits
0018 FormatDexNumberAnimationDigits 021E6A98 3

# allow for grabbing ally and such in battle script parameters
0012 GrabClientFromBattleScriptParam 0224768C 3
0012 read_battle_script_param 022454E8 1
0012 LoadBattleSubSeqScript 0224EB9C 3
0012 PushAndLoadBattleScript 0224EBDC 3

0012 ServerInit 02248660 1

0012 CantEscape_hook 02252984 5
0012 BattlerCantSwitch 02255920 3
0012 BattleTryRun 02252B68 3

arm9 ModifyStatByNature 0206FE3C 3

# when a specific mon is in illusion, the target icon brought up needs to be in the illusioned state
0012 target_select_inject_illusion_icon 02267CDC 0

#ifdef ALLOW_SAVE_CHANGES
#ifdef EXPAND_PC_BOXES
# save expansion
arm9 SaveData_New 020271B0 0
arm9 SaveArray_Get 020272C8 2
arm9 Save_DeleteAllData 020272F4 1
arm9 SaveGameNormal 020273F0 1
arm9 Save_NowWriteFile_AfterMGInit 0202746C 2
arm9 Save_InitDynamicRegion 020274A8 1
arm9 Save_PrepareForAsyncWrite 02027550 2
arm9 Save_WriteFileAsync 02027564 1
arm9 Save_Cancel 020275A4 1
arm9 GetSaveSectorFooterPtr 020275F4 3
arm9 ValidateSaveSectorFooter 0202761C 3
arm9 SaveSlot_BuildFooter 020276C0 3
arm9 Save_RecordWhichLatestGoodSector_hook 020277C0 5
arm9 Save_LoadDynamicRegion 02027AD4 1
arm9 Save_WriteSlotAsync 02027B74 3
arm9 Save_WriteChunkFooterAsync 02027BAC 3
arm9 Save_WriteManInit 02027BDC 3
arm9 Save_WriteManFinish 02027CEC 3

arm9 SaveData_InitSlotSpecs 02027EFC 2

arm9 HandleWriteSaveAsync_PCBoxes 02028968 2
arm9 Save_WritePCBoxes 02028AB4 2
arm9 Save_WriteNextPCBox 02028BA8 3
arm9 Save_WritePCFooter 02028BF8 3
arm9 Save_CalcPCBoxModifiedFlags 02028C70 1
arm9 PCModifiedFlags_CountModifiedBoxes 02028C9C 1
arm9 PCModifiedFlags_GetIndexOfNthModifiedBox 02028CD4 2


#pc box expansion
arm9 PCStorage_sizeof 02073B20 0
arm9 PCStorage_InitializeBoxes 02073B28 1
arm9 PCStorage_PlaceMonInFirstEmptySlotInAnyBox 02073BB8 2
arm9 PCStorage_PlaceMonInBoxFirstEmptySlot 02073BFC 3
arm9 PCStorage_PlaceMonInBoxByIndexPair_hook 02073C70 5
arm9 PCStorage_SwapMonsInBoxByIndexPair_hook 02073CC4 5
arm9 PCStorage_DeleteBoxMonByIndexPair 02073D10 3
arm9 PCStorage_GetActiveBox 02073D4C 1
arm9 PCStorage_FindFirstBoxWithEmptySlot 02073D54 1
arm9 PCStorage_FindFirstEmptySlot 02073D9C 3
arm9 PCStorage_CountEmptySpotsInAllBoxes 02073DFC 1
arm9 PCStorage_CountEmptySpotsInBox 02073E40 2
arm9 PCStorage_SetActiveBox 02073E84 2
arm9 PCStorage_GetBoxWallpaper 02073E98 2
arm9 PCStorage_IsValidWallpaperId 02073EB4 1
arm9 PCStorage_SetBoxWallpaper 02073EC8 3
arm9 PCStorage_GetBoxName 02073F00 3
arm9 PCStorage_SetBoxName 02073F34 3
arm9 PCStorage_CountMonsAndEggsInBox 02073F64 2
arm9 PCStorage_CountMonsInBox 02073FA8 2
arm9 PCStorage_CountMonsInAllBoxes 02073FF8 1
arm9 PCStorage_GetMonDataByIndexPair_hook 02074018 5
arm9 PCStorage_GetMonByIndexPair 02074058 3
arm9 PCStorage_UnlockBonusWallpaper 02074094 2
arm9 PCStorage_IsBonusWallpaperUnlocked 020740B4 2
arm9 PCStorage_SetBoxModified 020740D8 2
arm9 PCStorage_SetAllBoxesModified 020740F8 1
arm9 PCStorage_ResetBoxModifiedFlags 02074108 1
arm9 PCStorage_GetBoxModifiedFlags 02074114 1
arm9 sub_02074128 02074128 1

#endif
# EXPAND_PC_BOXES
#endif
# ALLOW_SAVE_CHANGES

0002 SetFixedWildEncounter_hook 022480C4 5

# allow for crazy shiny odds calcs
arm9 CalcShininessByOtIdAndPersonality 02070068 2

# expand animation command indices
0007 GrabAnimScriptCommand 0221F8B0 1

# evolution level up moves
arm9 MonTryLearnMoveOnLevelUp 02071534 3

# edit the playcry command to potentially take form into account
0007 AnimCmd_PlayCryEdit_hook 0221F854 0

arm9 ScrCmd_DaycareSanitizeMon 0204CFB8 1

# 0224C018 + 4 = 224C01C
0012 BattleSystem_CheckMoveEffect_hook 224C01C 5

0012 BattleControllerPlayer_UpdateMonCondition 02249CC4 2

#ifdef DEBUG_PRINT_HEAP_OVERFLOW_MESSAGES
arm9 AllocFail_hook 0201AA7C 0
#endif
# DEBUG_PRINT_HEAP_OVERFLOW_MESSAGES
arm9 GF_AssertFail 0202551C 0

0012 ov12_0224D368 0224D368 3
0012 ov12_0224C4D8 0224C4D8 3

# fix trainer ai being able to switch illegally when binded
0010 ai_switch_ban_for_bind_hook 022203B4 2

<<<<<<< HEAD
# hooking item use : 020902D0 + 4 = 020902D4
arm9 UseItemOnPokemon_hook 020902D4 5 

# **** Iridium: Added hooks to support the portable relearner. ****

# pc anywhere
0001 ClearOverworldRequestFlags 021E6880 1
# hook from where y button is checked
0001 SetOverworldRequestFlags_hook 021E6982 0
# hook from near beginning of function
0001 CheckOverworldRequestFlags_hook 021E6AF6 3
=======
0012 GetDynamicMoveType 02258688 4

# 022517EC + 4 = 22517F0
0012 StruggleCheck_hook 22517F0 5

# 02251A28 + 4 = 2251A2C
0012 ov12_02251A28_hook 2251A2C 5
>>>>>>> c919ff89
<|MERGE_RESOLUTION|>--- conflicted
+++ resolved
@@ -462,7 +462,6 @@
 # fix trainer ai being able to switch illegally when binded
 0010 ai_switch_ban_for_bind_hook 022203B4 2
 
-<<<<<<< HEAD
 # hooking item use : 020902D0 + 4 = 020902D4
 arm9 UseItemOnPokemon_hook 020902D4 5 
 
@@ -474,12 +473,10 @@
 0001 SetOverworldRequestFlags_hook 021E6982 0
 # hook from near beginning of function
 0001 CheckOverworldRequestFlags_hook 021E6AF6 3
-=======
 0012 GetDynamicMoveType 02258688 4
 
 # 022517EC + 4 = 22517F0
 0012 StruggleCheck_hook 22517F0 5
 
 # 02251A28 + 4 = 2251A2C
-0012 ov12_02251A28_hook 2251A2C 5
->>>>>>> c919ff89
+0012 ov12_02251A28_hook 2251A2C 5