.text
.align 2
.thumb

.global GetMonEvolution_hook
GetMonEvolution_hook:
ldr r5, =GetMonEvolution_return_address
mov r6, lr
str r6, [r5]
pop {r5-r6}
bl GetMonEvolution
ldr r1, =GetMonEvolution_return_address
ldr r1, [r1]
mov pc, r1

.pool

GetMonEvolution_return_address:
.word 0


.global Bag_GetItemPocket_hook
Bag_GetItemPocket_hook:
ldr r5, =Bag_GetItemPocket_return_address
mov r6, lr
str r6, [r5]
pop {r5-r6}
bl Bag_GetItemPocket
ldr r1, =Bag_GetItemPocket_return_address
ldr r1, [r1]
mov pc, r1

.pool

Bag_GetItemPocket_return_address:
.word 0


.global Pocket_GetItemSlotForAdd_hook
Pocket_GetItemSlotForAdd_hook:
ldr r5, =Pocket_GetItemSlotForAdd_return_address
mov r6, lr
str r6, [r5]
pop {r5-r6}
bl Pocket_GetItemSlotForAdd
ldr r1, =Pocket_GetItemSlotForAdd_return_address
ldr r1, [r1]
mov pc, r1

.pool

Pocket_GetItemSlotForAdd_return_address:
.word 0


.global Bag_GetItemSlotForAdd_hook
Bag_GetItemSlotForAdd_hook:
ldr r5, =Bag_GetItemSlotForAdd_return_address
mov r6, lr
str r6, [r5]
pop {r5-r6}
bl Bag_GetItemSlotForAdd
ldr r1, =Bag_GetItemSlotForAdd_return_address
ldr r1, [r1]
mov pc, r1

.pool

Bag_GetItemSlotForAdd_return_address:
.word 0


.global Bag_HasSpaceForItem_hook
Bag_HasSpaceForItem_hook:
ldr r5, =Bag_HasSpaceForItem_return_address
mov r6, lr
str r6, [r5]
pop {r5-r6}
bl Bag_HasSpaceForItem
ldr r1, =Bag_HasSpaceForItem_return_address
ldr r1, [r1]
mov pc, r1

.pool

Bag_HasSpaceForItem_return_address:
.word 0


.global Bag_AddItem_hook
Bag_AddItem_hook:
ldr r5, =Bag_AddItem_return_address
mov r6, lr
str r6, [r5]
pop {r5-r6}
bl Bag_AddItem
ldr r1, =Bag_AddItem_return_address
ldr r1, [r1]
mov pc, r1

.pool

Bag_AddItem_return_address:
.word 0


.global Pocket_GetItemSlotForRemove_hook
Pocket_GetItemSlotForRemove_hook:
ldr r5, =Pocket_GetItemSlotForRemove_return_address
mov r6, lr
str r6, [r5]
pop {r5-r6}
bl Pocket_GetItemSlotForRemove
ldr r1, =Pocket_GetItemSlotForRemove_return_address
ldr r1, [r1]
mov pc, r1

.pool

Pocket_GetItemSlotForRemove_return_address:
.word 0


.global Bag_GetItemSlotForRemove_hook
Bag_GetItemSlotForRemove_hook:
ldr r5, =Bag_GetItemSlotForRemove_return_address
mov r6, lr
str r6, [r5]
pop {r5-r6}
bl Bag_GetItemSlotForRemove
ldr r1, =Bag_GetItemSlotForRemove_return_address
ldr r1, [r1]
mov pc, r1

.pool

Bag_GetItemSlotForRemove_return_address:
.word 0


.global Bag_TakeItem_hook
Bag_TakeItem_hook:
ldr r5, =Bag_TakeItem_return_address
mov r6, lr
str r6, [r5]
pop {r5-r6}
bl Bag_TakeItem
ldr r1, =Bag_TakeItem_return_address
ldr r1, [r1]
mov pc, r1

.pool

Bag_TakeItem_return_address:
.word 0


.global Pocket_TakeItem_hook
Pocket_TakeItem_hook:
ldr r5, =Pocket_TakeItem_return_address
mov r6, lr
str r6, [r5]
pop {r5-r6}
bl Pocket_TakeItem
ldr r1, =Pocket_TakeItem_return_address
ldr r1, [r1]
mov pc, r1

.pool

Pocket_TakeItem_return_address:
.word 0


.global Bag_HasItem_hook
Bag_HasItem_hook:
ldr r5, =Bag_HasItem_return_address
mov r6, lr
str r6, [r5]
pop {r5-r6}
bl Bag_HasItem
ldr r1, =Bag_HasItem_return_address
ldr r1, [r1]
mov pc, r1

.pool

Bag_HasItem_return_address:
.word 0


.global GiveMon_hook
GiveMon_hook:
ldr r5, =GiveMon_return_address
mov r6, lr
str r6, [r5]
pop {r5-r6}
bl GiveMon
ldr r1, =GiveMon_return_address
ldr r1, [r1]
mov pc, r1

.pool

GiveMon_return_address:
.word 0


.global CreateBoxMonData_hook
CreateBoxMonData_hook:
ldr r5, =CreateBoxMonData_return_address
mov r6, lr
str r6, [r5]
pop {r5-r6}
bl CreateBoxMonData
ldr r1, =CreateBoxMonData_return_address
ldr r1, [r1]
mov pc, r1

.pool

CreateBoxMonData_return_address:
.word 0


.global set_starter_hidden_ability_hook
set_starter_hidden_ability_hook:
mov r5, r2
add r4, #8
mul r5, r1
add r1, r4, r5
push {r0-r7}
bl set_starter_hidden_ability
pop {r0-r7}
ldr r2, =0x02096160 | 1
bx r2

.pool


.global WildWaterEncSingle_hook
WildWaterEncSingle_hook:
ldr r5, =WildWaterEncSingle_return_address
mov r6, lr
str r6, [r5]
pop {r5-r6}
bl WildWaterEncSingle
ldr r1, =WildWaterEncSingle_return_address
ldr r1, [r1]
mov pc, r1

.pool

WildWaterEncSingle_return_address:
.word 0


.global ImplementLevelCap_hook
ImplementLevelCap_hook:
ldr r3, =0x206E540 | 1
bl bx_r3
// r0 is level
bl IsLevelAtLevelCap
cmp r0, #1
beq return_to_2245B3E // above level cap
ldr r3, =0x02245A32 | 1
bx r3

return_to_2245B3E:
ldr r3, =0x2245B3E|1
// fall through

bx_r3:
bx r3

.pool


// r0 is level
.global CapRareCandies
CapRareCandies:
bl IsLevelAtLevelCap
cmp r0, #0
bne return_to_208FEFA
mov r0, r4
ldr r3, =0x0201AB0C | 1 // free memory
bl bx_r3
ldr r3, =0x0208FEF4 | 1
bx r3

return_to_208FEFA:
ldr r3, =0x0208FEFA | 1
bx r3


.global Save_RecordWhichLatestGoodSector_hook
Save_RecordWhichLatestGoodSector_hook:
ldr r5, =Save_RecordWhichLatestGoodSector_return_address
mov r6, lr
str r6, [r5]
pop {r5-r6}
bl Save_RecordWhichLatestGoodSector
ldr r1, =Save_RecordWhichLatestGoodSector_return_address
ldr r1, [r1]
mov pc, r1

.pool

Save_RecordWhichLatestGoodSector_return_address:
.word 0


.global PCStorage_PlaceMonInBoxByIndexPair_hook
PCStorage_PlaceMonInBoxByIndexPair_hook:
ldr r5, =PCStorage_PlaceMonInBoxByIndexPair_return_address
mov r6, lr
str r6, [r5]
pop {r5-r6}
bl PCStorage_PlaceMonInBoxByIndexPair
ldr r1, =PCStorage_PlaceMonInBoxByIndexPair_return_address
ldr r1, [r1]
mov pc, r1

.pool

PCStorage_PlaceMonInBoxByIndexPair_return_address:
.word 0


.global PCStorage_SwapMonsInBoxByIndexPair_hook
PCStorage_SwapMonsInBoxByIndexPair_hook:
ldr r5, =PCStorage_SwapMonsInBoxByIndexPair_return_address
mov r6, lr
str r6, [r5]
pop {r5-r6}
bl PCStorage_SwapMonsInBoxByIndexPair
ldr r1, =PCStorage_SwapMonsInBoxByIndexPair_return_address
ldr r1, [r1]
mov pc, r1

.pool

PCStorage_SwapMonsInBoxByIndexPair_return_address:
.word 0


.global PCStorage_GetMonDataByIndexPair_hook
PCStorage_GetMonDataByIndexPair_hook:
ldr r5, =PCStorage_GetMonDataByIndexPair_return_address
mov r6, lr
str r6, [r5]
pop {r5-r6}
bl PCStorage_GetMonDataByIndexPair
ldr r1, =PCStorage_GetMonDataByIndexPair_return_address
ldr r1, [r1]
mov pc, r1

.pool

PCStorage_GetMonDataByIndexPair_return_address:
.word 0


.global SetFixedWildEncounter_hook
SetFixedWildEncounter_hook:
ldr r5, =SetFixedWildEncounter_return_address
mov r6, lr
str r6, [r5]
pop {r5-r6}
bl SetFixedWildEncounter
ldr r1, =SetFixedWildEncounter_return_address
ldr r1, [r1]
mov pc, r1

.pool

SetFixedWildEncounter_return_address:
.word 0


<<<<<<< HEAD
.global BagApp_GetRepelStepCountAddr
BagApp_GetRepelStepCountAddr:
	push {r4, lr}
    ldr r3, =CurrentRepelType
    strh r5, [r3]
	add r4, r1, #0
    ldr r3, =BagApp_GetSaveRoamers
	blx r3
    ldr r3, =SaveData_GetRepelPtr
	blx r3
	strb r4, [r0]
	pop {r4, pc}

.pool

.global CurrentRepelType
CurrentRepelType:
.short 0
=======
.global CanUseItemOnMonInParty_hook
CanUseItemOnMonInParty_hook:
ldr r5, =CanUseItemOnMonInParty_return_address
mov r6, lr
str r6, [r5]
pop {r5-r6}
bl CanUseItemOnMonInParty
ldr r1, =CanUseItemOnMonInParty_return_address
ldr r1, [r1]
mov pc, r1

.pool

CanUseItemOnMonInParty_return_address:
.word 0
>>>>>>> 12a41d8f
<|MERGE_RESOLUTION|>--- conflicted
+++ resolved
@@ -378,7 +378,22 @@
 .word 0
 
 
-<<<<<<< HEAD
+.global CanUseItemOnMonInParty_hook
+CanUseItemOnMonInParty_hook:
+ldr r5, =CanUseItemOnMonInParty_return_address
+mov r6, lr
+str r6, [r5]
+pop {r5-r6}
+bl CanUseItemOnMonInParty
+ldr r1, =CanUseItemOnMonInParty_return_address
+ldr r1, [r1]
+mov pc, r1
+
+.pool
+
+CanUseItemOnMonInParty_return_address:
+.word 0
+
 .global BagApp_GetRepelStepCountAddr
 BagApp_GetRepelStepCountAddr:
 	push {r4, lr}
@@ -396,21 +411,4 @@
 
 .global CurrentRepelType
 CurrentRepelType:
-.short 0
-=======
-.global CanUseItemOnMonInParty_hook
-CanUseItemOnMonInParty_hook:
-ldr r5, =CanUseItemOnMonInParty_return_address
-mov r6, lr
-str r6, [r5]
-pop {r5-r6}
-bl CanUseItemOnMonInParty
-ldr r1, =CanUseItemOnMonInParty_return_address
-ldr r1, [r1]
-mov pc, r1
-
-.pool
-
-CanUseItemOnMonInParty_return_address:
-.word 0
->>>>>>> 12a41d8f
+.short 0